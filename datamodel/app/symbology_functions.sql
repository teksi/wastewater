--- conflicted
+++ resolved
@@ -333,21 +333,14 @@
 
 -- check value lists for label inclusion
 SELECT array_agg(code) INTO _labeled_ws_status
-FROM tww_vl.wastewater_structure_status
+FROM qgep_vl.wastewater_structure_status
 WHERE cfg_include_in_ws_labels;
 
 SELECT array_agg(code) INTO _labeled_ch_func_hier
-<<<<<<< HEAD
-FROM tww_vl.channel_function_hierarchic
-WHERE cfg_include_in_ws_labels; 
-	
-    with  
-=======
 FROM qgep_vl.channel_function_hierarchic
 WHERE cfg_include_in_ws_labels;
 
     with
->>>>>>> 8a1e393d
 	--outputs
 	outp as( SELECT
     ne.fk_wastewater_structure
@@ -371,15 +364,6 @@
       INNER JOIN tww_od.reach re ON rp.obj_id = re.fk_reach_point_from
       LEFT JOIN tww_od.wastewater_networkelement ne_re ON ne_re.obj_id = re.obj_id
       LEFT JOIN tww_od.channel ch ON ne_re.fk_wastewater_structure = ch.obj_id
-<<<<<<< HEAD
-	  LEFT JOIN tww_od.wastewater_structure ws ON ne_re.fk_wastewater_structure = ws.obj_id 
-	  LEFT JOIN tww_vl.channel_function_hierarchic vl_fh ON vl_fh.code = ch.function_hierarchic
-	  LEFT JOIN tww_vl.channel_usage_current vl_uc ON vl_uc.code = ch.usage_current
-	    WHERE ch_nd.obj_id is null -- do not label channels 
-	  AND ch.function_hierarchic= ANY(_labeled_ch_func_hier) 
-			AND ws.status = ANY(_labeled_ws_status) 
-		    AND ((_all AND ne.fk_wastewater_structure IS NOT NULL) 
-=======
 	  LEFT JOIN tww_od.wastewater_structure ws ON ne_re.fk_wastewater_structure = ws.obj_id
 	  LEFT JOIN qgep_vl.channel_function_hierarchic vl_fh ON vl_fh.code = ch.function_hierarchic
 	  LEFT JOIN qgep_vl.channel_usage_current vl_uc ON vl_uc.code = ch.usage_current
@@ -387,7 +371,6 @@
 	  AND ch.function_hierarchic= ANY(_labeled_ch_func_hier)
 			AND ws.status = ANY(_labeled_ws_status)
 		    AND ((_all AND ne.fk_wastewater_structure IS NOT NULL)
->>>>>>> 8a1e393d
 			  OR ne.fk_wastewater_structure= _obj_id)) ,
 
 	--inputs
