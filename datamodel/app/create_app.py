--- conflicted
+++ resolved
@@ -61,16 +61,10 @@
 
     run_sql("CREATE SCHEMA tww_app;", pg_service)
 
-<<<<<<< HEAD
     run_sql_file("functions/symbology_functions.sql", pg_service)
     run_sql_file("functions/reach_direction_change.sql", pg_service, variables)
     run_sql_file("functions/geometry_functions.sql", pg_service, variables)
-=======
-    run_sql_file("symbology_functions.sql", pg_service)
-    run_sql_file("reach_direction_change.sql", pg_service, variables)
-    run_sql_file("14_geometry_functions.sql", pg_service, variables)
-    run_sql_file("organisation_functions.sql", pg_service, variables)
->>>>>>> 475b494a
+    run_sql_file("functions/organisation_functions.sql", pg_service, variables)
 
     # open YAML files
     if tww_reach_extra:
