--- conflicted
+++ resolved
@@ -66,13 +66,9 @@
 
     run_sql("CREATE SCHEMA tww_app;", pg_service)
 
-<<<<<<< HEAD
+
     run_sql_file("view/vw_labels_outflow.sql", pg_service, variables)
-
-    run_sql_file("functions/oid_functions.sql", pg_service, variables)
-=======
     run_sql_file("functions/oid_functions.sql", pg_service)
->>>>>>> e1e6cca7
     run_sql_file("functions/modification_functions.sql", pg_service)
     run_sql_file("functions/label_functions.sql", pg_service)
     run_sql_file("functions/symbology_functions.sql", pg_service)
