#!/usr/bin/env python3
import copy
import os
import re
import zipfile
from argparse import ArgumentParser, BooleanOptionalAction
from pathlib import Path

import psycopg
import yaml
from pirogue import MultipleInheritance, SimpleJoins, SingleInheritance
<<<<<<< HEAD
from pum import HookBase
from triggers.set_defaults_and_triggers import set_defaults_and_triggers
from view.vw_tww_additional_ws import vw_tww_additional_ws
from view.vw_tww_channel import vw_tww_channel
from view.vw_tww_damage_channel import vw_tww_damage_channel
from view.vw_tww_infiltration_installation import vw_tww_infiltration_installation
from view.vw_tww_measurement_series import vw_tww_measurement_series
from view.vw_tww_overflow import vw_tww_overflow
from view.vw_tww_reach import vw_tww_reach
from view.vw_tww_wastewater_structure import vw_tww_wastewater_structure
from view.vw_wastewater_structure import vw_wastewater_structure


class Hook(HookBase):
    def run_hook(
        self,
        connection: psycopg.Connection,
        SRID: int = 2056,
        extension_agxx: bool = False,
        extension_ci: bool = False,
        extension_zip: Path = None,
        lang_code: str = "en",
    ):
        """
        Creates the schema tww_app for TEKSI Wastewater & GEP
        :param SRID: the EPSG code for geometry columns
        :param extension_agxx: bool of whether to load agxx extension
        :param extension_agxx: bool of whether to load ci extension
        :param extension_zip: Path of zip containing self-defined extensions
        :paran lang_code: language code for use in extension views
        """
        self.cwd = Path(__file__).parent.resolve()

        variables_pirogue = {
            "SRID": psycopg.sql.SQL(f"{SRID}")
        }  # when dropping psycopg2 support, we can use the SRID var directly
        self.variables_sql = {
            "SRID": {
                "value": f"{SRID}",
                "type": "raw",
            },
            "value_lang": {
                "value": f"value_{lang_code}",
                "type": "identifier",
            },
            "abbr_lang": {
                "value": f"abbr_{lang_code}",
                "type": "identifier",
            },
            "description_lang": {
                "value": f"description_{lang_code}",
                "type": "identifier",
            },
            "display_lang": {
                "value": f"display_{lang_code}",
                "type": "identifier",
            },
        }
        self.execute("CREATE SCHEMA tww_app;")
        self.run_sql_files_in_folder(self.cwd / "sql_functions")
        self.extensions = {}
        if extension_agxx:
            self.extensions.update("agxx")

        if extension_ci:
            self.extensions.update("ci")

        self.yaml_data_dicts = {
            "vw_tww_reach": {},
            "vw_tww_wastewater_structure": {},
            "vw_tww_overflow": {},
            "vw_wastewater_structure": {},
            "vw_tww_infiltration_installation": {},
            "vw_tww_channel": {},
            "vw_tww_damage_channel": {},
            "vw_tww_additional_ws": {},
            "vw_tww_measurement_series": {},
        }

        self.MultipleInheritances = {
            "vw_maintenance": self.cwd / "view/multipleinheritance/vw_maintenance_event.yaml",
            "vw_damage": self.cwd / "view/multipleinheritance/vw_damage.yaml",
        }

        self.SingleInheritances = {
            # structure parts
            "access_aid": "structure_part",
            "benching": "structure_part",
            "backflow_prevention": "structure_part",
            "dryweather_downspout": "structure_part",
            "cover": "structure_part",
            "dryweather_flume": "structure_part",
            "tank_emptying": "structure_part",
            "tank_cleaning": "structure_part",
            "electric_equipment": "structure_part",
            "electromechanical_equipment": "structure_part",
            "solids_retention": "structure_part",
            "flushing_nozzle": "structure_part",
            # wastewater structures
            "channel": "wastewater_structure",
            "manhole": "wastewater_structure",
            "special_structure": "wastewater_structure",
            "infiltration_installation": "wastewater_structure",
            "discharge_point": "wastewater_structure",
            "wwtp_structure": "wastewater_structure",
            "drainless_toilet": "wastewater_structure",
            "small_treatment_plant": "wastewater_structure",
            # wastewater_networkelement
            "wastewater_node": "wastewater_networkelement",
            "reach": "wastewater_networkelement",
            # connection_object
            "building": "connection_object",
            "reservoir": "connection_object",
            "individual_surface": "connection_object",
            "fountain": "connection_object",
            # surface_runoff_parameters
            "param_ca_general": "surface_runoff_parameters",
            "param_ca_mouse1": "surface_runoff_parameters",
            # overflow
            "leapingweir": "overflow",
            "prank_weir": "overflow",
            "pump": "overflow",
            # maintenance_event
            "bio_ecol_assessment": "maintenance_event",
            "examination": "maintenance_event",
            "maintenance": "maintenance_event",
            # zone
            "infiltration_zone": "zone",
            "drainage_system": "zone",
        }

        self.SimpleJoins_yaml = {
            "vw_export_reach": self.cwd / "view/simplejoins/export/vw_export_reach.yaml",
            "vw_export_wastewater_structure": self.cwd
            / "view/simplejoins/export/vw_export_wastewater_structure.yaml",
        }

        if extension_zip:
            self.add_custom_extension(extension_zip)

        if self.extensions:
            for extension in self.extensions:
                print(
                    f"""*****
Running extension {extension}
****
                """
                )
                self.load_extension(
                    extension_name=extension,
                )

        # Defaults and Triggers
        # Has to be fired before view creation otherwise it won't work and will only fail in CI
        set_defaults_and_triggers(connection, self.SingleInheritances)

        for key in self.SingleInheritances:
            print(f"creating view vw_{key}")
            SingleInheritance(
                connection=connection,
                parent_table="tww_od." + self.SingleInheritances[key],
                child_table="tww_od." + key,
                view_name="vw_" + key,
                view_schema="tww_app",
                pkey_default_value=True,
                inner_defaults={"identifier": "obj_id"},
            ).create()

        for key in self.MultipleInheritances:
            MultipleInheritance(
                connection=connection,
                definition=self.load_yaml(self.MultipleInheritances[key]),
                drop=True,
                variables=variables_pirogue,
            ).create()

        vw_wastewater_structure(
            connection=connection, extra_definition=self.yaml_data_dicts["vw_wastewater_structure"]
        )
        vw_tww_wastewater_structure(
            connection=connection,
            srid=SRID,
            extra_definition=self.yaml_data_dicts["vw_tww_wastewater_structure"],
        )
        vw_tww_infiltration_installation(
            connection=connection,
            srid=SRID,
            extra_definition=self.yaml_data_dicts["vw_tww_infiltration_installation"],
        )
        vw_tww_reach(connection=connection, extra_definition=self.yaml_data_dicts["vw_tww_reach"])
        vw_tww_channel(
            connection=connection,
            extra_definition=self.yaml_data_dicts["vw_tww_channel"],
        )
        vw_tww_damage_channel(
            connection=connection,
            extra_definition=self.yaml_data_dicts["vw_tww_damage_channel"],
        )
        vw_tww_additional_ws(
            srid=SRID,
            connection=connection,
            extra_definition=self.yaml_data_dicts["vw_tww_additional_ws"],
        )
        vw_tww_measurement_series(
            connection=connection,
            extra_definition=self.yaml_data_dicts["vw_tww_measurement_series"],
        )
        vw_tww_overflow(
            connection=connection,
            extra_definition=self.yaml_data_dicts["vw_tww_overflow"],
        )

        # TODO: Are these export views necessary? cymed 13.03.25
        for _, yaml_path in self.SimpleJoins_yaml.items():
            SimpleJoins(definition=self.load_yaml(yaml_path), connection=connection).create()

        sql_directories = [
            "view/varia",
            "view/catchment_area",
            "view/gep_views",
            "view/swmm_views",
            "view/network",
        ]

        for directory in sql_directories:
            abs_dir = self.cwd / directory
            self.run_sql_files_in_folder(abs_dir)

        # run post_all
        self.run_sql_files_in_folder(self.cwd / "post_all")

        # Roles
        self.execute(self.cwd / "tww_app_roles.sql")

    def load_yaml(self, file: Path) -> dict[str]:
        """Safely loads a YAML file and ensures it returns a dictionary."""
        file = Path(file)
        if not file.exists():
            raise FileNotFoundError(f"The file {file} does not exist.")

        print(f"loading yaml {file}")
        with open(file) as f:
            data = yaml.safe_load(f)
            return data if isinstance(data, dict) else {}

    def add_custom_extension(self, zip_file_path: str):
        """
        Extracts a custom extension from a zip file into the specified extensions folder.

        Args:
            zip_file_path: Path to the zip file containing the extension.
        """
        # Define the extensions directory
        ext_folder = self.cwd / "extensions"

        # Extract the contents of the zip file into the extensions directory
        with zipfile.ZipFile(zip_file_path, "r") as zip_ref:
            zip_ref.extractall(ext_folder)

            original_config_path = ext_folder / "config.yaml"
            custom_config_path = ext_folder / "custom_config.yaml"

            # Load the original and custom configurations
            with open(original_config_path) as file:
                original_config = yaml.safe_load(file)

            with open(custom_config_path) as file:
                custom_config = yaml.safe_load(file)

            self.get_extension_names(custom_config)

            # Update the original configuration with the custom configuration
            # Here, you can define how to merge the configurations
            if custom_config and "extensions" in custom_config:
                original_config["extensions"].extend(custom_config["extensions"])

            with open(original_config_path, "w") as file:
                yaml.dump(original_config, file)

    def load_extension(
        self,
        extension_name: str = None,
    ):
        """
        initializes the TWW database for usage of an extension
        Args:
            connection: psycopg connection object
            extension_name: Name of the extension to load
        """
        # load definitions from config
        ext_folder = self.cwd / "extensions"
        config = self.read_config(ext_folder / "config.yaml", extension_name)

        # deepcopy, so different extensions can use the same variable differently
        orig_variables = copy.deepcopy(self.variables_sql)
        ext_variables = config.get("variables", {})
        self.variables_sql.update(ext_variables)

        directory = config.get("directory", None)
        yaml_files = {}
        if directory:
            abs_dir = ext_folder / directory
            self.run_sql_files_in_folder(abs_dir)

            # extract yaml for extra_definition
            files = os.listdir(abs_dir)
            files.sort()
            for file in files:
                filename = os.fsdecode(file)
                if filename.endswith(".yaml"):
                    key = filename.removesuffix(".yaml")
                    yaml_files[key] = abs_dir / filename

        for target_view, file_path in yaml_files.items():
            if target_view in self.MultipleInheritances:
                # overwrite the path
                print(
                    f"MultipleInheritance view {self.MultipleInheritances[target_view]} overriden by extension {extension_name}: New path used is {file_path}"
                )
                self.MultipleInheritances[target_view] = file_path
            elif target_view in self.SimpleJoins_yaml:
                # overwrite the path
                print(
                    f"SimpleJoin view {self.SimpleJoins_yaml[target_view]} overriden by extension {extension_name}: New path used is {file_path}"
                )
                self.SimpleJoins_yaml[target_view] = file_path
            else:
                # load data
                if target_view in self.yaml_data_dicts:
                    self.yaml_data_dicts[target_view].update(self.load_yaml(file_path))
                else:
                    self.yaml_data_dicts[target_view] = self.load_yaml(file_path)
        # Reset variables
        self.variables_sql = orig_variables

    def get_extension_names(self, config_file: str):
        abs_file_path = self.cwd / "extensions" / config_file
        with open(abs_file_path) as file:
            config = yaml.safe_load(file)
        for entry in config.get("extensions", []):
            self.extensions.update(entry.get("id"))

    def read_config(self, config_file: str, extension_name: str):
        abs_file_path = self.cwd / "extensions" / config_file
        with open(abs_file_path) as file:
            config = yaml.safe_load(file)
        for entry in config.get("extensions", []):
            if entry.get("id") == extension_name:
                return entry
        raise ValueError(f"No entry found with id: {extension_name}")

    def run_sql_file(self, file_path: str, variables: dict = None):
        with open(file_path) as f:
            sql = f.read()
        self.run_sql(sql, variables)

    def run_sql(self, sql: str, variables: dict = None):
        if variables is None:
            variables = {}
        if (
            re.search(r"\{[A-Za-z-_]+\}", sql) and variables
        ):  # avoid formatting if no variables are present
            try:
                sql = psycopg.sql.SQL(sql).format(**variables)
            except IndexError:
                print(sql)
                raise
        self.execute(sql)

    def run_sql_files_in_folder(self, directory: str):
        files = os.listdir(directory)
        files.sort()
        sql_vars = self.parse_variables(self.variables_sql)
        for file in files:
            filename = os.fsdecode(file)
            if filename.lower().endswith(".sql"):
                print(f"Running {filename}")
                self.run_sql_file(os.path.join(directory, filename), sql_vars)

    def parse_variables(self, variables: dict) -> dict:
        """Parse variables based on their defined types in the YAML."""
        formatted_vars = {}

        for key, meta in variables.items():
            if isinstance(meta, dict) and "value" in meta and "type" in meta:
                value, var_type = meta["value"], meta["type"].lower()

                if var_type == "raw":  # Directly insert SQL without escaping
                    formatted_vars[key] = psycopg.sql.SQL(value)
                elif var_type == "identifier":  # Table/Column names
                    if not re.match(r"^[a-zA-Z_][a-zA-Z0-9_]*$", value):  # avoid injection
                        raise ValueError(f"Identifier '{value}' contains invalid characters.")
                    formatted_vars[key] = psycopg.sql.Identifier(value)
                elif var_type == "literal":  # String/Number literals
                    formatted_vars[key] = psycopg.sql.Literal(value)
                else:
                    raise ValueError(f"Unknown type '{var_type}' for variable '{key}'")
            else:
                raise ValueError(f"Unknown type '{var_type}' for variable '{key}'.")
        return formatted_vars
=======
from yaml import safe_load

from .extensions.extension_manager import load_extension
from .triggers.set_defaults_and_triggers import set_defaults_and_triggers
from .utils.sql_utils import run_sql, run_sql_files_in_folder
from .view.vw_tww_additional_ws import vw_tww_additional_ws
from .view.vw_tww_channel import vw_tww_channel
from .view.vw_tww_damage_channel import vw_tww_damage_channel
from .view.vw_tww_infiltration_installation import vw_tww_infiltration_installation
from .view.vw_tww_measurement_series import vw_tww_measurement_series
from .view.vw_tww_overflow import vw_tww_overflow
from .view.vw_tww_reach import vw_tww_reach
from .view.vw_tww_wastewater_structure import vw_tww_wastewater_structure
from .view.vw_wastewater_structure import vw_wastewater_structure


def load_yaml(file: Path) -> dict[str]:
    """Safely loads a YAML file and ensures it returns a dictionary."""

    file = Path(file)
    if not file.exists():
        return {}  # Return empty dict if file does not exist

    print(f"loading yaml {file}")
    with open(file) as f:
        data = safe_load(f)
        return data if isinstance(data, dict) else {}  # Ensure it returns a dict


def create_app(
    srid: int = 2056,
    pg_service: str = "pg_tww",
    drop_schema: Optional[bool] = False,
    extension_names: Optional[list] = [],
):
    """
    Creates the schema tww_app for TEKSI Wastewater & GEP
    :param srid: the EPSG code for geometry columns
    :param drop_schema: will drop schema tww_app if it exists
    :param pg_service: the PostgreSQL service, if not given it will be determined from environment variable in Pirogue
    :param extension_names: list of extensions YAML file path of the definition of additional columns for vw_tww_xxx views
    """

    cwd = Path(__file__).parent.resolve()
    variables = {
        "SRID": psycopg.sql.SQL(f"{srid}")
    }  # when dropping psycopg2 support, we can use the srid var directly

    variables_sql = {
        "SRID": {
            "value": f"{srid}",
            "type": "raw",
        }
    }

    if drop_schema:
        run_sql("DROP SCHEMA IF EXISTS tww_app CASCADE;", pg_service)

    run_sql("CREATE SCHEMA tww_app;", pg_service)

    run_sql_files_in_folder(
        Path(__file__).parent.resolve() / "sql_functions", pg_service, variables_sql
    )

    yaml_data_dicts = {
        "vw_tww_reach": {},
        "vw_tww_wastewater_structure": {},
        "vw_tww_overflow": {},
        "vw_wastewater_structure": {},
        "vw_tww_infiltration_installation": {},
        "vw_tww_additional_ws": {},
        "vw_tww_measurement_series": {},
    }

    MultipleInheritances = {
        "vw_maintenance": cwd / "view/multipleinheritance/vw_maintenance_event.yaml",
        "vw_damage": cwd / "view/multipleinheritance/vw_damage.yaml",
    }

    SingleInheritances = {
        # structure parts
        "access_aid": "structure_part",
        "benching": "structure_part",
        "backflow_prevention": "structure_part",
        "dryweather_downspout": "structure_part",
        "cover": "structure_part",
        "dryweather_flume": "structure_part",
        "tank_emptying": "structure_part",
        "tank_cleaning": "structure_part",
        "electric_equipment": "structure_part",
        "electromechanical_equipment": "structure_part",
        "solids_retention": "structure_part",
        "flushing_nozzle": "structure_part",
        # wastewater structures
        "channel": "wastewater_structure",
        "manhole": "wastewater_structure",
        "special_structure": "wastewater_structure",
        "infiltration_installation": "wastewater_structure",
        "discharge_point": "wastewater_structure",
        "wwtp_structure": "wastewater_structure",
        "drainless_toilet": "wastewater_structure",
        "small_treatment_plant": "wastewater_structure",
        # wastewater_networkelement
        "wastewater_node": "wastewater_networkelement",
        "reach": "wastewater_networkelement",
        # connection_object
        "building": "connection_object",
        "reservoir": "connection_object",
        "individual_surface": "connection_object",
        "fountain": "connection_object",
        # surface_runoff_parameters
        "param_ca_general": "surface_runoff_parameters",
        "param_ca_mouse1": "surface_runoff_parameters",
        # overflow
        "leapingweir": "overflow",
        "prank_weir": "overflow",
        "pump": "overflow",
        # maintenance_event
        "bio_ecol_assessment": "maintenance_event",
        "examination": "maintenance_event",
        "maintenance": "maintenance_event",
        # zone
        "infiltration_zone": "zone",
        "drainage_system": "zone",
    }

    SimpleJoins_yaml = {
        "vw_export_reach": cwd / "view/simplejoins/export/vw_export_reach.yaml",
        "vw_export_wastewater_structure": cwd
        / "view/simplejoins/export/vw_export_wastewater_structure.yaml",
    }

    if extension_names:
        for extension in extension_names:
            print(
                f"""*****
Running extension {extension}
****
            """
            )
            yaml_files = load_extension(srid, pg_service, "tww", extension)
            for target_view, file_path in yaml_files.items():
                if target_view in MultipleInheritances:
                    # overwrite the path
                    print(
                        f"MultipleInheritance view {MultipleInheritances[target_view]} overriden by extension {extension}: New path used is {file_path}"
                    )
                    MultipleInheritances[target_view] = file_path
                elif target_view in SimpleJoins_yaml:
                    # overwrite the path
                    print(
                        f"SimpleJoin view {SimpleJoins_yaml[target_view]} overriden by extension {extension}: New path used is {file_path}"
                    )
                    SimpleJoins_yaml[target_view] = file_path
                else:
                    # load data
                    if target_view in yaml_data_dicts:
                        yaml_data_dicts[target_view].update(load_yaml(file_path))
                    else:
                        yaml_data_dicts[target_view] = load_yaml(file_path)

    defaults = {"view_schema": "tww_app", "pg_service": pg_service}

    for key in SingleInheritances:
        print(f"creating view vw_{key}")
        SingleInheritance(
            "tww_od." + SingleInheritances[key],
            "tww_od." + key,
            view_name="vw_" + key,
            pkey_default_value=True,
            inner_defaults={"identifier": "obj_id"},
            **defaults,
        ).create()

    for key in MultipleInheritances:
        MultipleInheritance(
            load_yaml(MultipleInheritances[key]),
            drop=True,
            variables=variables,
            pg_service=pg_service,
        ).create()

    vw_wastewater_structure(
        pg_service=pg_service, extra_definition=yaml_data_dicts["vw_wastewater_structure"]
    )
    vw_tww_wastewater_structure(
        srid,
        pg_service=pg_service,
        extra_definition=yaml_data_dicts["vw_tww_wastewater_structure"],
    )
    vw_tww_channel(pg_service=pg_service)  # no possibility for extra_definition in this view
    vw_tww_damage_channel(
        pg_service=pg_service
    )  # no possibility for extra_definition in this view
    vw_tww_infiltration_installation(
        srid,
        pg_service=pg_service,
        extra_definition=yaml_data_dicts["vw_tww_infiltration_installation"],
    )
    vw_tww_reach(pg_service=pg_service, extra_definition=yaml_data_dicts["vw_tww_reach"])
    vw_tww_additional_ws(
        srid, pg_service=pg_service, extra_definition=yaml_data_dicts["vw_tww_additional_ws"]
    )
    vw_tww_measurement_series(
        pg_service=pg_service, extra_definition=yaml_data_dicts["vw_tww_measurement_series"]
    )
    vw_tww_overflow(
        pg_service=pg_service, extra_definition=yaml_data_dicts["vw_tww_measurement_series"]
    )

    # TODO: Are these export views necessary? cymed 13.03.25
    for _, yaml_path in SimpleJoins_yaml.items():
        SimpleJoins(load_yaml(yaml_path), pg_service).create()

    sql_directories = [
        "view/varia",
        "view/catchment_area",
        "view/gep_views",
        "view/swmm_views",
        "view/network",
    ]

    for directory in sql_directories:
        abs_dir = Path(__file__).parent.resolve() / directory
        run_sql_files_in_folder(abs_dir, pg_service, variables_sql)

    # Defaults and Triggers
    set_defaults_and_triggers(pg_service, SingleInheritances)

    # run post_all
    run_sql_files_in_folder(
        Path(__file__).parent.resolve() / "post_all", pg_service, variables_sql
    )
>>>>>>> 5ae8bf24


if __name__ == "__main__":
    parser = ArgumentParser()
    parser.add_argument("-p", "--pg_service", help="postgres service")
    parser.add_argument(
        "-s", "--srid", help="SRID EPSG code, defaults to 2056", type=int, default=2056
    )
    parser.add_argument(
        "-d",
        "--drop-schema",
        help="Drops cascaded any existing tww_app schema",
        default=False,
        action=BooleanOptionalAction,
    )
    parser.add_argument(
<<<<<<< HEAD
        "-a",
        "--extension_agxx",
        type=bool,
        action="store_true",
        default=False,
        help="load AG-64/96 extension",
    )
    parser.add_argument(
        "-c",
        "--extension_ci",
        type=bool,
        action="store_true",
        default=False,
        help="load ci extension",
    )
    parser.add_argument(
        "-l",
        "--lang_code",
        help="language code",
        type=str,
        default="en",
        choices=["en", "fr", "de", "it", "ro"],
    )
    parser.add_argument(
        "-z", "--extension_zip", help="path to zip file containing custom extensions", type=Path
    )
    args = parser.parse_args()

    with psycopg.connect(service=args.pg_service) as connection:
        if args.drop_schema:
            connection.execute("DROP SCHEMA IF EXISTS tww_app CASCADE;")
        hook = Hook()
        hook.run_hook(
            connection=connection,
            SRID=args.srid,
            extension_agxx=args.extension_agxx,
            extension_ci=args.extension_ci,
            extension_zip=args.extension_zip,
            lang_code=args.lang_code,
        )
=======
        "-x",
        "--extension_names",
        nargs="*",
        required=False,
        help="extensions that should be loaded into application schema",
    )
    args = parser.parse_args()

    create_app(
        args.srid,
        args.pg_service,
        drop_schema=args.drop_schema,
        extension_names=args.extension_names,
    )
>>>>>>> 5ae8bf24
<|MERGE_RESOLUTION|>--- conflicted
+++ resolved
@@ -9,7 +9,6 @@
 import psycopg
 import yaml
 from pirogue import MultipleInheritance, SimpleJoins, SingleInheritance
-<<<<<<< HEAD
 from pum import HookBase
 from triggers.set_defaults_and_triggers import set_defaults_and_triggers
 from view.vw_tww_additional_ws import vw_tww_additional_ws
@@ -410,242 +409,6 @@
             else:
                 raise ValueError(f"Unknown type '{var_type}' for variable '{key}'.")
         return formatted_vars
-=======
-from yaml import safe_load
-
-from .extensions.extension_manager import load_extension
-from .triggers.set_defaults_and_triggers import set_defaults_and_triggers
-from .utils.sql_utils import run_sql, run_sql_files_in_folder
-from .view.vw_tww_additional_ws import vw_tww_additional_ws
-from .view.vw_tww_channel import vw_tww_channel
-from .view.vw_tww_damage_channel import vw_tww_damage_channel
-from .view.vw_tww_infiltration_installation import vw_tww_infiltration_installation
-from .view.vw_tww_measurement_series import vw_tww_measurement_series
-from .view.vw_tww_overflow import vw_tww_overflow
-from .view.vw_tww_reach import vw_tww_reach
-from .view.vw_tww_wastewater_structure import vw_tww_wastewater_structure
-from .view.vw_wastewater_structure import vw_wastewater_structure
-
-
-def load_yaml(file: Path) -> dict[str]:
-    """Safely loads a YAML file and ensures it returns a dictionary."""
-
-    file = Path(file)
-    if not file.exists():
-        return {}  # Return empty dict if file does not exist
-
-    print(f"loading yaml {file}")
-    with open(file) as f:
-        data = safe_load(f)
-        return data if isinstance(data, dict) else {}  # Ensure it returns a dict
-
-
-def create_app(
-    srid: int = 2056,
-    pg_service: str = "pg_tww",
-    drop_schema: Optional[bool] = False,
-    extension_names: Optional[list] = [],
-):
-    """
-    Creates the schema tww_app for TEKSI Wastewater & GEP
-    :param srid: the EPSG code for geometry columns
-    :param drop_schema: will drop schema tww_app if it exists
-    :param pg_service: the PostgreSQL service, if not given it will be determined from environment variable in Pirogue
-    :param extension_names: list of extensions YAML file path of the definition of additional columns for vw_tww_xxx views
-    """
-
-    cwd = Path(__file__).parent.resolve()
-    variables = {
-        "SRID": psycopg.sql.SQL(f"{srid}")
-    }  # when dropping psycopg2 support, we can use the srid var directly
-
-    variables_sql = {
-        "SRID": {
-            "value": f"{srid}",
-            "type": "raw",
-        }
-    }
-
-    if drop_schema:
-        run_sql("DROP SCHEMA IF EXISTS tww_app CASCADE;", pg_service)
-
-    run_sql("CREATE SCHEMA tww_app;", pg_service)
-
-    run_sql_files_in_folder(
-        Path(__file__).parent.resolve() / "sql_functions", pg_service, variables_sql
-    )
-
-    yaml_data_dicts = {
-        "vw_tww_reach": {},
-        "vw_tww_wastewater_structure": {},
-        "vw_tww_overflow": {},
-        "vw_wastewater_structure": {},
-        "vw_tww_infiltration_installation": {},
-        "vw_tww_additional_ws": {},
-        "vw_tww_measurement_series": {},
-    }
-
-    MultipleInheritances = {
-        "vw_maintenance": cwd / "view/multipleinheritance/vw_maintenance_event.yaml",
-        "vw_damage": cwd / "view/multipleinheritance/vw_damage.yaml",
-    }
-
-    SingleInheritances = {
-        # structure parts
-        "access_aid": "structure_part",
-        "benching": "structure_part",
-        "backflow_prevention": "structure_part",
-        "dryweather_downspout": "structure_part",
-        "cover": "structure_part",
-        "dryweather_flume": "structure_part",
-        "tank_emptying": "structure_part",
-        "tank_cleaning": "structure_part",
-        "electric_equipment": "structure_part",
-        "electromechanical_equipment": "structure_part",
-        "solids_retention": "structure_part",
-        "flushing_nozzle": "structure_part",
-        # wastewater structures
-        "channel": "wastewater_structure",
-        "manhole": "wastewater_structure",
-        "special_structure": "wastewater_structure",
-        "infiltration_installation": "wastewater_structure",
-        "discharge_point": "wastewater_structure",
-        "wwtp_structure": "wastewater_structure",
-        "drainless_toilet": "wastewater_structure",
-        "small_treatment_plant": "wastewater_structure",
-        # wastewater_networkelement
-        "wastewater_node": "wastewater_networkelement",
-        "reach": "wastewater_networkelement",
-        # connection_object
-        "building": "connection_object",
-        "reservoir": "connection_object",
-        "individual_surface": "connection_object",
-        "fountain": "connection_object",
-        # surface_runoff_parameters
-        "param_ca_general": "surface_runoff_parameters",
-        "param_ca_mouse1": "surface_runoff_parameters",
-        # overflow
-        "leapingweir": "overflow",
-        "prank_weir": "overflow",
-        "pump": "overflow",
-        # maintenance_event
-        "bio_ecol_assessment": "maintenance_event",
-        "examination": "maintenance_event",
-        "maintenance": "maintenance_event",
-        # zone
-        "infiltration_zone": "zone",
-        "drainage_system": "zone",
-    }
-
-    SimpleJoins_yaml = {
-        "vw_export_reach": cwd / "view/simplejoins/export/vw_export_reach.yaml",
-        "vw_export_wastewater_structure": cwd
-        / "view/simplejoins/export/vw_export_wastewater_structure.yaml",
-    }
-
-    if extension_names:
-        for extension in extension_names:
-            print(
-                f"""*****
-Running extension {extension}
-****
-            """
-            )
-            yaml_files = load_extension(srid, pg_service, "tww", extension)
-            for target_view, file_path in yaml_files.items():
-                if target_view in MultipleInheritances:
-                    # overwrite the path
-                    print(
-                        f"MultipleInheritance view {MultipleInheritances[target_view]} overriden by extension {extension}: New path used is {file_path}"
-                    )
-                    MultipleInheritances[target_view] = file_path
-                elif target_view in SimpleJoins_yaml:
-                    # overwrite the path
-                    print(
-                        f"SimpleJoin view {SimpleJoins_yaml[target_view]} overriden by extension {extension}: New path used is {file_path}"
-                    )
-                    SimpleJoins_yaml[target_view] = file_path
-                else:
-                    # load data
-                    if target_view in yaml_data_dicts:
-                        yaml_data_dicts[target_view].update(load_yaml(file_path))
-                    else:
-                        yaml_data_dicts[target_view] = load_yaml(file_path)
-
-    defaults = {"view_schema": "tww_app", "pg_service": pg_service}
-
-    for key in SingleInheritances:
-        print(f"creating view vw_{key}")
-        SingleInheritance(
-            "tww_od." + SingleInheritances[key],
-            "tww_od." + key,
-            view_name="vw_" + key,
-            pkey_default_value=True,
-            inner_defaults={"identifier": "obj_id"},
-            **defaults,
-        ).create()
-
-    for key in MultipleInheritances:
-        MultipleInheritance(
-            load_yaml(MultipleInheritances[key]),
-            drop=True,
-            variables=variables,
-            pg_service=pg_service,
-        ).create()
-
-    vw_wastewater_structure(
-        pg_service=pg_service, extra_definition=yaml_data_dicts["vw_wastewater_structure"]
-    )
-    vw_tww_wastewater_structure(
-        srid,
-        pg_service=pg_service,
-        extra_definition=yaml_data_dicts["vw_tww_wastewater_structure"],
-    )
-    vw_tww_channel(pg_service=pg_service)  # no possibility for extra_definition in this view
-    vw_tww_damage_channel(
-        pg_service=pg_service
-    )  # no possibility for extra_definition in this view
-    vw_tww_infiltration_installation(
-        srid,
-        pg_service=pg_service,
-        extra_definition=yaml_data_dicts["vw_tww_infiltration_installation"],
-    )
-    vw_tww_reach(pg_service=pg_service, extra_definition=yaml_data_dicts["vw_tww_reach"])
-    vw_tww_additional_ws(
-        srid, pg_service=pg_service, extra_definition=yaml_data_dicts["vw_tww_additional_ws"]
-    )
-    vw_tww_measurement_series(
-        pg_service=pg_service, extra_definition=yaml_data_dicts["vw_tww_measurement_series"]
-    )
-    vw_tww_overflow(
-        pg_service=pg_service, extra_definition=yaml_data_dicts["vw_tww_measurement_series"]
-    )
-
-    # TODO: Are these export views necessary? cymed 13.03.25
-    for _, yaml_path in SimpleJoins_yaml.items():
-        SimpleJoins(load_yaml(yaml_path), pg_service).create()
-
-    sql_directories = [
-        "view/varia",
-        "view/catchment_area",
-        "view/gep_views",
-        "view/swmm_views",
-        "view/network",
-    ]
-
-    for directory in sql_directories:
-        abs_dir = Path(__file__).parent.resolve() / directory
-        run_sql_files_in_folder(abs_dir, pg_service, variables_sql)
-
-    # Defaults and Triggers
-    set_defaults_and_triggers(pg_service, SingleInheritances)
-
-    # run post_all
-    run_sql_files_in_folder(
-        Path(__file__).parent.resolve() / "post_all", pg_service, variables_sql
-    )
->>>>>>> 5ae8bf24
-
 
 if __name__ == "__main__":
     parser = ArgumentParser()
@@ -661,7 +424,6 @@
         action=BooleanOptionalAction,
     )
     parser.add_argument(
-<<<<<<< HEAD
         "-a",
         "--extension_agxx",
         type=bool,
@@ -701,20 +463,4 @@
             extension_ci=args.extension_ci,
             extension_zip=args.extension_zip,
             lang_code=args.lang_code,
-        )
-=======
-        "-x",
-        "--extension_names",
-        nargs="*",
-        required=False,
-        help="extensions that should be loaded into application schema",
-    )
-    args = parser.parse_args()
-
-    create_app(
-        args.srid,
-        args.pg_service,
-        drop_schema=args.drop_schema,
-        extension_names=args.extension_names,
-    )
->>>>>>> 5ae8bf24
+        )