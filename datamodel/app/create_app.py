--- conflicted
+++ resolved
@@ -220,20 +220,6 @@
                 else None
             ),
         )
-<<<<<<< HEAD
-        vw_tww_reach(connection=connection, extra_definition=tww_reach_extra)
-        vw_tww_channel(connection=connection, srid=SRID, extra_definition=tww_channel_extra)
-        vw_tww_channel_maintenance(
-            connection=connection, extra_definition=self.yaml_data_dicts["tww_maintenance_extra"]
-        )
-        vw_tww_ws_maintenance(
-            connection=connection, extra_definition=self.yaml_data_dicts["tww_maintenance_extra"]
-        )
-        vw_tww_damage_channel(connection=connection)
-        vw_tww_additional_ws(srid=SRID, connection=connection)
-        vw_tww_measurement_series(connection=connection)
-=======
->>>>>>> ee6dc182
 
         # TODO: Are these export views necessary? cymed 13.03.25
         for _, yaml_path in self.simple_joins_yaml.items():
