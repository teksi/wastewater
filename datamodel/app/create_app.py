--- conflicted
+++ resolved
@@ -42,17 +42,10 @@
     srid: int = 2056,
     pg_service: str = "pg_tww",
     drop_schema: Optional[bool] = False,
-<<<<<<< HEAD
     tww_reach_extra_path: Optional[Path] = None,
     tww_wastewater_structure_extra_path: Optional[Path] = None,
     tww_ii_extra_path: Optional[Path] = None,
     wastewater_structure_extra_path: Optional[Path] = None,
-=======
-    tww_reach_extra: Optional[Path] = None,
-    tww_wastewater_structure_extra: Optional[Path] = None,
-    tww_ii_extra: Optional[Path] = None,
-    wastewater_structure_extra: Optional[Path] = None,
->>>>>>> 7ed5180b
     extension_names: Optional[list] = [],
 ):
     """
@@ -84,28 +77,12 @@
     run_sql_file("functions/meta_functions.sql", pg_service, variables)
     run_sql_file("functions/network_functions.sql", pg_service)
 
-<<<<<<< HEAD
     yaml_paths_for_funcs={
         "vw_tww_reach":tww_reach_extra_path,
         "vw_tww_wastewater_structure":tww_wastewater_structure_extra_path,
         "vw_wastewater_structure":wastewater_structure_extra_path,
         "vw_tww_infiltration_installation":tww_ii_extra_path,
     }
-=======
-    if extension_names:
-        for extension in extension_names:
-            load_extension(srid, pg_service, "tww", extension)
-
-    # open YAML files
-    if tww_reach_extra:
-        tww_reach_extra = safe_load(open(tww_reach_extra))
-    if tww_wastewater_structure_extra:
-        tww_wastewater_structure_extra = safe_load(open(tww_wastewater_structure_extra))
-    if wastewater_structure_extra:
-        wastewater_structure_extra = safe_load(open(wastewater_structure_extra))
-
-    run_sql_file("view/vw_dictionary_value_list.sql", pg_service, variables)
->>>>>>> 7ed5180b
 
     yaml_data_dicts=yaml_paths_for_funcs
     for key in yaml_data_dicts:
@@ -200,6 +177,7 @@
             **defaults,
         ).create()
 
+
     for key in MultipleInheritances:
         MultipleInheritance(
             load_yaml(MultipleInheritances[key])safe_load(open()),
@@ -209,6 +187,7 @@
             pg_service=pg_service,
         ).create()
 
+
     vw_wastewater_structure(pg_service=pg_service, extra_definition=yaml_data_dicts["vw_wastewater_structure"])
     vw_tww_wastewater_structure(
         srid, pg_service=pg_service, extra_definition=yaml_data_dicts["vw_tww_wastewater_structure"]
@@ -217,7 +196,6 @@
     vw_tww_reach(pg_service=pg_service, extra_definition=yaml_data_dicts["vw_tww_reach"])
     vw_tww_additional_ws(srid, pg_service=pg_service)
     vw_tww_measurement_series(pg_service=pg_service)
-
 
     run_sql_file("view/vw_file.sql", pg_service, variables)
     run_sql_file("view/vw_change_points.sql", pg_service, variables)
