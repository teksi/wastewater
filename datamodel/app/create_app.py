#!/usr/bin/env python3

from argparse import ArgumentParser, BooleanOptionalAction
from pathlib import Path
from typing import Optional

try:
    import psycopg
except ImportError:
    import psycopg2 as psycopg

from pirogue import MultipleInheritance, SimpleJoins, SingleInheritance
from triggers.set_defaults_and_triggers import set_defaults_and_triggers
from view.vw_tww_additional_ws import vw_tww_additional_ws
from view.vw_tww_infiltration_installation import vw_tww_infiltration_installation
from view.vw_tww_measurement_series import vw_tww_measurement_series
from view.vw_tww_reach import vw_tww_reach
from view.vw_tww_wastewater_structure import vw_tww_wastewater_structure
from view.vw_wastewater_structure import vw_wastewater_structure
from yaml import safe_load


def run_sql_file(file_path: str, pg_service: str, variables: dict = None):
    abs_file_path = Path(__file__).parent.resolve() / file_path
    with open(abs_file_path) as f:
        sql = f.read()
    run_sql(sql, pg_service, variables)


def run_sql(sql: str, pg_service: str, variables: dict = None):
    if variables:
        sql = psycopg.sql.SQL(sql).format(**variables)
    conn = psycopg.connect(f"service={pg_service}")
    cursor = conn.cursor()
    cursor.execute(sql)
    conn.commit()
    conn.close()


def create_app(
    srid: int = 2056,
    pg_service: str = "pg_tww",
    drop_schema: Optional[bool] = False,
    tww_reach_extra: Optional[Path] = None,
    tww_wastewater_structure_extra: Optional[Path] = None,
    tww_ii_extra: Optional[Path] = None,
    wastewater_structure_extra: Optional[Path] = None,
):
    """
    Creates the schema tww_app for TEKSI Wastewater & GEP
    :param srid: the EPSG code for geometry columns
    :param drop_schema: will drop schema tww_app if it exists
    :param pg_service: the PostgreSQL service, if not given it will be determined from environment variable in Pirogue
    :param tww_reach_extra: YAML file path of the definition of additional columns for vw_tww_reach view
    :param tww_wastewater_structure_extra: YAML file path of the definition of additional columns for vw_tww_wastewater_structure_extra view
    :param tww_ii_extra: YAML file path of the definition of additional columns for vw_tww_infiltration_installation_extra view
    :param wastewater_structure_extra: YAML file path of the definition of additional columns for vw_wastewater_structure_extra view
    """
    cwd = Path(__file__).parent.resolve()
    variables = {
        "SRID": psycopg.sql.SQL(f"{srid}"),
    }  # when dropping psycopg2 support, we can use the srid var directly

    if drop_schema:
        run_sql("DROP SCHEMA IF EXISTS tww_app CASCADE;", pg_service)
        run_sql("CREATE SCHEMA tww_app;", pg_service)
    else:
        run_sql("CREATE SCHEMA IF NOT EXISTS tww_app;", pg_service)

    run_sql_file("functions/oid_functions.sql", pg_service)
    run_sql_file("functions/modification_functions.sql", pg_service)
    run_sql_file("functions/symbology_functions.sql", pg_service)
    run_sql_file("functions/reach_direction_change.sql", pg_service, variables)
    run_sql_file("functions/geometry_functions.sql", pg_service, variables)
    run_sql_file("functions/update_catchment_area_totals.sql", pg_service, variables)
    run_sql_file("functions/organisation_functions.sql", pg_service, variables)
    run_sql_file("functions/meta_functions.sql", pg_service, variables)
    run_sql_file("functions/network_functions.sql", pg_service)

    # open YAML files
    if tww_reach_extra:
        tww_reach_extra = safe_load(open(tww_reach_extra))
    if tww_wastewater_structure_extra:
        tww_wastewater_structure_extra = safe_load(open(tww_wastewater_structure_extra))
    if wastewater_structure_extra:
        wastewater_structure_extra = safe_load(open(wastewater_structure_extra))

    run_sql_file("view/vw_dictionary_value_list.sql", pg_service, variables)

    defaults = {"view_schema": "tww_app", "pg_service": pg_service}

    SingleInheritances = {
        # structure parts
        "access_aid": "structure_part",
        "benching": "structure_part",
        "backflow_prevention": "structure_part",
        "dryweather_downspout": "structure_part",
        "cover": "structure_part",
        "dryweather_flume": "structure_part",
        "tank_emptying": "structure_part",
        "tank_cleaning": "structure_part",
        "electric_equipment": "structure_part",
        "electromechanical_equipment": "structure_part",
        "solids_retention": "structure_part",
        "flushing_nozzle": "structure_part",
        # wastewater structures
        "channel": "wastewater_structure",
        "manhole": "wastewater_structure",
        "special_structure": "wastewater_structure",
        "infiltration_installation": "wastewater_structure",
        "discharge_point": "wastewater_structure",
        "wwtp_structure": "wastewater_structure",
        "drainless_toilet": "wastewater_structure",
        "small_treatment_plant": "wastewater_structure",
        # wastewater_networkelement
        "wastewater_node": "wastewater_networkelement",
        "reach": "wastewater_networkelement",
        # connection_object
        "building": "connection_object",
        "reservoir": "connection_object",
        "individual_surface": "connection_object",
        "fountain": "connection_object",
        # surface_runoff_parameters
        "param_ca_general": "surface_runoff_parameters",
        "param_ca_mouse1": "surface_runoff_parameters",
        # overflow
        "leapingweir": "overflow",
        "prank_weir": "overflow",
        "pump": "overflow",
        # maintenance_event
        "bio_ecol_assessment": "maintenance_event",
        "examination": "maintenance_event",
        "maintenance": "maintenance_event",
        # zone
        "infiltration_zone": "zone",
        "drainage_system": "zone",
    }

    # Defaults and Triggers
    # Has to be fired before view creation otherwise it won't work and will only fail in CI
    set_defaults_and_triggers(pg_service, SingleInheritances)

    for key in SingleInheritances:
        SingleInheritance(
            "tww_od." + SingleInheritances[key],
            "tww_od." + key,
            view_name="vw_" + key,
            pkey_default_value=True,
            inner_defaults={"identifier": "obj_id"},
            **defaults,
        ).create()

    MultipleInheritance(
        safe_load(open(cwd / "view/vw_maintenance_event.yaml")),
        create_joins=True,
        drop=True,
        variables=variables,
        pg_service=pg_service,
    ).create()

    MultipleInheritance(
        safe_load(open(cwd / "view/vw_damage.yaml")),
        drop=True,
        pg_service=pg_service,
    ).create()

    vw_wastewater_structure(pg_service=pg_service, extra_definition=wastewater_structure_extra)
    vw_tww_wastewater_structure(
        srid, pg_service=pg_service, extra_definition=tww_wastewater_structure_extra
    )
    vw_tww_infiltration_installation(srid, pg_service=pg_service, extra_definition=tww_ii_extra)
    vw_tww_reach(pg_service=pg_service, extra_definition=tww_reach_extra)
    vw_tww_additional_ws(srid, pg_service=pg_service)
    vw_tww_measurement_series(pg_service=pg_service)

    run_sql_file("view/vw_file.sql", pg_service, variables)

    MultipleInheritance(
        safe_load(open(cwd / "view/vw_oo_overflow.yaml")),
        create_joins=True,
        variables=variables,
        pg_service=pg_service,
        drop=True,
    ).create()

    run_sql_file("view/vw_change_points.sql", pg_service, variables)
    run_sql_file("view/vw_tww_import.sql", pg_service, variables)

    run_sql_file("view/catchment_area/vw_catchment_area_connections.sql", pg_service, variables)
    run_sql_file("view/catchment_area/vw_catchment_area_additional.sql", pg_service, variables)
    run_sql_file(
        "view/catchment_area/vw_catchment_area_rwc_connections.sql", pg_service, variables
    )
    run_sql_file(
        "view/catchment_area/vw_catchment_area_wwc_connections.sql", pg_service, variables
    )
    run_sql_file(
        "view/catchment_area/vw_catchment_area_rwp_connections.sql", pg_service, variables
    )
    run_sql_file(
        "view/catchment_area/vw_catchment_area_wwp_connections.sql", pg_service, variables
    )
    run_sql_file(
        "view/catchment_area/vw_catchment_area_totals_aggregated.sql", pg_service, variables
    )

    # default values
    run_sql_file("view/set_default_value_for_views.sql", pg_service, variables)

    # Recreate GEP views
    run_sql_file("gep_views/vw_tww_catchment_area_totals.sql", pg_service, variables)

    # Recreate network views
    run_sql_file("view/network/vw_network_node.sql", pg_service, variables)
    run_sql_file("view/network/vw_network_segment.sql", pg_service, variables)

    # Recreate swmm views
    # to do finish testing swmm views
    run_sql_file("swmm_views/02_vw_swmm_junctions.sql", pg_service, variables)
    run_sql_file("swmm_views/03_vw_swmm_aquifers.sql", pg_service, variables)
    run_sql_file("swmm_views/04_vw_swmm_conduits.sql", pg_service, variables)
    run_sql_file("swmm_views/05_vw_swmm_dividers.sql", pg_service, variables)
    run_sql_file("swmm_views/06_vw_swmm_landuses.sql", pg_service, variables)
    run_sql_file("swmm_views/07_vw_swmm_losses.sql", pg_service, variables)
    run_sql_file("swmm_views/08_vw_swmm_outfalls.sql", pg_service, variables)
    run_sql_file("swmm_views/09_vw_swmm_subcatchments.sql", pg_service, variables)
    run_sql_file("swmm_views/10_vw_swmm_subareas.sql", pg_service, variables)
    run_sql_file("swmm_views/11_vw_swmm_dwf.sql", pg_service, variables)
    run_sql_file("swmm_views/12_vw_swmm_raingages.sql", pg_service, variables)
    run_sql_file("swmm_views/13_vw_swmm_infiltrations.sql", pg_service, variables)
    run_sql_file("swmm_views/14_vw_swmm_coverages.sql", pg_service, variables)
    run_sql_file("swmm_views/15_vw_swmm_vertices.sql", pg_service, variables)
    run_sql_file("swmm_views/16_vw_swmm_pumps.sql", pg_service, variables)
    run_sql_file("swmm_views/17_vw_swmm_polygons.sql", pg_service, variables)
    run_sql_file("swmm_views/18_vw_swmm_storages.sql", pg_service, variables)
    run_sql_file("swmm_views/19_vw_swmm_outlets.sql", pg_service, variables)
    run_sql_file("swmm_views/20_vw_swmm_orifices.sql", pg_service, variables)
    run_sql_file("swmm_views/21_vw_swmm_weirs.sql", pg_service, variables)
    run_sql_file("swmm_views/22_vw_swmm_curves.sql", pg_service, variables)
    run_sql_file("swmm_views/23_vw_swmm_xsections.sql", pg_service, variables)
    run_sql_file("swmm_views/24_vw_swmm_coordinates.sql", pg_service, variables)
    run_sql_file("swmm_views/25_vw_swmm_tags.sql", pg_service, variables)
    run_sql_file("swmm_views/26_vw_swmm_symbols.sql", pg_service, variables)
    run_sql_file("swmm_views/27_vw_swmm_results.sql", pg_service, variables)

    SimpleJoins(safe_load(open(cwd / "view/export/vw_export_reach.yaml")), pg_service).create()
    SimpleJoins(
        safe_load(open(cwd / "view/export/vw_export_wastewater_structure.yaml")),
        pg_service,
    ).create()

<<<<<<< HEAD
    run_sql_file("triggers/network.sql", pg_service)
=======
    # Roles
    run_sql_file("tww_app_roles.sql", pg_service, variables)
>>>>>>> 4a9d9bb4


if __name__ == "__main__":
    parser = ArgumentParser()
    parser.add_argument("-p", "--pg_service", help="postgres service")
    parser.add_argument(
        "-s", "--srid", help="SRID EPSG code, defaults to 2056", type=int, default=2056
    )
    parser.add_argument(
        "--tww_wastewater_structure_extra",
        help="YAML definition file path for additions to vw_tww_wastewater_structure view",
    )
    parser.add_argument(
        "--tww_reach_extra",
        help="YAML definition file path for additions to vw_tww_reach view",
    )
    parser.add_argument(
        "-d",
        "--drop-schema",
        help="Drops cascaded any existing tww_app schema",
        default=False,
        action=BooleanOptionalAction,
    )
    args = parser.parse_args()

    create_app(
        args.srid,
        args.pg_service,
        drop_schema=args.drop_schema,
        tww_reach_extra=args.tww_reach_extra,
        tww_wastewater_structure_extra=args.tww_wastewater_structure_extra,
    )<|MERGE_RESOLUTION|>--- conflicted
+++ resolved
@@ -249,13 +249,6 @@
         pg_service,
     ).create()
 
-<<<<<<< HEAD
-    run_sql_file("triggers/network.sql", pg_service)
-=======
-    # Roles
-    run_sql_file("tww_app_roles.sql", pg_service, variables)
->>>>>>> 4a9d9bb4
-
 
 if __name__ == "__main__":
     parser = ArgumentParser()
