#!/usr/bin/env python3

from argparse import ArgumentParser, BooleanOptionalAction
from pathlib import Path

import psycopg
from pirogue import MultipleInheritance, SimpleJoins, SingleInheritance
from pum import HookBase
from triggers.set_defaults_and_triggers import set_defaults_and_triggers
from view.vw_tww_additional_ws import vw_tww_additional_ws
from view.vw_tww_channel import vw_tww_channel
from view.vw_tww_damage_channel import vw_tww_damage_channel
from view.vw_tww_infiltration_installation import vw_tww_infiltration_installation
from view.vw_tww_measurement_series import vw_tww_measurement_series
from view.vw_tww_reach import vw_tww_reach
from view.vw_tww_wastewater_structure import vw_tww_wastewater_structure
from view.vw_wastewater_structure import vw_wastewater_structure
from yaml import safe_load


<<<<<<< HEAD
def run_sql_file(file_path: str, pg_service: str, variables: dict = None):
    abs_file_path = Path(__file__).parent.resolve() / file_path
    with open(abs_file_path) as f:
        sql = f.read()
    run_sql(sql, pg_service, variables)


def run_sql(sql: str, pg_service: str, variables: dict = None):
    if variables:
        sql = psycopg.sql.SQL(sql).format(**variables)
    conn = psycopg.connect(f"service={pg_service}")
    cursor = conn.cursor()
    cursor.execute(sql)
    conn.commit()
    conn.close()


def create_app(
    srid: int = 2056,
    pg_service: str = "pg_tww",
    drop_schema: Optional[bool] = False,
    tww_reach_extra: Optional[Path] = None,
    tww_wastewater_structure_extra: Optional[Path] = None,
    tww_ii_extra: Optional[Path] = None,
    wastewater_structure_extra: Optional[Path] = None,
):
    """
    Creates the schema tww_app for TEKSI Wastewater & GEP
    :param srid: the EPSG code for geometry columns
    :param drop_schema: will drop schema tww_app if it exists
    :param pg_service: the PostgreSQL service, if not given it will be determined from environment variable in Pirogue
    :param tww_reach_extra: YAML file path of the definition of additional columns for vw_tww_reach view
    :param tww_wastewater_structure_extra: YAML file path of the definition of additional columns for vw_tww_wastewater_structure_extra view
    :param tww_ii_extra: YAML file path of the definition of additional columns for vw_tww_infiltration_installation_extra view
    :param wastewater_structure_extra: YAML file path of the definition of additional columns for vw_wastewater_structure_extra view
    """
    cwd = Path(__file__).parent.resolve()
    variables = {
        "SRID": psycopg.sql.SQL(f"{srid}"),
    }  # when dropping psycopg2 support, we can use the srid var directly

    if drop_schema:
        run_sql("DROP SCHEMA IF EXISTS tww_app CASCADE;", pg_service)

    run_sql("CREATE SCHEMA tww_app;", pg_service)
    run_sql_file("functions/oid_functions.sql", pg_service)
    run_sql_file("functions/modification_functions.sql", pg_service)
    run_sql_file("functions/symbology_functions.sql", pg_service)
    run_sql_file("functions/reach_direction_change.sql", pg_service, variables)
    run_sql_file("functions/geometry_functions.sql", pg_service, variables)
    run_sql_file("functions/update_catchment_area_totals.sql", pg_service, variables)
    run_sql_file("functions/organisation_functions.sql", pg_service, variables)
    run_sql_file("functions/meta_functions.sql", pg_service, variables)
    run_sql_file("functions/network_functions.sql", pg_service)

    # open YAML files
    if tww_reach_extra:
        tww_reach_extra = safe_load(open(tww_reach_extra))
    if tww_wastewater_structure_extra:
        tww_wastewater_structure_extra = safe_load(open(tww_wastewater_structure_extra))
    if wastewater_structure_extra:
        wastewater_structure_extra = safe_load(open(wastewater_structure_extra))

    run_sql_file("view/vw_dictionary_value_list.sql", pg_service, variables)

    defaults = {"view_schema": "tww_app", "pg_service": pg_service}

    SingleInheritances = {
        # structure parts
        "access_aid": "structure_part",
        "benching": "structure_part",
        "backflow_prevention": "structure_part",
        "dryweather_downspout": "structure_part",
        "cover": "structure_part",
        "dryweather_flume": "structure_part",
        "tank_emptying": "structure_part",
        "tank_cleaning": "structure_part",
        "electric_equipment": "structure_part",
        "electromechanical_equipment": "structure_part",
        "solids_retention": "structure_part",
        "flushing_nozzle": "structure_part",
        # wastewater structures
        "channel": "wastewater_structure",
        "manhole": "wastewater_structure",
        "special_structure": "wastewater_structure",
        "infiltration_installation": "wastewater_structure",
        "discharge_point": "wastewater_structure",
        "wwtp_structure": "wastewater_structure",
        "drainless_toilet": "wastewater_structure",
        "small_treatment_plant": "wastewater_structure",
        # wastewater_networkelement
        "wastewater_node": "wastewater_networkelement",
        "reach": "wastewater_networkelement",
        # connection_object
        "building": "connection_object",
        "reservoir": "connection_object",
        "individual_surface": "connection_object",
        "fountain": "connection_object",
        # surface_runoff_parameters
        "param_ca_general": "surface_runoff_parameters",
        "param_ca_mouse1": "surface_runoff_parameters",
        # overflow
        "leapingweir": "overflow",
        "prank_weir": "overflow",
        "pump": "overflow",
        # maintenance_event
        "bio_ecol_assessment": "maintenance_event",
        "examination": "maintenance_event",
        "maintenance": "maintenance_event",
        # zone
        "infiltration_zone": "zone",
        "drainage_system": "zone",
    }

    # Defaults and Triggers
    # Has to be fired before view creation otherwise it won't work and will only fail in CI
    set_defaults_and_triggers(pg_service, SingleInheritances)

    for key in SingleInheritances:
        SingleInheritance(
            "tww_od." + SingleInheritances[key],
            "tww_od." + key,
            view_name="vw_" + key,
            pkey_default_value=True,
            inner_defaults={"identifier": "obj_id"},
            **defaults,
=======
class Hook(HookBase):
    def run_hook(
        self,
        connection: psycopg.Connection,
        SRID: int = 2056,
        tww_reach_extra: Path | None = None,
        tww_wastewater_structure_extra: Path | None = None,
        tww_ii_extra: Path | None = None,
        wastewater_structure_extra: Path | None = None,
        tww_channel_extra: Path | None = None,
    ):
        """
        Creates the schema tww_app for TEKSI Wastewater & GEP
        :param SRID: the EPSG code for geometry columns
        :param tww_reach_extra: YAML file path of the definition of additional columns for vw_tww_reach view
        :param tww_wastewater_structure_extra: YAML file path of the definition of additional columns for vw_tww_wastewater_structure_extra view
        :param tww_ii_extra: YAML file path of the definition of additional columns for vw_tww_infiltration_installation_extra view
        :param wastewater_structure_extra: YAML file path of the definition of additional columns for vw_wastewater_structure_extra view
        :param tww_channel_extra: YAML file path of the definition of additional columns for vw_tww_channel_extra view
        """
        cwd = Path(__file__).parent.resolve()

        variables = {
            "SRID": psycopg.sql.SQL(f"{SRID}")
        }  # when dropping psycopg2 support, we can use the SRID var directly

        self.execute("CREATE SCHEMA tww_app;")
        self.execute(cwd / "functions/oid_functions.sql")
        self.execute(cwd / "functions/modification_functions.sql")
        self.execute(cwd / "functions/symbology_functions.sql")
        self.execute(cwd / "functions/reach_direction_change.sql")
        self.execute(cwd / "functions/geometry_functions.sql")
        self.execute(cwd / "functions/update_catchment_area_totals.sql")
        self.execute(cwd / "functions/organisation_functions.sql")
        self.execute(cwd / "functions/meta_functions.sql")
        self.execute(cwd / "functions/network_functions.sql")

        # open YAML files
        if tww_reach_extra:
            tww_reach_extra = safe_load(open(tww_reach_extra))
        if tww_wastewater_structure_extra:
            tww_wastewater_structure_extra = safe_load(open(tww_wastewater_structure_extra))
        if wastewater_structure_extra:
            wastewater_structure_extra = safe_load(open(wastewater_structure_extra))

        self.execute(cwd / "view/vw_dictionary_value_list.sql")

        defaults = {"view_schema": "tww_app"}

        SingleInheritances = {
            # structure parts
            "access_aid": "structure_part",
            "benching": "structure_part",
            "backflow_prevention": "structure_part",
            "dryweather_downspout": "structure_part",
            "cover": "structure_part",
            "dryweather_flume": "structure_part",
            "tank_emptying": "structure_part",
            "tank_cleaning": "structure_part",
            "electric_equipment": "structure_part",
            "electromechanical_equipment": "structure_part",
            "solids_retention": "structure_part",
            "flushing_nozzle": "structure_part",
            # wastewater structures
            "channel": "wastewater_structure",
            "manhole": "wastewater_structure",
            "special_structure": "wastewater_structure",
            "infiltration_installation": "wastewater_structure",
            "discharge_point": "wastewater_structure",
            "wwtp_structure": "wastewater_structure",
            "drainless_toilet": "wastewater_structure",
            "small_treatment_plant": "wastewater_structure",
            # wastewater_networkelement
            "wastewater_node": "wastewater_networkelement",
            "reach": "wastewater_networkelement",
            # connection_object
            "building": "connection_object",
            "reservoir": "connection_object",
            "individual_surface": "connection_object",
            "fountain": "connection_object",
            # surface_runoff_parameters
            "param_ca_general": "surface_runoff_parameters",
            "param_ca_mouse1": "surface_runoff_parameters",
            # overflow
            "leapingweir": "overflow",
            "prank_weir": "overflow",
            "pump": "overflow",
            # maintenance_event
            "bio_ecol_assessment": "maintenance_event",
            "examination": "maintenance_event",
            "maintenance": "maintenance_event",
            # zone
            "infiltration_zone": "zone",
            "drainage_system": "zone",
        }

        # Defaults and Triggers
        # Has to be fired before view creation otherwise it won't work and will only fail in CI
        set_defaults_and_triggers(connection, SingleInheritances)

        for key in SingleInheritances:
            SingleInheritance(
                connection=connection,
                parent_table="tww_od." + SingleInheritances[key],
                child_table="tww_od." + key,
                view_name="vw_" + key,
                pkey_default_value=True,
                inner_defaults={"identifier": "obj_id"},
                **defaults,
            ).create()

        MultipleInheritance(
            connection=connection,
            definition=safe_load(open(cwd / "view/vw_maintenance_event.yaml")),
            drop=True,
>>>>>>> 687d8b4f
        ).create()

        MultipleInheritance(
            connection=connection,
            definition=safe_load(open(cwd / "view/vw_damage.yaml")),
            drop=True,
        ).create()

        vw_wastewater_structure(connection=connection, extra_definition=wastewater_structure_extra)
        vw_tww_wastewater_structure(
            connection=connection, srid=SRID, extra_definition=tww_wastewater_structure_extra
        )
        vw_tww_infiltration_installation(
            connection=connection, srid=SRID, extra_definition=tww_ii_extra
        )
        vw_tww_reach(connection=connection, extra_definition=tww_reach_extra)
        vw_tww_channel(connection=connection, extra_definition=tww_channel_extra)
        vw_tww_damage_channel(connection=connection)
        vw_tww_additional_ws(srid=SRID, connection=connection)
        vw_tww_measurement_series(connection=connection)

        self.execute(cwd / "view/vw_file.sql")

        MultipleInheritance(
            definition=safe_load(open(cwd / "view/vw_oo_overflow.yaml")),
            variables=variables,
            connection=connection,
            drop=True,
        ).create()

        self.execute(cwd / "view/vw_change_points.sql")
        self.execute(cwd / "view/vw_tww_import.sql")

        self.execute(cwd / "view/catchment_area/vw_catchment_area_connections.sql")
        self.execute(cwd / "view/catchment_area/vw_catchment_area_additional.sql")
        self.execute(cwd / "view/catchment_area/vw_catchment_area_rwc_connections.sql")
        self.execute(cwd / "view/catchment_area/vw_catchment_area_wwc_connections.sql")
        self.execute(cwd / "view/catchment_area/vw_catchment_area_rwp_connections.sql")
        self.execute(cwd / "view/catchment_area/vw_catchment_area_wwp_connections.sql")
        self.execute(cwd / "view/catchment_area/vw_catchment_area_totals_aggregated.sql")

        # default values
        self.execute(cwd / "view/set_default_value_for_views.sql")

        # Recreate GEP views
        self.execute(cwd / "gep_views/vw_tww_catchment_area_totals.sql")

        # Recreate network views
        self.execute(cwd / "view/network/vw_network_node.sql")
        self.execute(cwd / "view/network/vw_network_segment.sql")

        # Recreate swmm views
        # to do finish testing swmm views
        self.execute(cwd / "swmm_views/02_vw_swmm_junctions.sql")
        self.execute(cwd / "swmm_views/03_vw_swmm_aquifers.sql")
        self.execute(cwd / "swmm_views/04_vw_swmm_conduits.sql")
        self.execute(cwd / "swmm_views/05_vw_swmm_dividers.sql")
        self.execute(cwd / "swmm_views/06_vw_swmm_landuses.sql")
        self.execute(cwd / "swmm_views/07_vw_swmm_losses.sql")
        self.execute(cwd / "swmm_views/08_vw_swmm_outfalls.sql")
        self.execute(cwd / "swmm_views/09_vw_swmm_subcatchments.sql")
        self.execute(cwd / "swmm_views/10_vw_swmm_subareas.sql")
        self.execute(cwd / "swmm_views/11_vw_swmm_dwf.sql")
        self.execute(cwd / "swmm_views/12_vw_swmm_raingages.sql")
        self.execute(cwd / "swmm_views/13_vw_swmm_infiltrations.sql")
        self.execute(cwd / "swmm_views/14_vw_swmm_coverages.sql")
        self.execute(cwd / "swmm_views/15_vw_swmm_vertices.sql")
        self.execute(cwd / "swmm_views/16_vw_swmm_pumps.sql")
        self.execute(cwd / "swmm_views/17_vw_swmm_polygons.sql")
        self.execute(cwd / "swmm_views/18_vw_swmm_storages.sql")
        self.execute(cwd / "swmm_views/19_vw_swmm_outlets.sql")
        self.execute(cwd / "swmm_views/20_vw_swmm_orifices.sql")
        self.execute(cwd / "swmm_views/21_vw_swmm_weirs.sql")
        self.execute(cwd / "swmm_views/22_vw_swmm_curves.sql")
        self.execute(cwd / "swmm_views/23_vw_swmm_xsections.sql")
        self.execute(cwd / "swmm_views/24_vw_swmm_coordinates.sql")
        self.execute(cwd / "swmm_views/25_vw_swmm_tags.sql")
        self.execute(cwd / "swmm_views/26_vw_swmm_symbols.sql")
        self.execute(cwd / "swmm_views/27_vw_swmm_results.sql")

        SimpleJoins(
            connection=connection,
            definition=safe_load(open(cwd / "view/export/vw_export_reach.yaml")),
        ).create()
        SimpleJoins(
            connection=connection,
            definition=safe_load(open(cwd / "view/export/vw_export_wastewater_structure.yaml")),
        ).create()

        # Audit
        self.execute(cwd / "audit/audit.sql")

<<<<<<< HEAD
=======
        # Roles
        self.execute(cwd / "tww_app_roles.sql")

>>>>>>> 687d8b4f

if __name__ == "__main__":
    parser = ArgumentParser()
    parser.add_argument("-p", "--pg_service", help="postgres service")
    parser.add_argument(
        "-s", "--srid", help="SRID EPSG code, defaults to 2056", type=int, default=2056
    )
    parser.add_argument(
        "--tww_wastewater_structure_extra",
        help="YAML definition file path for additions to vw_tww_wastewater_structure view",
    )
    parser.add_argument(
        "--tww_reach_extra",
        help="YAML definition file path for additions to vw_tww_reach view",
    )
    parser.add_argument(
        "-d",
        "--drop-schema",
        help="Drops cascaded any existing tww_app schema",
        default=False,
        action=BooleanOptionalAction,
    )
    args = parser.parse_args()

    with psycopg.connect(service=args.pg_service) as connection:
        if args.drop_schema:
            connection.execute("DROP SCHEMA IF EXISTS tww_app CASCADE;")
        hook = Hook()
        hook.run_hook(
            connection=connection,
            SRID=args.srid,
            tww_reach_extra=args.tww_reach_extra,
            tww_wastewater_structure_extra=args.tww_wastewater_structure_extra,
        )<|MERGE_RESOLUTION|>--- conflicted
+++ resolved
@@ -18,134 +18,6 @@
 from yaml import safe_load
 
 
-<<<<<<< HEAD
-def run_sql_file(file_path: str, pg_service: str, variables: dict = None):
-    abs_file_path = Path(__file__).parent.resolve() / file_path
-    with open(abs_file_path) as f:
-        sql = f.read()
-    run_sql(sql, pg_service, variables)
-
-
-def run_sql(sql: str, pg_service: str, variables: dict = None):
-    if variables:
-        sql = psycopg.sql.SQL(sql).format(**variables)
-    conn = psycopg.connect(f"service={pg_service}")
-    cursor = conn.cursor()
-    cursor.execute(sql)
-    conn.commit()
-    conn.close()
-
-
-def create_app(
-    srid: int = 2056,
-    pg_service: str = "pg_tww",
-    drop_schema: Optional[bool] = False,
-    tww_reach_extra: Optional[Path] = None,
-    tww_wastewater_structure_extra: Optional[Path] = None,
-    tww_ii_extra: Optional[Path] = None,
-    wastewater_structure_extra: Optional[Path] = None,
-):
-    """
-    Creates the schema tww_app for TEKSI Wastewater & GEP
-    :param srid: the EPSG code for geometry columns
-    :param drop_schema: will drop schema tww_app if it exists
-    :param pg_service: the PostgreSQL service, if not given it will be determined from environment variable in Pirogue
-    :param tww_reach_extra: YAML file path of the definition of additional columns for vw_tww_reach view
-    :param tww_wastewater_structure_extra: YAML file path of the definition of additional columns for vw_tww_wastewater_structure_extra view
-    :param tww_ii_extra: YAML file path of the definition of additional columns for vw_tww_infiltration_installation_extra view
-    :param wastewater_structure_extra: YAML file path of the definition of additional columns for vw_wastewater_structure_extra view
-    """
-    cwd = Path(__file__).parent.resolve()
-    variables = {
-        "SRID": psycopg.sql.SQL(f"{srid}"),
-    }  # when dropping psycopg2 support, we can use the srid var directly
-
-    if drop_schema:
-        run_sql("DROP SCHEMA IF EXISTS tww_app CASCADE;", pg_service)
-
-    run_sql("CREATE SCHEMA tww_app;", pg_service)
-    run_sql_file("functions/oid_functions.sql", pg_service)
-    run_sql_file("functions/modification_functions.sql", pg_service)
-    run_sql_file("functions/symbology_functions.sql", pg_service)
-    run_sql_file("functions/reach_direction_change.sql", pg_service, variables)
-    run_sql_file("functions/geometry_functions.sql", pg_service, variables)
-    run_sql_file("functions/update_catchment_area_totals.sql", pg_service, variables)
-    run_sql_file("functions/organisation_functions.sql", pg_service, variables)
-    run_sql_file("functions/meta_functions.sql", pg_service, variables)
-    run_sql_file("functions/network_functions.sql", pg_service)
-
-    # open YAML files
-    if tww_reach_extra:
-        tww_reach_extra = safe_load(open(tww_reach_extra))
-    if tww_wastewater_structure_extra:
-        tww_wastewater_structure_extra = safe_load(open(tww_wastewater_structure_extra))
-    if wastewater_structure_extra:
-        wastewater_structure_extra = safe_load(open(wastewater_structure_extra))
-
-    run_sql_file("view/vw_dictionary_value_list.sql", pg_service, variables)
-
-    defaults = {"view_schema": "tww_app", "pg_service": pg_service}
-
-    SingleInheritances = {
-        # structure parts
-        "access_aid": "structure_part",
-        "benching": "structure_part",
-        "backflow_prevention": "structure_part",
-        "dryweather_downspout": "structure_part",
-        "cover": "structure_part",
-        "dryweather_flume": "structure_part",
-        "tank_emptying": "structure_part",
-        "tank_cleaning": "structure_part",
-        "electric_equipment": "structure_part",
-        "electromechanical_equipment": "structure_part",
-        "solids_retention": "structure_part",
-        "flushing_nozzle": "structure_part",
-        # wastewater structures
-        "channel": "wastewater_structure",
-        "manhole": "wastewater_structure",
-        "special_structure": "wastewater_structure",
-        "infiltration_installation": "wastewater_structure",
-        "discharge_point": "wastewater_structure",
-        "wwtp_structure": "wastewater_structure",
-        "drainless_toilet": "wastewater_structure",
-        "small_treatment_plant": "wastewater_structure",
-        # wastewater_networkelement
-        "wastewater_node": "wastewater_networkelement",
-        "reach": "wastewater_networkelement",
-        # connection_object
-        "building": "connection_object",
-        "reservoir": "connection_object",
-        "individual_surface": "connection_object",
-        "fountain": "connection_object",
-        # surface_runoff_parameters
-        "param_ca_general": "surface_runoff_parameters",
-        "param_ca_mouse1": "surface_runoff_parameters",
-        # overflow
-        "leapingweir": "overflow",
-        "prank_weir": "overflow",
-        "pump": "overflow",
-        # maintenance_event
-        "bio_ecol_assessment": "maintenance_event",
-        "examination": "maintenance_event",
-        "maintenance": "maintenance_event",
-        # zone
-        "infiltration_zone": "zone",
-        "drainage_system": "zone",
-    }
-
-    # Defaults and Triggers
-    # Has to be fired before view creation otherwise it won't work and will only fail in CI
-    set_defaults_and_triggers(pg_service, SingleInheritances)
-
-    for key in SingleInheritances:
-        SingleInheritance(
-            "tww_od." + SingleInheritances[key],
-            "tww_od." + key,
-            view_name="vw_" + key,
-            pkey_default_value=True,
-            inner_defaults={"identifier": "obj_id"},
-            **defaults,
-=======
 class Hook(HookBase):
     def run_hook(
         self,
@@ -261,7 +133,6 @@
             connection=connection,
             definition=safe_load(open(cwd / "view/vw_maintenance_event.yaml")),
             drop=True,
->>>>>>> 687d8b4f
         ).create()
 
         MultipleInheritance(
@@ -354,12 +225,9 @@
         # Audit
         self.execute(cwd / "audit/audit.sql")
 
-<<<<<<< HEAD
-=======
+
         # Roles
         self.execute(cwd / "tww_app_roles.sql")
-
->>>>>>> 687d8b4f
 
 if __name__ == "__main__":
     parser = ArgumentParser()
