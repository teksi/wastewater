--- conflicted
+++ resolved
@@ -86,7 +86,6 @@
         }
         self.execute("CREATE SCHEMA tww_app;")
         self.run_sql_files_in_folder(self.cwd / "sql_functions")
-<<<<<<< HEAD
         self.app_modifications = [
             entry
             for entry in self.parameters.get("modification_repositories")
@@ -96,85 +95,6 @@
         self.extra_definitions = self.parameters.get("extra_definitions")
         self.simple_joins_yaml = self.parameters.get("simple_joins_yaml")
         self.multiple_inherintances = self.parameters.get("multiple_inherintances")
-=======
-        self.extensions = {}
-        if extension_agxx:
-            self.extensions.update("agxx")
-
-        if extension_ci:
-            self.extensions.update("ci")
-
-        self.yaml_data_dicts = {
-            "vw_tww_reach": {},
-            "vw_tww_wastewater_structure": {},
-            "vw_tww_overflow": {},
-            "vw_wastewater_structure": {},
-            "vw_tww_infiltration_installation": {},
-            "vw_tww_channel": {},
-            "vw_tww_damage_channel": {},
-            "vw_tww_additional_ws": {},
-            "vw_tww_measurement_series": {},
-        }
-
-        self.multiple_inheritances = {
-            "vw_maintenance": self.cwd / "view/multipleinheritance/vw_maintenance_event.yaml",
-            "vw_damage": self.cwd / "view/multipleinheritance/vw_damage.yaml",
-        }
-
-        self.single_inheritances = {
-            # structure parts
-            "access_aid": "structure_part",
-            "benching": "structure_part",
-            "backflow_prevention": "structure_part",
-            "dryweather_downspout": "structure_part",
-            "cover": "structure_part",
-            "dryweather_flume": "structure_part",
-            "tank_emptying": "structure_part",
-            "tank_cleaning": "structure_part",
-            "electric_equipment": "structure_part",
-            "electromechanical_equipment": "structure_part",
-            "solids_retention": "structure_part",
-            "flushing_nozzle": "structure_part",
-            # wastewater structures
-            "channel": "wastewater_structure",
-            "manhole": "wastewater_structure",
-            "special_structure": "wastewater_structure",
-            "infiltration_installation": "wastewater_structure",
-            "discharge_point": "wastewater_structure",
-            "wwtp_structure": "wastewater_structure",
-            "drainless_toilet": "wastewater_structure",
-            "small_treatment_plant": "wastewater_structure",
-            # wastewater_networkelement
-            "wastewater_node": "wastewater_networkelement",
-            "reach": "wastewater_networkelement",
-            # connection_object
-            "building": "connection_object",
-            "reservoir": "connection_object",
-            "individual_surface": "connection_object",
-            "fountain": "connection_object",
-            # surface_runoff_parameters
-            "param_ca_general": "surface_runoff_parameters",
-            "param_ca_mouse1": "surface_runoff_parameters",
-            # overflow
-            "leapingweir": "overflow",
-            "prank_weir": "overflow",
-            "pump": "overflow",
-            # maintenance_event
-            "bio_ecol_assessment": "maintenance_event",
-            "examination": "maintenance_event",
-            "maintenance": "maintenance_event",
-            # zone
-            "infiltration_zone": "zone",
-            "drainage_system": "zone",
-        }
-
-        self.simple_joins_yaml = {
-            "vw_export_reach": self.cwd / "view/simplejoins/export/vw_export_reach.yaml",
-            "vw_export_wastewater_structure": self.cwd
-            / "view/simplejoins/export/vw_export_wastewater_structure.yaml",
-        }
->>>>>>> 3767fe64
-
         self.single_inherintances = self.load_yaml(self.cwd / "single_inherintances.yaml")
 
         if self.app_modifications:
@@ -191,7 +111,6 @@
 
         # Defaults and Triggers
         # Has to be fired before view creation otherwise it won't work and will only fail in CI
-<<<<<<< HEAD
         set_defaults_and_triggers(self.connection, self.single_inherintances)
 
         for key in self.single_inherintances:
@@ -199,15 +118,6 @@
             SingleInheritance(
                 connection=self.connection,
                 parent_table="tww_od." + self.single_inherintances[key],
-=======
-        set_defaults_and_triggers(self.connection, self.single_inheritances)
-
-        for key in self.single_inheritances:
-            print(f"creating view vw_{key}")
-            SingleInheritance(
-                connection=self.connection,
-                parent_table="tww_od." + self.single_inheritances[key],
->>>>>>> 3767fe64
                 child_table="tww_od." + key,
                 view_name="vw_" + key,
                 view_schema="tww_app",
@@ -215,17 +125,10 @@
                 inner_defaults={"identifier": "obj_id"},
             ).create()
 
-<<<<<<< HEAD
         for key in self.multiple_inherintances:
             MultipleInheritance(
                 connection=self.connection,
                 definition=self.load_yaml(abspath / self.multiple_inherintances[key]),
-=======
-        for key in self.multiple_inheritances:
-            MultipleInheritance(
-                connection=self.connection,
-                definition=self.load_yaml(self.multiple_inheritances[key]),
->>>>>>> 3767fe64
                 drop=True,
                 variables=variables_pirogue,
             ).create()
@@ -312,13 +215,9 @@
 
         # TODO: Are these export views necessary? cymed 13.03.25
         for _, yaml_path in self.simple_joins_yaml.items():
-<<<<<<< HEAD
             SimpleJoins(
                 definition=self.load_yaml(abspath / yaml_path), connection=self.connection
             ).create()
-=======
-            SimpleJoins(definition=self.load_yaml(yaml_path), connection=self.connection).create()
->>>>>>> 3767fe64
 
         sql_directories = [
             "view/varia",
@@ -379,38 +278,9 @@
                 else:
                     self.extra_definitions[key] = curr_dir / value
 
-<<<<<<< HEAD
             for key, value in modification_config.get("simple_joins_yaml", {}).items():
                 if self.simple_joins_yaml[key]:
                     self.simple_joins_yaml[key].update(curr_dir / value)
-=======
-            # extract yaml for extra_definition
-            files = os.listdir(abs_dir)
-            files.sort()
-            for file in files:
-                filename = os.fsdecode(file)
-                if filename.endswith(".yaml"):
-                    key = filename.removesuffix(".yaml")
-                    yaml_files[key] = abs_dir / filename
-
-        for target_view, file_path in yaml_files.items():
-            if target_view in self.MultipleInheritances:
-                # overwrite the path
-                print(
-                    f"MultipleInheritance view {self.MultipleInheritances[target_view]} overriden by extension {extension_name}: New path used is {file_path}"
-                )
-                self.MultipleInheritances[target_view] = file_path
-            elif target_view in self.simple_joins_yaml:
-                # overwrite the path
-                print(
-                    f"SimpleJoin view {self.simple_joins_yaml[target_view]} overriden by extension {extension_name}: New path used is {file_path}"
-                )
-                self.simple_joins_yaml[target_view] = file_path
-            else:
-                # load data
-                if target_view in self.yaml_data_dicts:
-                    self.yaml_data_dicts[target_view].update(self.load_yaml(file_path))
->>>>>>> 3767fe64
                 else:
                     self.simple_joins_yaml[key] = curr_dir / value
 
