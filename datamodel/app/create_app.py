--- conflicted
+++ resolved
@@ -65,13 +65,6 @@
         run_sql("DROP SCHEMA IF EXISTS tww_app CASCADE;", pg_service)
 
     run_sql("CREATE SCHEMA tww_app;", pg_service)
-
-<<<<<<< HEAD
-    run_sql_file("functions/symbology_functions.sql", pg_service)
-    run_sql_file("functions/reach_direction_change.sql", pg_service, variables)
-    run_sql_file("functions/geometry_functions.sql", pg_service, variables)
-    run_sql_file("functions/organisation_functions.sql", pg_service, variables)
-=======
     run_sql_file("functions/oid_functions.sql", pg_service)
     run_sql_file("functions/modification_functions.sql", pg_service)
     run_sql_file("functions/symbology_functions.sql", pg_service)
@@ -81,7 +74,7 @@
     run_sql_file("functions/organisation_functions.sql", pg_service, variables)
     run_sql_file("functions/meta_functions.sql", pg_service, variables)
     run_sql_file("functions/network_functions.sql", pg_service)
->>>>>>> 79cbc31d
+
 
     # open YAML files
     if tww_reach_extra:
