from argparse import ArgumentParser

<<<<<<< HEAD
=======

>>>>>>> 9fea99f5
def demo(myVariable, myNumber):
    print(f"{myVariable}! My favorite number is {myNumber}")


if __name__ == "__main__":
    parser = ArgumentParser()
    parser.add_argument("-v", "--myVariable", help="my variable")
    parser.add_argument("-n", "--myNumber", help="my number")
    args = parser.parse_args()

    demo(
        args.myVariable,
        args.myNumber,
    )<|MERGE_RESOLUTION|>--- conflicted
+++ resolved
@@ -1,9 +1,6 @@
 from argparse import ArgumentParser
 
-<<<<<<< HEAD
-=======
 
->>>>>>> 9fea99f5
 def demo(myVariable, myNumber):
     print(f"{myVariable}! My favorite number is {myNumber}")
 
