--- conflicted
+++ resolved
@@ -469,405 +469,4 @@
 
 $BODY$
 LANGUAGE plpgsql
-<<<<<<< HEAD
-VOLATILE;
-=======
-VOLATILE;
-
---------------------------------------------------------
--- UPDATE wastewater structure label
--- Argument:
---  * obj_id of wastewater structure or NULL to update all
---------------------------------------------------------
-
------- 14.9.2022 index labels by wastewater structure for VSA-DSS compliance /cymed
------- 14.9.2022 use idx only when more than one entry /cymed
------- 15.8.2018 uk adapted label display only for primary wastwater system
------- WHERE (_all OR NE.fk_wastewater_structure = _obj_id) and CH_to.function_hierarchic in (5062,5064,5066,5068,5069,5070,5071,5072,5074)  ----label only reaches with function_hierarchic=pwwf.*
-
-
-
-CREATE OR REPLACE FUNCTION tww_app.update_wastewater_structure_label(_obj_id text, _all boolean default false)
-  RETURNS VOID AS
-  $BODY$
-  DECLARE
-  myrec record;
-
-BEGIN
-UPDATE tww_od.wastewater_structure ws
-SET _label = label,
-    _cover_label = cover_label,
-    _bottom_label = bottom_label,
-    _input_label = input_label,
-    _output_label = output_label
-    FROM(
-
-SELECT   ws_obj_id,
-          COALESCE(ws_identifier, '') as label,
-          CASE WHEN count(co_level)<2 THEN array_to_string(array_agg(E'\nC' || '=' || co_level ORDER BY idx DESC), '', '') ELSE
-		  array_to_string(array_agg(E'\nC' || idx || '=' || co_level ORDER BY idx ASC), '', '') END as cover_label,
-          array_to_string(array_agg(E'\nB' || '=' || bottom_level), '', '') as bottom_label,
-          CASE WHEN count(rpi_level)<2 THEN array_to_string(array_agg(E'\nI' || '=' || rpi_level ORDER BY idx DESC), '', '') ELSE
-		  array_to_string(array_agg(E'\nI' || idx || '=' || rpi_level ORDER BY idx ASC), '', '') END as input_label,
-          CASE WHEN count(rpo_level)<2 THEN array_to_string(array_agg(E'\nO' || '=' || rpo_level ORDER BY idx DESC), '', '') ELSE
-		  array_to_string(array_agg(E'\nO' || idx || '=' || rpo_level ORDER BY idx ASC), '', '') END as output_label
-  FROM (
-		  SELECT ws.obj_id AS ws_obj_id, ws.identifier AS ws_identifier, parts.co_level AS co_level, parts.rpi_level AS rpi_level, parts.rpo_level AS rpo_level, parts.obj_id, idx, bottom_level AS bottom_level
-    FROM tww_od.wastewater_structure WS
-
-    LEFT JOIN (
-		With outputs AS (
-		SELECT NULL AS co_level,
-		  NULL::text AS rpi_level,
-			coalesce(round(RP.level, 2)::text, '?') AS rpo_level,
-			NE.fk_wastewater_structure ws, RP.obj_id,
-			row_number() OVER(PARTITION BY NE.fk_wastewater_structure
-							  ORDER BY
-							  fh.tww_symbology_order,
-							  uc.tww_symbology_order,
-							  ST_Azimuth(RP.situation3d_geometry,ST_PointN(RE_from.progression3d_geometry,2)) ASC) AS idx,
-		  NULL::text AS bottom_level,
-		  ST_Azimuth(RP.situation3d_geometry,ST_PointN(RE_from.progression3d_geometry,2)) AS azimuth
-		  FROM tww_od.reach_point RP
-		  LEFT JOIN tww_od.wastewater_networkelement NE ON RP.fk_wastewater_networkelement = NE.obj_id
-		  INNER JOIN tww_od.reach RE_from ON RP.obj_id = RE_from.fk_reach_point_from
-		  LEFT JOIN tww_od.wastewater_networkelement NE_RE ON NE_RE.obj_id::text = RE_from.obj_id::text
-		  LEFT JOIN tww_od.wastewater_structure ws ON NE_RE.fk_wastewater_structure::text = ws.obj_id::text
-		  LEFT JOIN tww_od.channel ch ON ch.obj_id::text = ws.obj_id::text
-		  LEFT JOIN tww_vl.channel_function_hierarchic fh ON ch.function_hierarchic  = fh.code
-		  LEFT JOIN tww_vl.channel_usage_current uc ON ch.usage_current = uc.code
-		  WHERE (_all OR NE.fk_wastewater_structure = _obj_id)
-		)
-      SELECT coalesce(round(CO.level, 2)::text, '?') AS co_level, NULL::text AS rpi_level, NULL::text AS rpo_level, SP.fk_wastewater_structure ws, SP.obj_id, row_number() OVER(PARTITION BY SP.fk_wastewater_structure) AS idx, NULL::text AS bottom_level
-      FROM tww_od.structure_part SP
-      RIGHT JOIN tww_od.cover CO ON CO.obj_id = SP.obj_id
-      WHERE _all OR SP.fk_wastewater_structure = _obj_id
-      -- Inputs
-      UNION
-
-      SELECT NULL AS co_level,
-	  coalesce(round(RP.level, 2)::text, '?') AS rpi_level,
-	  NULL::text AS rpo_level,
-	  NE.fk_wastewater_structure ws, RP.obj_id,
-	  row_number() OVER(PARTITION BY NE.fk_wastewater_structure
-						ORDER BY (mod((2*pi()+(ST_Azimuth(RP.situation3d_geometry,ST_PointN(RE_to.progression3d_geometry,-2))-outs.azimuth))::numeric , 2*pi()::numeric)) ASC) AS idx,
-	  NULL::text AS bottom_level
-      FROM tww_od.reach_point RP
-      LEFT JOIN tww_od.wastewater_networkelement NE ON RP.fk_wastewater_networkelement = NE.obj_id
-	  INNER JOIN tww_od.reach RE_to ON RP.obj_id = RE_to.fk_reach_point_to
-	  LEFT JOIN tww_od.reach RE_from ON RP.obj_id = RE_from.fk_reach_point_from
-      LEFT JOIN tww_od.wastewater_networkelement NE_to ON NE_to.obj_id = RE_to.obj_id
-      LEFT JOIN tww_od.channel CH_to ON NE_to.fk_wastewater_structure = CH_to.obj_id
-      LEFT JOIN tww_vl.channel_function_hierarchic fh ON CH_to.function_hierarchic  = fh.code
-	  LEFT JOIN outputs outs on outs.ws = NE.fk_wastewater_structure AND outs.idx=1
-      WHERE (_all OR NE.fk_wastewater_structure = _obj_id) and fh.tww_use_in_labels
-      -- Outputs
-      UNION
-      SELECT co_level, rpi_level,rpo_level,ws,obj_id,idx,bottom_level FROM outputs
-      -- Bottom
-      UNION
-      SELECT NULL AS co_level, NULL::text AS rpi_level, NULL::text AS rpo_level, ws1.obj_id ws, NULL, NULL, round(wn.bottom_level, 2)::text AS wn_bottom_level
-      FROM tww_od.wastewater_structure ws1
-      LEFT JOIN tww_od.wastewater_node wn ON wn.obj_id = ws1.fk_main_wastewater_node
-      WHERE _all OR ws1.obj_id = _obj_id
-	)AS parts ON ws = ws.obj_id
-    WHERE _all OR ws.obj_id = _obj_id
-	  ) parts
-  GROUP BY ws_obj_id, COALESCE(ws_identifier, '')
-) labeled_ws
-WHERE ws.obj_id = labeled_ws.ws_obj_id;
-
-END
-
-$BODY$
-LANGUAGE plpgsql
-VOLATILE;
-
-
-
---------------------------------------------------
--- ON COVER CHANGE
---------------------------------------------------
-
-CREATE OR REPLACE FUNCTION tww_app.symbology_on_cover_change()
-  RETURNS trigger AS
-$BODY$
-DECLARE
-  co_obj_id TEXT;
-  affected_sp RECORD;
-BEGIN
-  CASE
-    WHEN TG_OP = 'UPDATE' THEN
-      co_obj_id = OLD.obj_id;
-    WHEN TG_OP = 'INSERT' THEN
-      co_obj_id = NEW.obj_id;
-    WHEN TG_OP = 'DELETE' THEN
-      co_obj_id = OLD.obj_id;
-  END CASE;
-
-  SELECT SP.fk_wastewater_structure INTO affected_sp
-  FROM tww_od.structure_part SP
-  WHERE obj_id = co_obj_id;
-
-  EXECUTE tww_app.update_wastewater_structure_label(affected_sp.fk_wastewater_structure);
-  EXECUTE tww_app.update_depth(affected_sp.fk_wastewater_structure);
-  EXECUTE tww_app.wastewater_structure_update_fk_main_cover(affected_sp.fk_wastewater_structure);
-
-  RETURN NEW;
-END; $BODY$
-LANGUAGE plpgsql VOLATILE;
-
-CREATE TRIGGER on_cover_change
-AFTER INSERT OR UPDATE OR DELETE
-  ON tww_od.cover
-FOR EACH ROW
-  EXECUTE PROCEDURE tww_app.symbology_on_cover_change();
-
-
---------------------------------------------------
--- ON STRUCTURE PART / NETWORKELEMENT CHANGE
---------------------------------------------------
-
-CREATE OR REPLACE FUNCTION tww_app.symbology_on_structure_part_change_networkelement()
-  RETURNS trigger AS
-$BODY$
-DECLARE
-  _ws_obj_ids TEXT[];
-  _ws_obj_id TEXT;
-BEGIN
-  CASE
-    WHEN TG_OP = 'UPDATE' THEN
-      _ws_obj_ids = ARRAY[OLD.fk_wastewater_structure, NEW.fk_wastewater_structure];
-    WHEN TG_OP = 'INSERT' THEN
-      _ws_obj_ids = ARRAY[NEW.fk_wastewater_structure];
-    WHEN TG_OP = 'DELETE' THEN
-      _ws_obj_ids = ARRAY[OLD.fk_wastewater_structure];
-  END CASE;
-
-  FOREACH _ws_obj_id IN ARRAY _ws_obj_ids
-  LOOP
-    EXECUTE tww_app.update_wastewater_structure_label(_ws_obj_id);
-  END LOOP;
-
-  RETURN NEW;
-END; $BODY$
-LANGUAGE plpgsql VOLATILE;
-
-CREATE TRIGGER ws_label_update_by_wastewater_networkelement
-AFTER INSERT OR UPDATE OR DELETE
-  ON tww_od.wastewater_networkelement
-FOR EACH ROW
-  EXECUTE PROCEDURE tww_app.symbology_on_structure_part_change_networkelement();
-
-CREATE TRIGGER on_structure_part_change
-AFTER INSERT OR UPDATE OR DELETE
-  ON tww_od.structure_part
-FOR EACH ROW
-  EXECUTE PROCEDURE tww_app.symbology_on_structure_part_change_networkelement();
-
-
---------------------------------------------------
--- ON WASTEWATER STRUCTURE CHANGE
---------------------------------------------------
-
-CREATE OR REPLACE FUNCTION tww_app.symbology_on_wastewater_structure_update()
-  RETURNS trigger AS
-$BODY$
-DECLARE
-  _ws_obj_id TEXT;
-BEGIN
-  -- Prevent recursion
-  IF COALESCE(OLD.identifier, '') = COALESCE(NEW.identifier, '') THEN
-    RETURN NEW;
-  END IF;
-  _ws_obj_id = OLD.obj_id;
-  SELECT tww_app.update_wastewater_structure_label(_ws_obj_id) INTO NEW._label;
-
-  IF OLD.fk_main_cover != NEW.fk_main_cover THEN
-    EXECUTE tww_app.update_depth(_ws_obj_id);
-  END IF;
-
-
-  RETURN NEW;
-END; $BODY$
-LANGUAGE plpgsql VOLATILE;
-
-CREATE TRIGGER on_wastewater_structure_update
-AFTER UPDATE
-  ON tww_od.wastewater_structure
-FOR EACH ROW
-  EXECUTE PROCEDURE tww_app.symbology_on_wastewater_structure_update();
-
---------------------------------------------------
--- ON REACH CHANGE
---------------------------------------------------
-
-CREATE OR REPLACE FUNCTION tww_app.symbology_on_reach_change()
-  RETURNS trigger AS
-$BODY$
-DECLARE
-  rp_obj_ids TEXT[];
-  _ws_obj_id TEXT;
-  rps RECORD;
-BEGIN
-  CASE
-    WHEN TG_OP = 'UPDATE' THEN
-      rp_obj_ids = ARRAY[OLD.fk_reach_point_from, OLD.fk_reach_point_to];
-    WHEN TG_OP = 'INSERT' THEN
-      rp_obj_ids = ARRAY[NEW.fk_reach_point_from, NEW.fk_reach_point_to];
-    WHEN TG_OP = 'DELETE' THEN
-      rp_obj_ids = ARRAY[OLD.fk_reach_point_from, OLD.fk_reach_point_to];
-  END CASE;
-
-  FOR _ws_obj_id IN
-    SELECT ws.obj_id
-      FROM tww_od.wastewater_structure ws
-      LEFT JOIN tww_od.wastewater_networkelement ne ON ws.obj_id = ne.fk_wastewater_structure
-      LEFT JOIN tww_od.reach_point rp ON ne.obj_id = rp.fk_wastewater_networkelement
-      WHERE rp.obj_id = ANY ( rp_obj_ids )
-  LOOP
-    EXECUTE tww_app.update_wastewater_structure_label(_ws_obj_id);
-    EXECUTE tww_app.update_depth(_ws_obj_id);
-  END LOOP;
-
-  RETURN NEW;
-END; $BODY$
-LANGUAGE plpgsql VOLATILE;
-
-CREATE TRIGGER on_reach_2_change
-AFTER INSERT OR UPDATE OR DELETE
-  ON tww_od.reach
-FOR EACH ROW
-  EXECUTE PROCEDURE tww_app.symbology_on_reach_change();
-
-
---------------------------------------------------
--- ON WASTEWATER NODE CHANGE
---------------------------------------------------
-
-CREATE OR REPLACE FUNCTION tww_app.symbology_on_wastewater_node_change()
-  RETURNS trigger AS
-$BODY$
-DECLARE
-  co_obj_id TEXT;
-  affected_sp RECORD;
-BEGIN
-  CASE
-    WHEN TG_OP = 'UPDATE' THEN
-      co_obj_id = OLD.obj_id;
-    WHEN TG_OP = 'INSERT' THEN
-      co_obj_id = NEW.obj_id;
-    WHEN TG_OP = 'DELETE' THEN
-      co_obj_id = OLD.obj_id;
-  END CASE;
-
-  SELECT ne.fk_wastewater_structure INTO affected_sp
-  FROM tww_od.wastewater_networkelement ne
-  WHERE obj_id = co_obj_id;
-
-  EXECUTE tww_app.update_depth(affected_sp.fk_wastewater_structure);
-  EXECUTE tww_app.update_wastewater_structure_label(affected_sp.fk_wastewater_structure);
-
-  RETURN NEW;
-END; $BODY$
-LANGUAGE plpgsql VOLATILE;
-
-CREATE TRIGGER on_wasterwaternode_change
-AFTER INSERT OR UPDATE
-  ON tww_od.wastewater_node
-FOR EACH ROW
-  EXECUTE PROCEDURE tww_app.symbology_on_wastewater_node_change();
-
---------------------------------------------------
--- ON REACH POINT CHANGE
---------------------------------------------------
-
-CREATE OR REPLACE FUNCTION tww_app.symbology_on_reach_point_update()
-  RETURNS trigger AS
-$BODY$
-DECLARE
-  rp_obj_id text;
-  _ws_obj_id text;
-  ne_obj_ids text[];
-  ne_obj_id text;
-BEGIN
-  CASE
-    WHEN TG_OP = 'UPDATE' THEN
-      IF (NEW.fk_wastewater_networkelement = OLD.fk_wastewater_networkelement) THEN
-        RETURN NEW;
-      END IF;
-      rp_obj_id = OLD.obj_id;
-      ne_obj_ids := ARRAY[OLD.fk_wastewater_networkelement, NEW.fk_wastewater_networkelement];
-    WHEN TG_OP = 'INSERT' THEN
-      rp_obj_id = NEW.obj_id;
-      ne_obj_ids := ARRAY[NEW.fk_wastewater_networkelement];
-    WHEN TG_OP = 'DELETE' THEN
-      rp_obj_id = OLD.obj_id;
-      ne_obj_ids := ARRAY[OLD.fk_wastewater_networkelement];
-  END CASE;
-
-
-  UPDATE tww_od.reach
-    SET progression3d_geometry = progression3d_geometry
-    WHERE fk_reach_point_from = rp_obj_id OR fk_reach_point_to = rp_obj_id; --To retrigger the calculate_length trigger on reach update
-
-  FOREACH ne_obj_id IN ARRAY ne_obj_ids
-  LOOP
-      SELECT ws.obj_id INTO _ws_obj_id
-      FROM tww_od.wastewater_structure ws
-      LEFT JOIN tww_od.wastewater_networkelement ne ON ws.obj_id = ne.fk_wastewater_structure
-      LEFT JOIN tww_od.reach_point rp ON ne.obj_id = ne_obj_id;
-
-      EXECUTE tww_app.update_wastewater_structure_label(_ws_obj_id);
-      EXECUTE tww_app.update_depth(_ws_obj_id);
-  END LOOP;
-
-  RETURN NEW;
-END; $BODY$
-LANGUAGE plpgsql VOLATILE;
-
--- only update -> insert and delete are handled by reach trigger
-CREATE TRIGGER on_reach_point_update
-AFTER UPDATE
-  ON tww_od.reach_point
-FOR EACH ROW
-  EXECUTE PROCEDURE tww_app.symbology_on_reach_point_update();
-
---------------------------------------------------
--- CALCULATE REACH LENGTH
---------------------------------------------------
-
-CREATE OR REPLACE FUNCTION tww_app.symbology_calculate_reach_length()
-  RETURNS trigger AS
-$BODY$
-
-DECLARE
-	_rp_from_level numeric(7,3);
-	_rp_to_level numeric(7,3);
-
-BEGIN
-
-  SELECT rp_from.level INTO _rp_from_level
-  FROM tww_od.reach_point rp_from
-  WHERE NEW.fk_reach_point_from = rp_from.obj_id;
-
-  SELECT rp_to.level INTO _rp_to_level
-  FROM tww_od.reach_point rp_to
-  WHERE NEW.fk_reach_point_to = rp_to.obj_id;
-
-  IF _rp_from_level=0 OR _rp_to_level=0 THEN
-    NEW.length_effective = ST_Length(NEW.progression3d_geometry);
-  ELSE
-    NEW.length_effective = COALESCE(sqrt((_rp_from_level - _rp_to_level)^2 + ST_Length(NEW.progression3d_geometry)^2), ST_Length(NEW.progression3d_geometry) );
-  END IF;
-  RETURN NEW;
-
-END; $BODY$
-LANGUAGE plpgsql VOLATILE;
-
-CREATE TRIGGER calculate_reach_length
-BEFORE INSERT OR UPDATE
-  ON tww_od.reach
-FOR EACH ROW
-  EXECUTE PROCEDURE tww_app.symbology_calculate_reach_length();
->>>>>>> 4db658a3
+VOLATILE;