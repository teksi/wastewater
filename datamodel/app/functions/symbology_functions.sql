-----------------------------------------------------------------------
-- Enable or disable Symbology Triggers
-- To temporarily disable these cache refreshes for batch jobs like migrations
-----------------------------------------------------------------------
CREATE OR REPLACE FUNCTION tww_app.alter_symbology_triggers(action_name text) RETURNS VOID AS
$DO$
DECLARE
	schdf text;
	tbldf text;
	trig text;
BEGIN
IF NOT (action_name ILIKE ANY(ARRAY['ENABLE','DISABLE'])) THEN
	RAISE NOTICE '% not a valid input',action_name;
	RETURN;
ELSE
	FOR schdf,tbldf, trig IN
		SELECT
		c.relnamespace ::regnamespace::text,
		c.relname,
		t.tgname
		FROM   pg_trigger t
		INNER JOIN pg_class c on t.tgrelid=c.oid
		INNER JOIN pg_proc p on t.tgfoid=p.oid
		WHERE p.proname  LIKE 'symbology_%'
		and p.pronamespace::regnamespace::text LIKE 'tww_ap_'
		LOOP
			EXECUTE FORMAT('ALTER TABLE %I.%I %s TRIGGER %I',schdf,tbldf,upper(action_name),trig);
		END LOOP;
		RETURN;
END IF;
END;
$DO$
LANGUAGE plpgsql SECURITY DEFINER;


-----------------------------------------------------------------------
-- Check if Symbology Triggers are enabled
-----------------------------------------------------------------------

CREATE OR REPLACE FUNCTION tww_app.check_symbology_triggers_enabled() RETURNS BOOL AS
$DO$
DECLARE _disabled_count numeric;
BEGIN
  SELECT count(*) into _disabled_count
		FROM   pg_trigger t
		INNER JOIN pg_class c on t.tgrelid=c.oid
		INNER JOIN pg_proc p on t.tgfoid=p.oid
		WHERE p.proname  LIKE 'symbology_%'
		and p.pronamespace::regnamespace::text LIKE 'tww_ap_'
		AND t.tgenabled = 'D';
  RETURN _disabled_count=0;
END;
$DO$ LANGUAGE plpgsql SECURITY DEFINER;

--------------------------------------------------------
-- UPDATE wastewater node symbology by channel
-- Argument:
--  * obj_id of wastewater networkelement or NULL to update all
--------------------------------------------------------

CREATE OR REPLACE FUNCTION tww_app.update_wastewater_node_symbology(_obj_id text, _all boolean default false)
  RETURNS VOID AS
  $BODY$
BEGIN

DELETE FROM tww_od.tww_wastewater_node_symbology
WHERE fk_wastewater_node =_obj_id or _all;

INSERT INTO tww_od.tww_wastewater_node_symbology (fk_wastewater_node,_function_hierarchic,_usage_current,_status)
  SELECT DISTINCT ON (wn.obj_id) wn.obj_id AS wn_obj_id,
      COALESCE(first_value(CH_from.function_hierarchic) OVER w
              , first_value(CH_to.function_hierarchic) OVER w) AS function_hierarchic,
      COALESCE(first_value(CH_from.usage_current) OVER w
              , first_value(CH_to.usage_current) OVER w) AS usage_current,
      COALESCE(first_value(ws_node.status) OVER w
             , first_value(ws_from.status) OVER w
             , first_value(ws_to.status) OVER w) AS status
    FROM
      tww_od.wastewater_node wn
      LEFT JOIN tww_od.wastewater_networkelement   ne                   ON ne.obj_id = wn.obj_id
	  LEFT JOIN tww_od.wastewater_structure        ws_node              ON ws_node.obj_id = ne.fk_wastewater_structure

	  LEFT JOIN tww_od.reach_point                 rp                   ON wn.obj_id = rp.fk_wastewater_networkelement
      LEFT JOIN tww_od.reach                       re_from           	ON re_from.fk_reach_point_from = rp.obj_id
      LEFT JOIN tww_od.wastewater_networkelement   ne_from           	ON ne_from.obj_id = re_from.obj_id
      LEFT JOIN tww_od.channel                     CH_from           	ON CH_from.obj_id = ne_from.fk_wastewater_structure
      LEFT JOIN tww_od.wastewater_structure        ws_from           	ON ws_from.obj_id = ne_from.fk_wastewater_structure
      LEFT JOIN tww_vl.channel_function_hierarchic vl_fct_hier_from	ON CH_from.function_hierarchic = vl_fct_hier_from.code
      LEFT JOIN tww_vl.channel_usage_current       vl_usg_curr_from	ON CH_from.usage_current = vl_usg_curr_from.code

      LEFT JOIN tww_od.reach                       re_to          	ON re_to.fk_reach_point_to = rp.obj_id
      LEFT JOIN tww_od.wastewater_networkelement   ne_to          	ON ne_to.obj_id = re_to.obj_id
      LEFT JOIN tww_od.channel                     CH_to          	ON CH_to.obj_id = ne_to.fk_wastewater_structure
      LEFT JOIN tww_od.wastewater_structure        ws_to           	ON ws_to.obj_id = ne_to.fk_wastewater_structure
      LEFT JOIN tww_vl.channel_function_hierarchic vl_fct_hier_to 	ON CH_to.function_hierarchic = vl_fct_hier_to.code
      LEFT JOIN tww_vl.channel_usage_current       vl_usg_curr_to 	ON CH_to.usage_current = vl_usg_curr_to.code

    WHERE _all OR wn.obj_id =_obj_id
      WINDOW w AS ( PARTITION BY wn.obj_id
                    ORDER BY coalesce(vl_usg_curr_from.tww_symbology_inflow_prio,false) DESC
						   , vl_fct_hier_from.tww_symbology_order ASC NULLS LAST
                           , vl_fct_hier_to.tww_symbology_order ASC NULLS LAST

                           , vl_usg_curr_from.tww_symbology_order ASC NULLS LAST
                           , vl_usg_curr_to.tww_symbology_order ASC NULLS LAST
                    ROWS BETWEEN UNBOUNDED PRECEDING AND UNBOUNDED FOLLOWING);

-- by overflow
UPDATE tww_od.tww_wastewater_node_symbology n

SET
  _function_hierarchic = function_hierarchic,
  _usage_current = usage_current,
  _status = status
FROM(
        SELECT DISTINCT ON (wn.fk_wastewater_node) wn.fk_wastewater_node AS wn_obj_id,
      COALESCE(first_value(wn._function_hierarchic) OVER w
              , first_value(wn_from._function_hierarchic) OVER w) AS function_hierarchic,
      COALESCE(first_value(wn._usage_current) OVER w
              , first_value(wn_from._usage_current) OVER w) AS usage_current,
      COALESCE(first_value(wn._status) OVER w
             , first_value(wn_from._status) OVER w) AS status
    FROM
	  tww_od.overflow                    ov
	  LEFT JOIN tww_od.tww_wastewater_node_symbology wn	  	  ON ov.fk_overflow_to=wn.fk_wastewater_node
      LEFT JOIN tww_od.wastewater_networkelement   ne_ov      ON ne_ov.obj_id = ov.fk_wastewater_node
      LEFT JOIN tww_vl.channel_function_hierarchic vl_fct_hier	ON wn._function_hierarchic = vl_fct_hier.code
      LEFT JOIN tww_vl.channel_usage_current       vl_usg_curr	ON wn._usage_current = vl_usg_curr.code

	  LEFT JOIN tww_od.tww_wastewater_node_symbology wn_from	  ON ne_ov.obj_id = wn_from.fk_wastewater_node
	  LEFT JOIN tww_vl.channel_function_hierarchic vl_fct_hier_from	ON wn_from._function_hierarchic = vl_fct_hier_from.code
      LEFT JOIN tww_vl.channel_usage_current       vl_usg_curr_from	ON wn_from._usage_current = vl_usg_curr_from.code
<<<<<<< HEAD
	  WHERE (_all OR wn.fk_wastewater_node = _obj_id)
      WINDOW w AS ( PARTITION BY wn.fk_wastewater_node
                    ORDER BY coalesce(vl_fct_hier.tww_symbology_inflow_prio,false) DESC
=======
	  WHERE (_all OR wn.obj_id = _obj_id)
      WINDOW w AS ( PARTITION BY wn.obj_id
                    ORDER BY coalesce(vl_usg_curr_from.tww_symbology_inflow_prio,false) DESC
>>>>>>> c79d44d2
						   , vl_fct_hier.tww_symbology_order ASC NULLS LAST
                           , vl_fct_hier_from.tww_symbology_order ASC NULLS LAST

                           , vl_usg_curr.tww_symbology_order ASC NULLS LAST
                           , vl_usg_curr_from.tww_symbology_order ASC NULLS LAST
                    ROWS BETWEEN UNBOUNDED PRECEDING AND UNBOUNDED FOLLOWING)
) symbology_ne
WHERE symbology_ne.wn_obj_id = n.fk_wastewater_node
 	  AND TRUE = ANY(array[n._function_hierarchic IS NULL
					  ,n._usage_current IS NULL
					  ,n._status IS NULL]);

END
$BODY$
LANGUAGE plpgsql
VOLATILE;




--------------------------------------------------------
-- SYMBOLOGY UPDATE ON CHANNEL TABLE CHANGES
--------------------------------------------------------

CREATE OR REPLACE FUNCTION tww_app.symbology_update_by_channel()
  RETURNS trigger AS
$BODY$
DECLARE

  ch_obj_id TEXT;
BEGIN
  CASE
    WHEN TG_OP = 'UPDATE' THEN
      ch_obj_id = OLD.obj_id;
    WHEN TG_OP = 'INSERT' THEN
      ch_obj_id = NEW.obj_id;
    WHEN TG_OP = 'DELETE' THEN
      ch_obj_id = OLD.obj_id;
  END CASE;

    INSERT INTO tww_od.tww_symbology_quarantine(wn_obj_id)
    SELECT ne.obj_id
      FROM tww_od.wastewater_networkelement ch_ne
      LEFT JOIN tww_od.reach re ON ch_ne.obj_id = re.obj_id
      LEFT JOIN tww_od.reach_point rp ON rp.obj_id = ANY(ARRAY[re.fk_reach_point_from , re.fk_reach_point_to])
      LEFT JOIN tww_od.wastewater_networkelement ne ON rp.fk_wastewater_networkelement = ne.obj_id
      WHERE ch_ne.fk_wastewater_structure = ch_obj_id AND ne.obj_id IS NOT NULL
    ON CONFLICT DO NOTHING;

  RETURN NEW;
END; $BODY$
  LANGUAGE plpgsql VOLATILE;


CREATE TRIGGER ws_symbology_update_by_channel
AFTER INSERT OR UPDATE OR DELETE
ON tww_od.channel
FOR EACH ROW
EXECUTE PROCEDURE tww_app.symbology_update_by_channel();


--------------------------------------------------------
-- SYMBOLOGY UPDATE ON REACH POINT TABLE CHANGES
--------------------------------------------------------

CREATE OR REPLACE FUNCTION tww_app.symbology_update_by_reach_point()
  RETURNS trigger AS
$BODY$
DECLARE
  _ne_id TEXT;
  rp_obj_id TEXT;
BEGIN
  CASE
    WHEN TG_OP = 'UPDATE' THEN
      rp_obj_id = OLD.obj_id;
    WHEN TG_OP = 'INSERT' THEN
      rp_obj_id = NEW.obj_id;
    WHEN TG_OP = 'DELETE' THEN
      rp_obj_id = OLD.obj_id;
  END CASE;

    INSERT INTO tww_od.tww_symbology_quarantine(wn_obj_id)
	SELECT ne.obj_id
      FROM tww_od.wastewater_structure ws
      LEFT JOIN tww_od.wastewater_networkelement ne ON ws.obj_id = ne.fk_wastewater_structure
      LEFT JOIN tww_od.reach_point rp ON ne.obj_id = rp.fk_wastewater_networkelement
      WHERE rp.obj_id = rp_obj_id
    ON CONFLICT DO NOTHING;

  RETURN NEW;
END; $BODY$
  LANGUAGE plpgsql VOLATILE;


-- only update -> insert and delete are handled by reach trigger
CREATE TRIGGER ws_symbology_update_by_reach_point
AFTER UPDATE
  ON tww_od.reach_point
FOR EACH ROW
  EXECUTE PROCEDURE tww_app.symbology_update_by_reach_point();



--------------------------------------------------------
-- SYMBOLOGY UPDATE ON REACH TABLE CHANGES
--------------------------------------------------------

CREATE OR REPLACE FUNCTION tww_app.ws_symbology_update_by_reach()
  RETURNS trigger AS
$BODY$
DECLARE
  re_obj_id TEXT;
BEGIN
  CASE
    WHEN TG_OP = 'UPDATE' THEN
      re_obj_id = OLD.obj_id;
    WHEN TG_OP = 'INSERT' THEN
      re_obj_id = NEW.obj_id;
    WHEN TG_OP = 'DELETE' THEN
      re_obj_id = OLD.obj_id;
  END CASE;

    INSERT INTO tww_od.tww_symbology_quarantine(wn_obj_id)
	SELECT ne.obj_id
      FROM tww_od.reach re
      LEFT JOIN tww_od.reach_point rp ON rp.obj_id = ANY(ARRAY[re.fk_reach_point_from , re.fk_reach_point_to])
      LEFT JOIN tww_od.wastewater_networkelement ne ON ne.obj_id = rp.fk_wastewater_networkelement
      WHERE re.obj_id = re_obj_id AND ne.obj_id IS NOT NULL
   ON CONFLICT DO NOTHING;

  RETURN NEW;
END; $BODY$
LANGUAGE plpgsql VOLATILE;


CREATE TRIGGER ws_symbology_update_by_reach
AFTER INSERT OR UPDATE OR DELETE
  ON tww_od.reach
FOR EACH ROW
  EXECUTE PROCEDURE tww_app.ws_symbology_update_by_reach();

--------------------------------------------------------
-- UPDATE wastewater structure fk_main_cover
-- Argument:
--  * obj_id of wastewater structure. No change if fk_main_cover is not null
--  * all True to update all
--  * omit both arguments to update all where fk_main_cover is null
--------------------------------------------------------
CREATE OR REPLACE FUNCTION tww_app.wastewater_structure_update_fk_main_cover(_obj_id text default NULL, _all boolean default false)
  RETURNS VOID AS
  $BODY$
  DECLARE
  myrec record;

BEGIN
  UPDATE tww_od.wastewater_structure ws
  SET fk_main_cover = ws_covers.co_obj_id
  FROM (
    SELECT ws.obj_id, min(co.obj_id) OVER (PARTITION BY ws.obj_id) AS co_obj_id
      FROM tww_od.wastewater_structure ws
      LEFT JOIN tww_od.structure_part sp ON sp.fk_wastewater_structure = ws.obj_id
      LEFT JOIN tww_od.cover co ON sp.obj_id = co.obj_id
      LEFT JOIN tww_od.channel ch ON ch.obj_id = ws.obj_id
      WHERE ch.obj_id IS NULL AND (_all OR ((ws.obj_id = _obj_id OR (NOT _all AND _obj_id is NULL)) AND ws.fk_main_cover IS NULL))
  ) ws_covers
  WHERE ws.obj_id = ws_covers.obj_id;
END

$BODY$
LANGUAGE plpgsql
VOLATILE;

--------------------------------------------------------
-- UPDATE wastewater structure fk_main_wastewater_node
-- Argument:
--  * obj_id of wastewater structure. No change if fk_main_wastewater_node is not null
--  * all True to update all
--  * omit both arguments to update all where fk_main_wastewater_node is null
--------------------------------------------------------

CREATE OR REPLACE FUNCTION tww_app.wastewater_structure_update_fk_main_wastewater_node(_obj_id text default NULL, _all boolean default false)
  RETURNS VOID AS
  $BODY$
  DECLARE
  myrec record;

BEGIN
  UPDATE tww_od.wastewater_structure ws
  SET fk_main_wastewater_node = ws_nodes.wn_obj_id
  FROM (
    SELECT ws.obj_id, min(wn.obj_id) OVER (PARTITION BY ws.obj_id) AS wn_obj_id
      FROM tww_od.wastewater_structure ws
      LEFT JOIN tww_od.wastewater_networkelement ne ON ne.fk_wastewater_structure = ws.obj_id
      LEFT JOIN tww_od.wastewater_node wn ON ne.obj_id = wn.obj_id
      LEFT JOIN tww_od.channel ch ON ch.obj_id = ws.obj_id
      WHERE ch.obj_id IS NULL AND (_all OR ((ws.obj_id = _obj_id OR (NOT _all AND _obj_id is NULL)) AND ws.fk_main_wastewater_node IS NULL))
  ) ws_nodes
  WHERE ws.obj_id = ws_nodes.obj_id;
END

$BODY$
LANGUAGE plpgsql
VOLATILE;

--------------------------------------------------------
-- UPDATE wastewater structure depth
-- Argument:
--  * obj_id of wastewater structure
--  * all True to update all
--------------------------------------------------------

CREATE OR REPLACE FUNCTION tww_app.update_depth(_obj_id text default NULL, _all boolean default false)
  RETURNS VOID AS
  $BODY$
  DECLARE
  myrec record;

BEGIN
  UPDATE tww_od.wastewater_structure ws
  SET _depth = calc_depth
  FROM (
    SELECT WS.obj_id, CO.level - COALESCE(MIN(NO.bottom_level), MIN(RP.level)) as calc_depth
      FROM tww_od.wastewater_structure WS
      LEFT JOIN tww_od.cover CO on WS.fk_main_cover = CO.obj_id
      LEFT JOIN tww_od.wastewater_networkelement NE ON NE.fk_wastewater_structure = WS.obj_id
      RIGHT JOIN tww_od.wastewater_node NO on NO.obj_id = NE.obj_id
      LEFT JOIN tww_od.reach_point RP ON RP.fk_wastewater_networkelement = NE.obj_id
      WHERE _all OR WS.obj_id = _obj_id
      GROUP BY WS.obj_id, CO.level
  ) ws_depths
  where ws.obj_id = ws_depths.obj_id;
END

$BODY$
LANGUAGE plpgsql
VOLATILE;


--------------------------------------------------
-- ON COVER CHANGE
--------------------------------------------------


CREATE OR REPLACE FUNCTION tww_app.symbology_on_cover_change()
  RETURNS trigger AS
$BODY$
DECLARE
  co_obj_id TEXT;
  affected_sp RECORD;
BEGIN
  CASE
    WHEN TG_OP = 'UPDATE' THEN
      co_obj_id = OLD.obj_id;
    WHEN TG_OP = 'INSERT' THEN
      co_obj_id = NEW.obj_id;
    WHEN TG_OP = 'DELETE' THEN
      co_obj_id = OLD.obj_id;
  END CASE;

  SELECT SP.fk_wastewater_structure INTO affected_sp
  FROM tww_od.structure_part SP
  WHERE obj_id = co_obj_id;
  IF affected_sp.fk_wastewater_structure IS NOT NULL THEN
	  INSERT INTO tww_od.tww_symbology_quarantine(ws_obj_id) VALUES (affected_sp.fk_wastewater_structure) ON CONFLICT DO NOTHING;
	  EXECUTE tww_app.wastewater_structure_update_fk_main_cover(affected_sp.fk_wastewater_structure);
	  EXECUTE tww_app.update_depth(affected_sp.fk_wastewater_structure);
  END IF;
  RETURN NEW;
END; $BODY$
LANGUAGE plpgsql VOLATILE;


CREATE TRIGGER on_cover_change
AFTER INSERT OR UPDATE OR DELETE
  ON tww_od.cover
FOR EACH ROW
  EXECUTE PROCEDURE tww_app.symbology_on_cover_change();


--------------------------------------------------
-- ON STRUCTURE PART / NETWORKELEMENT CHANGE
--------------------------------------------------

CREATE OR REPLACE FUNCTION tww_app.symbology_on_structure_part_change_networkelement()
  RETURNS trigger AS
$BODY$
DECLARE
  _ws_obj_ids TEXT[];
  _ws_obj_id TEXT;
BEGIN
  CASE
    WHEN TG_OP = 'UPDATE' THEN
      _ws_obj_ids = ARRAY[OLD.fk_wastewater_structure, NEW.fk_wastewater_structure];
    WHEN TG_OP = 'INSERT' THEN
      _ws_obj_ids = ARRAY[NEW.fk_wastewater_structure];
    WHEN TG_OP = 'DELETE' THEN
      _ws_obj_ids = ARRAY[OLD.fk_wastewater_structure];
  END CASE;

  FOREACH _ws_obj_id IN ARRAY _ws_obj_ids
  LOOP
	IF _ws_obj_id IS NOT NULL THEN
		INSERT INTO tww_od.tww_symbology_quarantine(ws_obj_id) VALUES (_ws_obj_id) ON CONFLICT DO NOTHING;
	END IF;
  END LOOP;

  RETURN NEW;
END; $BODY$
LANGUAGE plpgsql VOLATILE;


CREATE TRIGGER ws_label_update_by_wastewater_networkelement
AFTER INSERT OR UPDATE OR DELETE
  ON tww_od.wastewater_networkelement
FOR EACH ROW
  EXECUTE PROCEDURE tww_app.symbology_on_structure_part_change_networkelement();

CREATE TRIGGER on_structure_part_change
AFTER INSERT OR UPDATE OR DELETE
  ON tww_od.structure_part
FOR EACH ROW
  EXECUTE PROCEDURE tww_app.symbology_on_structure_part_change_networkelement();


--------------------------------------------------
-- ON WASTEWATER STRUCTURE CHANGE
--------------------------------------------------


CREATE OR REPLACE FUNCTION tww_app.symbology_on_wastewater_structure_update()
  RETURNS trigger AS
$BODY$
DECLARE
  _ws_obj_id TEXT;
BEGIN
  -- Prevent recursion
  IF COALESCE(OLD.identifier, '') = COALESCE(NEW.identifier, '') THEN
    RETURN NEW;
  END IF;
  IF NOT EXISTS(SELECT 1 FROM tww_od.channel WHERE obj_id=OLD.obj_id) THEN
    _ws_obj_id= OLD.obj_id;
    INSERT INTO tww_od.tww_symbology_quarantine(ws_obj_id) VALUES (_ws_obj_id) ON CONFLICT DO NOTHING;
  END IF;

  RETURN NEW;
END; $BODY$
LANGUAGE plpgsql VOLATILE;

CREATE TRIGGER on_wastewater_structure_update
AFTER UPDATE
  ON tww_od.wastewater_structure
FOR EACH ROW
  EXECUTE PROCEDURE tww_app.symbology_on_wastewater_structure_update();

--------------------------------------------------
-- ON REACH CHANGE
--------------------------------------------------

CREATE OR REPLACE FUNCTION tww_app.symbology_on_reach_change()
  RETURNS trigger AS
$BODY$
DECLARE
  rp_obj_ids TEXT[];
  _ws_obj_id TEXT;
  rps RECORD;
BEGIN
  CASE
    WHEN TG_OP = 'UPDATE' THEN
      rp_obj_ids = ARRAY[OLD.fk_reach_point_from, OLD.fk_reach_point_to];
    WHEN TG_OP = 'INSERT' THEN
      rp_obj_ids = ARRAY[NEW.fk_reach_point_from, NEW.fk_reach_point_to];
    WHEN TG_OP = 'DELETE' THEN
      rp_obj_ids = ARRAY[OLD.fk_reach_point_from, OLD.fk_reach_point_to];
  END CASE;

  INSERT INTO tww_od.tww_symbology_quarantine(ws_obj_id)
    SELECT ws.obj_id
      FROM tww_od.wastewater_structure ws
      LEFT JOIN tww_od.wastewater_networkelement ne ON ws.obj_id = ne.fk_wastewater_structure
      LEFT JOIN tww_od.reach_point rp ON ne.obj_id = rp.fk_wastewater_networkelement
      WHERE rp.obj_id = ANY ( rp_obj_ids )
  ON CONFLICT DO NOTHING;

  INSERT INTO tww_od.tww_symbology_quarantine(wn_obj_id)
    SELECT wn.obj_id
      FROM tww_od.wastewater_node wn
      LEFT JOIN tww_od.reach_point rp ON wn.obj_id = rp.fk_wastewater_networkelement
      WHERE rp.obj_id = ANY ( rp_obj_ids )
  ON CONFLICT DO NOTHING;

  RETURN NEW;
END; $BODY$
LANGUAGE plpgsql VOLATILE;


CREATE TRIGGER on_reach_2_change
AFTER INSERT OR UPDATE OR DELETE
  ON tww_od.reach
FOR EACH ROW
  EXECUTE PROCEDURE tww_app.symbology_on_reach_change();

--------------------------------------------------
-- ON WASTEWATER NODE CHANGE
--------------------------------------------------


CREATE OR REPLACE FUNCTION tww_app.symbology_on_wastewater_node_change()
  RETURNS trigger AS
$BODY$
DECLARE
  wn_obj_id TEXT;
  affected_ws RECORD;
BEGIN
  CASE
    WHEN TG_OP = 'UPDATE' THEN
      wn_obj_id = OLD.obj_id;
    WHEN TG_OP = 'INSERT' THEN
      wn_obj_id = NEW.obj_id;
    WHEN TG_OP = 'DELETE' THEN
      wn_obj_id = OLD.obj_id;
  END CASE;

  SELECT ne.fk_wastewater_structure INTO affected_ws
  FROM tww_od.wastewater_networkelement ne
  WHERE obj_id = wn_obj_id;

  INSERT INTO tww_od.tww_symbology_quarantine(wn_obj_id) VALUES
  (wn_obj_id)
  ON CONFLICT DO NOTHING;

  IF affected_ws.fk_wastewater_structure IS NOT NULL THEN
  INSERT INTO tww_od.tww_symbology_quarantine(ws_obj_id) VALUES
  (affected_ws.fk_wastewater_structure)
  ON CONFLICT DO NOTHING;
  END IF;

  EXECUTE tww_app.update_depth(affected_ws.fk_wastewater_structure);
  RETURN NEW;
END; $BODY$
LANGUAGE plpgsql VOLATILE;

CREATE TRIGGER on_wastewaternode_change
AFTER INSERT OR UPDATE
  ON tww_od.wastewater_node
FOR EACH ROW
  EXECUTE PROCEDURE tww_app.symbology_on_wastewater_node_change();
--------------------------------------------------
-- ON REACH POINT CHANGE
--------------------------------------------------

CREATE OR REPLACE FUNCTION tww_app.symbology_on_reach_point_update()
  RETURNS trigger AS
$BODY$
DECLARE
  rp_obj_id text;
  _ws_obj_id text;
  ne_obj_ids text[];
  ne_obj_id text;
BEGIN
  CASE
    WHEN TG_OP = 'UPDATE' THEN
      IF (NEW.fk_wastewater_networkelement = OLD.fk_wastewater_networkelement) THEN
        RETURN NEW;
      END IF;
      rp_obj_id = OLD.obj_id;
      ne_obj_ids := ARRAY[OLD.fk_wastewater_networkelement, NEW.fk_wastewater_networkelement];
    WHEN TG_OP = 'INSERT' THEN
      rp_obj_id = NEW.obj_id;
      ne_obj_ids := ARRAY[NEW.fk_wastewater_networkelement];
    WHEN TG_OP = 'DELETE' THEN
      rp_obj_id = OLD.obj_id;
      ne_obj_ids := ARRAY[OLD.fk_wastewater_networkelement];
  END CASE;


  UPDATE tww_od.reach
    SET progression3d_geometry = progression3d_geometry
    WHERE fk_reach_point_from = rp_obj_id OR fk_reach_point_to = rp_obj_id; --To retrigger the calculate_length trigger on reach update

  FOREACH ne_obj_id IN ARRAY ne_obj_ids
  LOOP
      IF ne_obj_id IS NOT NULL THEN
		INSERT INTO tww_od.tww_symbology_quarantine(ws_obj_id)
		  SELECT ws.obj_id
		  FROM tww_od.wastewater_structure ws
		  LEFT JOIN tww_od.wastewater_networkelement ne ON ws.obj_id = ne.fk_wastewater_structure
		  LEFT JOIN tww_od.reach_point rp ON ne.obj_id = ne_obj_id
		  ON CONFLICT DO NOTHING;
	  END IF;
  END LOOP;

  RETURN NEW;
END; $BODY$
LANGUAGE plpgsql VOLATILE;

-- only update -> insert and delete are handled by reach trigger
CREATE TRIGGER on_reach_point_update
AFTER UPDATE
  ON tww_od.reach_point
FOR EACH ROW
  EXECUTE PROCEDURE tww_app.symbology_on_reach_point_update();

--------------------------------------------------
-- CALCULATE REACH LENGTH
--------------------------------------------------


CREATE OR REPLACE FUNCTION tww_app.symbology_calculate_reach_length()
  RETURNS trigger AS
$BODY$

DECLARE
	_rp_from_level numeric(7,3);
	_rp_to_level numeric(7,3);

BEGIN

  SELECT rp_from.level INTO _rp_from_level
  FROM tww_od.reach_point rp_from
  WHERE NEW.fk_reach_point_from = rp_from.obj_id;

  SELECT rp_to.level INTO _rp_to_level
  FROM tww_od.reach_point rp_to
  WHERE NEW.fk_reach_point_to = rp_to.obj_id;

  IF _rp_from_level=0 OR _rp_to_level=0 THEN
    NEW.length_effective = ST_Length(NEW.progression3d_geometry);
  ELSE
    NEW.length_effective = COALESCE(sqrt((_rp_from_level - _rp_to_level)^2 + ST_Length(NEW.progression3d_geometry)^2), ST_Length(NEW.progression3d_geometry) );
  END IF;
  RETURN NEW;

END; $BODY$
LANGUAGE plpgsql VOLATILE;

CREATE TRIGGER calculate_reach_length
BEFORE INSERT OR UPDATE
  ON tww_od.reach
FOR EACH ROW
  EXECUTE PROCEDURE tww_app.symbology_calculate_reach_length();


--------------------------------------------------
-- Recalculate symbologies and labels
--------------------------------------------------

CREATE OR REPLACE FUNCTION tww_app.symbology_recalculate()
  RETURNS trigger AS
$BODY$
BEGIN
  IF NEW.wn_obj_id IS NOT NULL THEN
    EXECUTE tww_app.update_wastewater_node_symbology(NEW.wn_obj_id);
	DELETE
  	FROM tww_od.tww_symbology_quarantine
  	WHERE wn_obj_id=NEW.wn_obj_id;
  END IF;
  IF NEW.ws_obj_id IS NOT NULL THEN
    EXECUTE tww_app.update_wastewater_structure_label(NEW.ws_obj_id);
	DELETE
  	FROM tww_od.tww_symbology_quarantine
  	WHERE ws_obj_id=NEW.ws_obj_id;
    END IF;
  RETURN NULL;
END;
$BODY$
LANGUAGE plpgsql VOLATILE;

CREATE CONSTRAINT TRIGGER recalculate_symbology
AFTER INSERT
  ON tww_od.tww_symbology_quarantine
  DEFERRABLE INITIALLY DEFERRED
  FOR EACH ROW
  EXECUTE PROCEDURE tww_app.symbology_recalculate();<|MERGE_RESOLUTION|>--- conflicted
+++ resolved
@@ -130,15 +130,9 @@
 	  LEFT JOIN tww_od.tww_wastewater_node_symbology wn_from	  ON ne_ov.obj_id = wn_from.fk_wastewater_node
 	  LEFT JOIN tww_vl.channel_function_hierarchic vl_fct_hier_from	ON wn_from._function_hierarchic = vl_fct_hier_from.code
       LEFT JOIN tww_vl.channel_usage_current       vl_usg_curr_from	ON wn_from._usage_current = vl_usg_curr_from.code
-<<<<<<< HEAD
-	  WHERE (_all OR wn.fk_wastewater_node = _obj_id)
-      WINDOW w AS ( PARTITION BY wn.fk_wastewater_node
-                    ORDER BY coalesce(vl_fct_hier.tww_symbology_inflow_prio,false) DESC
-=======
 	  WHERE (_all OR wn.obj_id = _obj_id)
       WINDOW w AS ( PARTITION BY wn.obj_id
                     ORDER BY coalesce(vl_usg_curr_from.tww_symbology_inflow_prio,false) DESC
->>>>>>> c79d44d2
 						   , vl_fct_hier.tww_symbology_order ASC NULLS LAST
                            , vl_fct_hier_from.tww_symbology_order ASC NULLS LAST
 
