--- conflicted
+++ resolved
@@ -14,25 +14,14 @@
     extra_joins,
 )
 
-<<<<<<< HEAD
-
 def vw_tww_channel(connection: psycopg.Connection, extra_definition: dict = None):
-=======
-def vw_tww_channel(pg_service: str = None):
->>>>>>> 5ae8bf24
     """
     Creates tww_channel view
     :param pg_service: the PostgreSQL service name
     :param extra_definition: a dictionary for additional read-only columns
     """
-<<<<<<< HEAD
 
     extra_definition = extra_definition or {}
-=======
-    if not pg_service:
-        pg_service = os.getenv("PGSERVICE")
-    assert pg_service
->>>>>>> 5ae8bf24
 
     cursor = connection.cursor()
 
