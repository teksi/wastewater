--- conflicted
+++ resolved
@@ -57,11 +57,8 @@
              LEFT JOIN tww_od.reach re_2 ON re_2.fk_reach_point_from::text = rp.obj_id::text
              {extra_joins}
           WHERE ex.recording_type = 3686
-<<<<<<< HEAD
           GROUP BY {dc_cols}{extra_cols_grp},ws.identifier, re_2.obj_id
-=======
-          GROUP BY {dg_cols},{dc_cols},ws.identifier, re_2.obj_id
->>>>>>> f881e83c
+          GROUP BY {dg_cols},{dc_cols}{extra_cols_grp},ws.identifier, re_2.obj_id
         )
         SELECT
         {dg_cols_base},
