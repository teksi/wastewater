#!/usr/bin/env python3
#
# -- View: vw_tww_wastewater_structure

import argparse
import os

try:
    import psycopg
except ImportError:
    import psycopg2 as psycopg

from pirogue.utils import insert_command, select_columns, table_parts, update_command
from yaml import safe_load


def vw_tww_wastewater_structure(srid: int, pg_service: str = None, extra_definition: dict = None):
    """
    Creates tww_wastewater_structure view
    :param srid: EPSG code for geometries
    :param pg_service: the PostgreSQL service name
    :param extra_definition: a dictionary for additional read-only columns
    """
    if not pg_service:
        pg_service = os.getenv("PGSERVICE")
    assert pg_service
    extra_definition = extra_definition or {}

    conn = psycopg.connect(f"service={pg_service}")
    cursor = conn.cursor()

    view_sql = """
    DROP VIEW IF EXISTS tww_app.vw_tww_wastewater_structure;

    CREATE OR REPLACE VIEW tww_app.vw_tww_wastewater_structure AS
     SELECT
        ws.identifier as identifier,

        CASE
          WHEN ma.obj_id IS NOT NULL THEN 'manhole'
          WHEN ss.obj_id IS NOT NULL THEN 'special_structure'
          WHEN dp.obj_id IS NOT NULL THEN 'discharge_point'
          WHEN ii.obj_id IS NOT NULL THEN 'infiltration_installation'
          ELSE 'unknown'
        END AS ws_type

        , ma.function AS ma_function
        , ss.function as ss_function
        , ws.fk_owner
        , ws.status

        {extra_cols}

        , {ws_cols}

        , main_co_sp.identifier AS co_identifier
        , main_co_sp.remark AS co_remark
        , main_co_sp.renovation_demand AS co_renovation_demand

        , {main_co_cols}
        , ST_Force2D(COALESCE(wn.situation3d_geometry, main_co.situation3d_geometry))::geometry(Point, {srid}) AS situation3d_geometry

        , {ma_columns}

        , {ss_columns}

        , {ii_columns}

        , {dp_columns}

        , {wn_cols}
        , {ne_cols}

        , lbl.label_def->>'main' as _label
        , lbl.label_def->>'cover' as _cover_label
        , lbl.label_def->>'bottom' as _bottom_label
        , lbl.label_def->>'input' as _input_label
        , lbl.label_def->>'output' as _output_label
        , wn._usage_current AS _channel_usage_current
        , wn._function_hierarchic AS _channel_function_hierarchic

        FROM tww_od.wastewater_structure ws
        LEFT JOIN tww_od.cover main_co ON main_co.obj_id = ws.fk_main_cover
        LEFT JOIN tww_od.structure_part main_co_sp ON main_co_sp.obj_id = ws.fk_main_cover
        LEFT JOIN tww_od.manhole ma ON ma.obj_id = ws.obj_id
        LEFT JOIN tww_od.special_structure ss ON ss.obj_id = ws.obj_id
        LEFT JOIN tww_od.discharge_point dp ON dp.obj_id = ws.obj_id
        LEFT JOIN tww_od.infiltration_installation ii ON ii.obj_id = ws.obj_id
        LEFT JOIN tww_od.wastewater_networkelement ne ON ne.obj_id = ws.fk_main_wastewater_node
        LEFT JOIN tww_od.wastewater_node wn ON wn.obj_id = ws.fk_main_wastewater_node
<<<<<<< HEAD
        LEFT JOIN tww_od.channel ch ON ch.obj_id = ws.obj_id
        LEFT JOIN  tww_od.tww_labels lbl ON lbl.fk_parent_obj_id = ws.obj_id
=======
>>>>>>> ca872b7e
        {extra_joins}
        LEFT JOIN tww_od.channel ch ON ch.obj_id = ws.obj_id
        LEFT JOIN tww_od.wwtp_structure wt ON wt.obj_id = ws.obj_id
        LEFT JOIN tww_od.small_treatment_plant sm ON sm.obj_id = ws.obj_id
        LEFT JOIN tww_od.drainless_toilet dt ON dt.obj_id = ws.obj_id
        WHERE '-1'=ALL(ARRAY[ch.obj_id,dt.obj_id,sm.obj_id,wt.obj_id]) IS NULL
        AND '-2'=ALL(ARRAY[ch.obj_id,dt.obj_id,sm.obj_id,wt.obj_id]) IS NULL;

        ALTER VIEW tww_app.vw_tww_wastewater_structure ALTER obj_id SET DEFAULT tww_sys.generate_oid('tww_od','wastewater_structure');
        ALTER VIEW tww_app.vw_tww_wastewater_structure ALTER co_obj_id SET DEFAULT tww_sys.generate_oid('tww_od','cover');
        ALTER VIEW tww_app.vw_tww_wastewater_structure ALTER wn_obj_id SET DEFAULT tww_sys.generate_oid('tww_od','wastewater_node');
    """.format(
        srid=srid,
        extra_cols="\n    ".join(
            [
                select_columns(
                    pg_cur=cursor,
                    table_schema=table_parts(table_def["table"])[0],
                    table_name=table_parts(table_def["table"])[1],
                    skip_columns=table_def.get("skip_columns", []),
                    remap_columns=table_def.get("remap_columns", {}),
                    prefix=table_def.get("prefix", None),
                    table_alias=table_def.get("alias", None),
                )
                + ","
                for table_def in extra_definition.get("joins", {}).values()
            ]
        ),
        ws_cols=select_columns(
            pg_cur=cursor,
            table_schema="tww_od",
            table_name="wastewater_structure",
            table_alias="ws",
            remove_pkey=False,
            indent=4,
            skip_columns=[
                "identifier",
                "fk_owner",
                "status",
                "fk_main_cover",
                "fk_main_wastewater_node",
                "detail_geometry3d_geometry",
            ],
        ),
        main_co_cols=select_columns(
            pg_cur=cursor,
            table_schema="tww_od",
            table_name="cover",
            table_alias="main_co",
            remove_pkey=False,
            indent=4,
            skip_columns=["situation3d_geometry"],
            prefix="co_",
            remap_columns={"cover_shape": "co_shape"},
            columns_at_end=["obj_id"],
        ),
        ma_columns=select_columns(
            pg_cur=cursor,
            table_schema="tww_od",
            table_name="manhole",
            table_alias="ma",
            remove_pkey=True,
            indent=4,
            skip_columns=["function"],
            prefix="ma_",
            remap_columns={"_orientation": "ma_orientation"},
        ),
        ss_columns=select_columns(
            pg_cur=cursor,
            table_schema="tww_od",
            table_name="special_structure",
            table_alias="ss",
            remove_pkey=True,
            indent=4,
            skip_columns=["function"],
            prefix="ss_",
            remap_columns={},
        ),
        ii_columns=select_columns(
            pg_cur=cursor,
            table_schema="tww_od",
            table_name="infiltration_installation",
            table_alias="ii",
            remove_pkey=True,
            indent=4,
            skip_columns=[],
            prefix="ii_",
            remap_columns={},
        ),
        dp_columns=select_columns(
            pg_cur=cursor,
            table_schema="tww_od",
            table_name="discharge_point",
            table_alias="dp",
            remove_pkey=True,
            indent=4,
            skip_columns=[],
            prefix="dp_",
            remap_columns={},
        ),
        wn_cols=select_columns(
            pg_cur=cursor,
            table_schema="tww_od",
            table_name="wastewater_node",
            table_alias="wn",
            remove_pkey=False,
            indent=4,
            skip_columns=["situation3d_geometry"],
            prefix="wn_",
            remap_columns={},
            columns_at_end=["obj_id"],
        ),
        ne_cols=select_columns(
            pg_cur=cursor,
            table_schema="tww_od",
            table_name="wastewater_networkelement",
            table_alias="ne",
            remove_pkey=True,
            indent=4,
            skip_columns=[],
            prefix="wn_",
            remap_columns={},
        ),
        extra_joins="\n    ".join(
            [
                "LEFT JOIN {tbl} {alias} ON {jon}".format(
                    tbl=table_def["table"],
                    alias=table_def.get("alias", ""),
                    jon=table_def["join_on"],
                )
                for table_def in extra_definition.get("joins", {}).values()
            ]
        ),
    )

    cursor.execute(view_sql)

    trigger_insert_sql = """
    CREATE OR REPLACE FUNCTION tww_app.ft_vw_tww_wastewater_structure_INSERT()
      RETURNS trigger AS
    $BODY$
    BEGIN

      NEW.identifier = COALESCE(NEW.identifier, NEW.obj_id);

    {insert_ws}

      CASE
        WHEN NEW.ws_type = 'manhole' THEN
        -- Manhole
    {insert_ma}

        -- Special Structure
        WHEN NEW.ws_type = 'special_structure' THEN
    {insert_ss}

        -- Discharge Point
        WHEN NEW.ws_type = 'discharge_point' THEN
    {insert_dp}

        -- Infiltration Installation
        WHEN NEW.ws_type = 'infiltration_installation' THEN
    {insert_ii}

        ELSE
         RAISE NOTICE 'Wastewater structure type not handled by this view (%)', NEW.ws_type; -- ERROR
      END CASE;

    {insert_wn}

      UPDATE tww_od.wastewater_structure
        SET fk_main_wastewater_node = NEW.wn_obj_id
        WHERE obj_id = NEW.obj_id;

    {insert_vw_cover}

      UPDATE tww_od.wastewater_structure
        SET fk_main_cover = NEW.co_obj_id
        WHERE obj_id = NEW.obj_id;

      RETURN NEW;
    END; $BODY$ LANGUAGE plpgsql VOLATILE;

    DROP TRIGGER IF EXISTS vw_tww_wastewater_structure_INSERT ON tww_app.vw_tww_wastewater_structure;

    CREATE TRIGGER vw_tww_wastewater_structure_INSERT INSTEAD OF INSERT ON tww_app.vw_tww_wastewater_structure
      FOR EACH ROW EXECUTE PROCEDURE tww_app.ft_vw_tww_wastewater_structure_INSERT();
    """.format(
        insert_ws=insert_command(
            pg_cur=cursor,
            table_schema="tww_od",
            table_name="wastewater_structure",
            table_alias="ws",
            remove_pkey=False,
            indent=2,
            skip_columns=[
                "fk_main_cover",
                "fk_main_wastewater_node",
                "detail_geometry3d_geometry",
            ],
        ),
        insert_ma=insert_command(
            pg_cur=cursor,
            table_schema="tww_od",
            table_name="manhole",
            table_alias="ma",
            prefix="ma_",
            remove_pkey=False,
            indent=6,
            skip_columns=["_orientation"],
            remap_columns={"obj_id": "obj_id"},
        ),
        insert_ss=insert_command(
            pg_cur=cursor,
            table_schema="tww_od",
            table_name="special_structure",
            table_alias="ss",
            prefix="ss_",
            remove_pkey=False,
            indent=6,
            remap_columns={"obj_id": "obj_id"},
        ),
        insert_dp=insert_command(
            pg_cur=cursor,
            table_schema="tww_od",
            table_name="discharge_point",
            table_alias="dp",
            prefix="dp_",
            remove_pkey=False,
            indent=6,
            remap_columns={"obj_id": "obj_id"},
        ),
        insert_ii=insert_command(
            pg_cur=cursor,
            table_schema="tww_od",
            table_name="infiltration_installation",
            table_alias="ii",
            prefix="ii_",
            remove_pkey=False,
            indent=6,
            remap_columns={"obj_id": "obj_id"},
        ),
        insert_wn=insert_command(
            pg_cur=cursor,
            table_schema="tww_app",
            table_name="vw_wastewater_node",
            table_type="view",
            table_alias="wn",
            prefix="wn_",
            remove_pkey=False,
            pkey="obj_id",
            indent=6,
            insert_values={
                "identifier": "COALESCE(NULLIF(NEW.wn_identifier,''), NEW.identifier)",
                "situation3d_geometry": "ST_SetSRID(ST_MakePoint(ST_X(NEW.situation3d_geometry), ST_Y(NEW.situation3d_geometry), 'nan'), {srid} )".format(
                    srid=srid
                ),
                "last_modification": "NOW()",
                "fk_provider": "COALESCE(NULLIF(NEW.wn_fk_provider,''), NEW.fk_provider)",
                "fk_dataowner": "COALESCE(NULLIF(NEW.wn_fk_dataowner,''), NEW.fk_dataowner)",
                "fk_wastewater_structure": "NEW.obj_id",
            },
        ),
        insert_vw_cover=insert_command(
            pg_cur=cursor,
            table_schema="tww_app",
            table_name="vw_cover",
            table_type="view",
            table_alias="co",
            prefix="co_",
            remove_pkey=False,
            pkey="obj_id",
            indent=6,
            remap_columns={"cover_shape": "co_shape"},
            insert_values={
                "identifier": "COALESCE(NULLIF(NEW.co_identifier,''), NEW.identifier)",
                "situation3d_geometry": "ST_SetSRID(ST_MakePoint(ST_X(NEW.situation3d_geometry), ST_Y(NEW.situation3d_geometry), 'nan'), {srid} )".format(
                    srid=srid
                ),
                "last_modification": "NOW()",
                "fk_provider": "NEW.fk_provider",
                "fk_dataowner": "NEW.fk_dataowner",
                "fk_wastewater_structure": "NEW.obj_id",
            },
        ),
    )

    cursor.execute(trigger_insert_sql)

    update_trigger_sql = """
    CREATE OR REPLACE FUNCTION tww_app.ft_vw_tww_wastewater_structure_UPDATE()
      RETURNS trigger AS
    $BODY$
    DECLARE
      dx float;
      dy float;
    BEGIN
      {update_co}
      {update_sp}
      {update_ws}
      {update_wn}

      IF OLD.ws_type <> NEW.ws_type THEN
        CASE WHEN OLD.ws_type <> 'unknown' THEN
          BEGIN
            EXECUTE FORMAT({literal_delete_on_ws_change});
          END;
        END CASE;

        CASE WHEN NEW.ws_type = ANY(ARRAY['manhole','special_structure','discharge_point','infiltration_installation','drainless_toilet','wwtp_structure','small_treatment_plant']) THEN
          BEGIN
            EXECUTE FORMAT({literal_insert_on_ws_change});
          END;
        END CASE;
      END IF;

      CASE
        WHEN NEW.ws_type = 'manhole' THEN
          {update_ma}

        WHEN NEW.ws_type = 'special_structure' THEN
          {update_ss}

        WHEN NEW.ws_type = 'discharge_point' THEN
          {update_dp}

        WHEN NEW.ws_type = 'infiltration_installation' THEN
          {update_ii}

        ELSE -- do nothing
      END CASE;

      -- Cover geometry has been moved
      IF NOT ST_Equals( OLD.situation3d_geometry, NEW.situation3d_geometry) THEN
        dx = ST_X(NEW.situation3d_geometry) - ST_X(OLD.situation3d_geometry);
        dy = ST_Y(NEW.situation3d_geometry) - ST_Y(OLD.situation3d_geometry);

        -- Move wastewater node as well
        -- comment: TRANSLATE((ST_MakePoint(500, 900, 'NaN')), 10, 20, 0) would return NaN NaN NaN - so we have this workaround
        UPDATE tww_od.wastewater_node WN
        SET situation3d_geometry = ST_SetSRID( ST_MakePoint(
        ST_X(ST_TRANSLATE(ST_MakePoint(ST_X(WN.situation3d_geometry), ST_Y(WN.situation3d_geometry)), dx, dy )),
        ST_Y(ST_TRANSLATE(ST_MakePoint(ST_X(WN.situation3d_geometry), ST_Y(WN.situation3d_geometry)), dx, dy )),
        ST_Z(WN.situation3d_geometry)), {srid} )
        WHERE obj_id IN
        (
          SELECT obj_id FROM tww_od.wastewater_networkelement
          WHERE fk_wastewater_structure = NEW.obj_id
        );

        -- Move covers
        UPDATE tww_od.cover CO
        SET situation3d_geometry = ST_SetSRID( ST_MakePoint(
        ST_X(ST_TRANSLATE(ST_MakePoint(ST_X(CO.situation3d_geometry), ST_Y(CO.situation3d_geometry)), dx, dy )),
        ST_Y(ST_TRANSLATE(ST_MakePoint(ST_X(CO.situation3d_geometry), ST_Y(CO.situation3d_geometry)), dx, dy )),
        ST_Z(CO.situation3d_geometry)), {srid} )
        WHERE obj_id IN
        (
          SELECT obj_id FROM tww_od.structure_part
          WHERE fk_wastewater_structure = NEW.obj_id
        );

        -- Move reach(es) as well
        UPDATE tww_od.reach RE
        SET progression3d_geometry =
          ST_ForceCurve (ST_SetPoint(
            ST_CurveToLine (RE.progression3d_geometry ),
            0, -- SetPoint index is 0 based, PointN index is 1 based.
            ST_SetSRID( ST_MakePoint(
                ST_X(ST_TRANSLATE(ST_MakePoint(ST_X(ST_PointN(RE.progression3d_geometry, 1)), ST_Y(ST_PointN(RE.progression3d_geometry, 1))), dx, dy )),
                ST_Y(ST_TRANSLATE(ST_MakePoint(ST_X(ST_PointN(RE.progression3d_geometry, 1)), ST_Y(ST_PointN(RE.progression3d_geometry, 1))), dx, dy )),
                ST_Z(ST_PointN(RE.progression3d_geometry, 1))), {srid} )
          ) )
        WHERE fk_reach_point_from IN
        (
          SELECT RP.obj_id FROM tww_od.reach_point RP
          LEFT JOIN tww_od.wastewater_networkelement NE ON RP.fk_wastewater_networkelement = NE.obj_id
          WHERE NE.fk_wastewater_structure = NEW.obj_id
        );

        UPDATE tww_od.reach RE
        SET progression3d_geometry =
          ST_ForceCurve( ST_SetPoint(
            ST_CurveToLine( RE.progression3d_geometry ),
            ST_NumPoints(RE.progression3d_geometry) - 1,
            ST_SetSRID( ST_MakePoint(
                ST_X(ST_TRANSLATE(ST_MakePoint(ST_X(ST_EndPoint(RE.progression3d_geometry)), ST_Y(ST_EndPoint(RE.progression3d_geometry))), dx, dy )),
                ST_Y(ST_TRANSLATE(ST_MakePoint(ST_X(ST_EndPoint(RE.progression3d_geometry)), ST_Y(ST_EndPoint(RE.progression3d_geometry))), dx, dy )),
                ST_Z(ST_PointN(RE.progression3d_geometry, 1))), {srid} )
          ) )
        WHERE fk_reach_point_to IN
        (
          SELECT RP.obj_id FROM tww_od.reach_point RP
          LEFT JOIN tww_od.wastewater_networkelement NE ON RP.fk_wastewater_networkelement = NE.obj_id
          WHERE NE.fk_wastewater_structure = NEW.obj_id
        );
      END IF;

      RETURN NEW;
    END;
    $BODY$
    LANGUAGE plpgsql;



    DROP TRIGGER IF EXISTS vw_tww_wastewater_structure_UPDATE ON tww_app.vw_tww_wastewater_structure;

    CREATE TRIGGER vw_tww_wastewater_structure_UPDATE INSTEAD OF UPDATE ON tww_app.vw_tww_wastewater_structure
      FOR EACH ROW EXECUTE PROCEDURE tww_app.ft_vw_tww_wastewater_structure_UPDATE();
    """.format(
        srid=srid,
        literal_delete_on_ws_change="'DELETE FROM tww_od.%I WHERE obj_id = %L',OLD.ws_type,OLD.obj_id",
        literal_insert_on_ws_change="'INSERT INTO tww_od.%I(obj_id) VALUES (%L)',NEW.ws_type,OLD.obj_id",
        update_co=update_command(
            pg_cur=cursor,
            table_schema="tww_od",
            table_name="cover",
            table_alias="co",
            prefix="co_",
            indent=6,
            skip_columns=["situation3d_geometry"],
            remap_columns={"cover_shape": "co_shape"},
        ),
        update_sp=update_command(
            pg_cur=cursor,
            table_schema="tww_od",
            table_name="structure_part",
            table_alias="sp",
            prefix="co_",
            indent=6,
            skip_columns=["fk_wastewater_structure"],
            update_values={
                "last_modification": "NEW.last_modification",
                "fk_dataowner": "NEW.fk_dataowner",
                "fk_provider": "NEW.fk_provider",
            },
        ),
        update_ws=update_command(
            pg_cur=cursor,
            table_schema="tww_od",
            table_name="wastewater_structure",
            table_alias="ws",
            remove_pkey=False,
            indent=6,
            skip_columns=[
                "detail_geometry3d_geometry",
                "last_modification",
                "fk_main_cover",
                "fk_main_wastewater_node",
                "_depth",
            ],
            update_values={},
        ),
        update_ma=update_command(
            pg_cur=cursor,
            table_schema="tww_od",
            table_name="manhole",
            table_alias="ws",
            prefix="ma_",
            remove_pkey=True,
            indent=6,
            skip_columns=["_orientation"],
            remap_columns={"obj_id": "obj_id"},
        ),
        update_ss=update_command(
            pg_cur=cursor,
            table_schema="tww_od",
            table_name="special_structure",
            table_alias="ss",
            prefix="ss_",
            remove_pkey=True,
            indent=6,
            skip_columns=[],
            remap_columns={"obj_id": "obj_id"},
        ),
        update_dp=update_command(
            pg_cur=cursor,
            table_schema="tww_od",
            table_name="discharge_point",
            table_alias="dp",
            prefix="dp_",
            remove_pkey=True,
            indent=6,
            skip_columns=[],
            remap_columns={"obj_id": "obj_id"},
        ),
        update_ii=update_command(
            pg_cur=cursor,
            table_schema="tww_od",
            table_name="infiltration_installation",
            table_alias="ii",
            prefix="ii_",
            remove_pkey=True,
            indent=6,
            skip_columns=[],
            remap_columns={"obj_id": "obj_id"},
        ),
        update_wn=update_command(
            pg_cur=cursor,
            table_schema="tww_od",
            table_name="wastewater_node",
            table_alias="wn",
            prefix="wn_",
            indent=6,
            skip_columns=["situation3d_geometry"],
        ),
    )

    cursor.execute(update_trigger_sql)

    trigger_delete_sql = """
    CREATE OR REPLACE FUNCTION tww_app.ft_vw_tww_wastewater_structure_DELETE()
      RETURNS trigger AS
    $BODY$
    DECLARE
    BEGIN
      DELETE FROM tww_od.wastewater_structure WHERE obj_id = OLD.obj_id;
    RETURN OLD;
    END; $BODY$ LANGUAGE plpgsql VOLATILE;

    DROP TRIGGER IF EXISTS vw_tww_wastewater_structure_DELETE ON tww_app.vw_tww_wastewater_structure;

    CREATE TRIGGER vw_tww_wastewater_structure_DELETE INSTEAD OF DELETE ON tww_app.vw_tww_wastewater_structure
      FOR EACH ROW EXECUTE PROCEDURE tww_app.ft_vw_tww_wastewater_structure_DELETE();
    """

    cursor.execute(trigger_delete_sql)

    extras = """
    ALTER VIEW tww_app.vw_tww_wastewater_structure ALTER obj_id SET DEFAULT tww_sys.generate_oid('tww_od','wastewater_structure');
    ALTER VIEW tww_app.vw_tww_wastewater_structure ALTER co_obj_id SET DEFAULT tww_sys.generate_oid('tww_od','cover');
    ALTER VIEW tww_app.vw_tww_wastewater_structure ALTER wn_obj_id SET DEFAULT tww_sys.generate_oid('tww_od','wastewater_node');
    """
    cursor.execute(extras)

    conn.commit()
    conn.close()


if __name__ == "__main__":
    # create the top-level parser
    parser = argparse.ArgumentParser()
    parser.add_argument("-s", "--srid", help="EPSG code for SRID")
    parser.add_argument(
        "-e",
        "--extra-definition",
        help="YAML file path for extra additions to the view",
    )
    parser.add_argument("-p", "--pg_service", help="the PostgreSQL service name")
    args = parser.parse_args()
    srid = args.srid or os.getenv("SRID")
    pg_service = args.pg_service or os.getenv("PGSERVICE")
    extra_definition = safe_load(open(args.extra_definition)) if args.extra_definition else {}
    vw_tww_wastewater_structure(
        srid=srid, pg_service=pg_service, extra_definition=extra_definition
    )<|MERGE_RESOLUTION|>--- conflicted
+++ resolved
@@ -88,13 +88,10 @@
         LEFT JOIN tww_od.infiltration_installation ii ON ii.obj_id = ws.obj_id
         LEFT JOIN tww_od.wastewater_networkelement ne ON ne.obj_id = ws.fk_main_wastewater_node
         LEFT JOIN tww_od.wastewater_node wn ON wn.obj_id = ws.fk_main_wastewater_node
-<<<<<<< HEAD
         LEFT JOIN tww_od.channel ch ON ch.obj_id = ws.obj_id
         LEFT JOIN  tww_od.tww_labels lbl ON lbl.fk_parent_obj_id = ws.obj_id
-=======
->>>>>>> ca872b7e
+
         {extra_joins}
-        LEFT JOIN tww_od.channel ch ON ch.obj_id = ws.obj_id
         LEFT JOIN tww_od.wwtp_structure wt ON wt.obj_id = ws.obj_id
         LEFT JOIN tww_od.small_treatment_plant sm ON sm.obj_id = ws.obj_id
         LEFT JOIN tww_od.drainless_toilet dt ON dt.obj_id = ws.obj_id
