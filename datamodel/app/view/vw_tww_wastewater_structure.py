--- conflicted
+++ resolved
@@ -651,9 +651,7 @@
             indent=6,
             skip_columns=[],
         ),
-<<<<<<< HEAD
         update_extra=update_extra(connection=connection, extra_definition=extra_definition),
-=======
         insert_vw_cover=insert_command(
             connection=connection,
             table_schema="tww_app",
@@ -677,7 +675,6 @@
             },
             returning="obj_id INTO OLD.co_obj_id",
         ),
->>>>>>> db7a73f8
     )
 
     update_trigger_sql = psycopg.sql.SQL(update_trigger_sql).format(srid=psycopg.sql.Literal(srid))
