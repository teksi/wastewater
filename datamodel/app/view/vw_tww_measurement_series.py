#!/usr/bin/env python3
#
# -- View: vw_tww_measurement_series

import argparse
import os

import psycopg
from pirogue.utils import insert_command, select_columns, update_command
from yaml import safe_load

from ..utils.extra_definition_utils import (
    extra_cols,
    extra_joins,
    insert_extra,
    update_extra,
)


<<<<<<< HEAD
def vw_tww_measurement_series(connection: psycopg.Connection, extra_definition: dict = None):
=======
def vw_tww_measurement_series(connection: psycopg.Connection):
>>>>>>> 687d8b4f
    """
    Creates tww_measurement_series view
    :param connection: psycopg Connection
    """
    cursor = connection.cursor()

    view_sql = """
    DROP VIEW IF EXISTS tww_app.vw_tww_measurement_series;

    CREATE OR REPLACE VIEW tww_app.vw_tww_measurement_series AS
     SELECT
        {ms_cols}
        , array_agg(mr.value) AS mr_values

        {extra_cols}
        FROM tww_od.measurement_series ms
        LEFT JOIN tww_od.measurement_result mr ON ms.obj_id = mr.fk_measurement_series
        {extra_joins}
        GROUP BY {ms_cols}
        {extra_cols};

    """.format(
        ms_cols=select_columns(
            connection=connection,
            table_schema="tww_od",
            table_name="measurement_series",
            table_alias="ms",
            remove_pkey=False,
            indent=4,
            skip_columns=[],
        ),
        extra_cols=(
            ""
            if not extra_definition
            else extra_cols(connection=connection, extra_definition=extra_definition)
        ),
        extra_joins=extra_joins(connection=connection, extra_definition=extra_definition),
    )

    cursor.execute(view_sql)

    trigger_insert_sql = """
    CREATE OR REPLACE FUNCTION tww_app.ft_vw_tww_measurement_series_INSERT()
      RETURNS trigger AS
    $BODY$
    BEGIN

      NEW.identifier = COALESCE(NEW.identifier, NEW.obj_id);

    {insert_ms}
    {insert_extra}

      RETURN NEW;
    END; $BODY$ LANGUAGE plpgsql VOLATILE;

    DROP TRIGGER IF EXISTS vw_tww_measurement_series_INSERT ON tww_app.vw_tww_measurement_series;

    CREATE TRIGGER vw_tww_measurement_series_INSERT INSTEAD OF INSERT ON tww_app.vw_tww_measurement_series
      FOR EACH ROW EXECUTE PROCEDURE tww_app.ft_vw_tww_measurement_series_INSERT();
    """.format(
        insert_ms=insert_command(
            connection=connection,
            table_schema="tww_od",
            table_name="measurement_series",
            table_alias="ms",
            remove_pkey=False,
            indent=2,
            skip_columns=[],
        ),
        insert_extra=insert_extra(connection=connection, extra_definition=extra_definition),
    )

    cursor.execute(trigger_insert_sql)

    update_trigger_sql = """
    CREATE OR REPLACE FUNCTION tww_app.ft_vw_tww_measurement_series_UPDATE()
      RETURNS trigger AS
    $BODY$
    BEGIN
      {update_ms}
      {update_extra}
       RETURN NEW;
    END;
    $BODY$
    LANGUAGE plpgsql;



    DROP TRIGGER IF EXISTS vw_tww_measurement_series_UPDATE ON tww_app.vw_tww_measurement_series;

    CREATE TRIGGER vw_tww_measurement_series_UPDATE INSTEAD OF UPDATE ON tww_app.vw_tww_measurement_series
      FOR EACH ROW EXECUTE PROCEDURE tww_app.ft_vw_tww_measurement_series_UPDATE();
    """.format(
        update_ms=update_command(
            connection=connection,
            table_schema="tww_od",
            table_name="measurement_series",
            table_alias="ms",
            indent=6,
            skip_columns=[],
            update_values={},
        ),
        update_extra=update_extra(connection=connection, extra_definition=extra_definition),
    )

    cursor.execute(update_trigger_sql)

    trigger_delete_sql = """
    CREATE OR REPLACE FUNCTION tww_app.ft_vw_tww_measurement_series_DELETE()
      RETURNS trigger AS
    $BODY$
    DECLARE
    BEGIN
      DELETE FROM tww_od.measurement_series WHERE obj_id = OLD.obj_id;
    RETURN OLD;
    END; $BODY$ LANGUAGE plpgsql VOLATILE;

    DROP TRIGGER IF EXISTS vw_tww_measurement_series_DELETE ON tww_app.vw_tww_measurement_series;

    CREATE TRIGGER vw_tww_measurement_series_DELETE INSTEAD OF DELETE ON tww_app.vw_tww_measurement_series
      FOR EACH ROW EXECUTE PROCEDURE tww_app.ft_vw_tww_measurement_series_DELETE();
    """

    cursor.execute(trigger_delete_sql)

    extras = """
        ALTER VIEW tww_app.vw_tww_measurement_series ALTER obj_id SET DEFAULT tww_app.generate_oid('tww_od','measurement_series');
    """
    cursor.execute(extras)


if __name__ == "__main__":
    # create the top-level parser
    parser = argparse.ArgumentParser()

    parser.add_argument("-p", "--pg_service", help="the PostgreSQL service name")
    parser.add_argument(
        "-e",
        "--extra-definition",
        help="YAML file path for extra additions to the view",
    )
    args = parser.parse_args()
    extra_definition = {}
    if args.extra_definition:
        with open(args.extra_definition) as f:
            extra_definition = safe_load(f)
    pg_service = args.pg_service or os.getenv("PGSERVICE")
    with psycopg.connect(f"service={pg_service}") as connection:
<<<<<<< HEAD
        vw_tww_measurement_series(connection=connection, extra_definition=extra_definition)
=======
        vw_tww_measurement_series(connection=connection)
>>>>>>> 687d8b4f
<|MERGE_RESOLUTION|>--- conflicted
+++ resolved
@@ -17,14 +17,11 @@
 )
 
 
-<<<<<<< HEAD
 def vw_tww_measurement_series(connection: psycopg.Connection, extra_definition: dict = None):
-=======
-def vw_tww_measurement_series(connection: psycopg.Connection):
->>>>>>> 687d8b4f
     """
     Creates tww_measurement_series view
     :param connection: psycopg Connection
+    :param extra_definition: a dictionary for additional columns
     """
     cursor = connection.cursor()
 
@@ -170,8 +167,4 @@
             extra_definition = safe_load(f)
     pg_service = args.pg_service or os.getenv("PGSERVICE")
     with psycopg.connect(f"service={pg_service}") as connection:
-<<<<<<< HEAD
-        vw_tww_measurement_series(connection=connection, extra_definition=extra_definition)
-=======
-        vw_tww_measurement_series(connection=connection)
->>>>>>> 687d8b4f
+        vw_tww_measurement_series(connection=connection, extra_definition=extra_definition)