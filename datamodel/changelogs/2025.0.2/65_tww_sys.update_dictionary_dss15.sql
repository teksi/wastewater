------ this file updates the  is_dictionary (Modul aquifer(0)) in en on TEKSI
------ For questions etc. please contact Stefan Burckhardt stefan.burckhardt@sjib.ch
------ version 07.08.2025 17:25:47
------ with 3D coordinates

--- Adapt tww_sys.dictionary_od_table
INSERT INTO tww_sys.dictionary_od_table (id, tablename) VALUES (30,'aquifer') ON CONFLICT DO NOTHING;

<<<<<<< HEAD
UPDATE tww_sys.dictionary_od_table SET 
   tablename = 'dss15_aquifer',
=======
UPDATE tww_sys.dictionary_od_table SET
   tablename = 'aquifer',
>>>>>>> 201dd13c
   name_en = 'aquifier',
   shortcut_en = 'AQ',
   name_de = 'Grundwasserleiter',
   shortcut_de = 'GL',
   name_fr = 'Aquifère',
   shortcut_fr = 'AQ',
   name_it = 'Acquifero',
   shortcut_it = '',
   name_ro = 'acvifer',
   shortcut_ro = ''
WHERE (id = 30 AND tablename = 'dss15_aquifer');




--- Adapt tww_sys.dictionary_od_field
INSERT INTO tww_sys.dictionary_od_field (class_id, attribute_id) VALUES (30,283) ON CONFLICT DO NOTHING;

UPDATE tww_sys.dictionary_od_field  SET
   table_name = 'dss15_aquifer',
   field_name = 'average_groundwater_level',
   field_name_en = 'average_groundwater_level',
   field_name_de = 'MittlererGWSpiegel',
   field_name_fr = 'NIVEAU_NAPPE_MOY',
   field_name_it = 'zzz_MittlererGWSpiegel',
   field_name_ro = 'nivelul_mediu_al_apelor_subterane',
   field_description_en = 'Average level of groundwater table',
   field_description_de = 'Höhe des mittleren Grundwasserspiegels',
   field_description_fr = 'Niveau moyen de la nappe',
   field_description_it = 'zzz_Höhe des mittleren Grundwasserspiegels',
   field_description_ro = '',
   field_mandatory = ARRAY['kein_Plantyp_definiert']::tww_od.plantype[],
   field_visible = 'true',
   field_datatype = 'decimal(7,3)',
   field_unit_en = '[m.a.sl.]',
   field_unit_description_en = 'meters above sea level [m.a.sl.]',
   field_unit_de = '[M.ü.M.]',
   field_unit_description_de = 'Meter über Meer [M.ü.M.]',
   field_unit_fr = '[m.s.m.]',
   field_unit_description_fr = 'mètres sur mers [m.s.m.]',
   field_unit_it = '[m s.l.m.]',
   field_unit_description_it = 'metro sul livello del mare [m s.l.m.]',
   field_unit_ro = 'rrr_[M.ü.M.]',
   field_unit_description_ro = 'rrr_Meter über Meer [M.ü.M.]',
   field_max = 5000,
   field_min = -200
WHERE (class_id = 30 AND attribute_id = 283);

--- Adapt tww_sys.dictionary_od_field
INSERT INTO tww_sys.dictionary_od_field (class_id, attribute_id) VALUES (30,2519) ON CONFLICT DO NOTHING;

UPDATE tww_sys.dictionary_od_field  SET
   table_name = 'dss15_aquifer',
   field_name = 'identifier',
   field_name_en = 'identifier',
   field_name_de = 'Bezeichnung',
   field_name_fr = 'DESIGNATION',
   field_name_it = 'denominazione',
   field_name_ro = 'identificator',
   field_description_en = '',
   field_description_de = '',
   field_description_fr = '',
   field_description_it = '',
   field_description_ro = '',
   field_mandatory = ARRAY['kein_Plantyp_definiert']::tww_od.plantype[],
   field_visible = 'true',
   field_datatype = 'varchar(20)',
   field_unit_en = '',
   field_unit_description_en = '',
   field_unit_de = '',
   field_unit_description_de = '',
   field_unit_fr = '',
   field_unit_description_fr = '',
   field_unit_it = '',
   field_unit_description_it = '',
   field_unit_ro = '',
   field_unit_description_ro = '',
   field_max = NULL,
   field_min = NULL
WHERE (class_id = 30 AND attribute_id = 2519);

--- Adapt tww_sys.dictionary_od_field
INSERT INTO tww_sys.dictionary_od_field (class_id, attribute_id) VALUES (30,284) ON CONFLICT DO NOTHING;

UPDATE tww_sys.dictionary_od_field  SET
   table_name = 'dss15_aquifer',
   field_name = 'maximal_groundwater_level',
   field_name_en = 'maximal_groundwater_level',
   field_name_de = 'MaxGWSpiegel',
   field_name_fr = 'NIVEAU_NAPPE_MAX',
   field_name_it = 'livello_massimo_della_falda_acquifera',
   field_name_ro = 'nivelul_maxim_al_apelor_subterane',
   field_description_en = 'Maximal level of ground water table',
   field_description_de = 'Maximale Lage des Grundwasserspiegels',
   field_description_fr = 'Niveau maximal de la nappe',
   field_description_it = 'zzz_Maximale Lage des Grundwasserspiegels',
   field_description_ro = '',
   field_mandatory = ARRAY['kein_Plantyp_definiert']::tww_od.plantype[],
   field_visible = 'true',
   field_datatype = 'decimal(7,3)',
   field_unit_en = '[m.a.sl.]',
   field_unit_description_en = 'meters above sea level [m.a.sl.]',
   field_unit_de = '[M.ü.M.]',
   field_unit_description_de = 'Meter über Meer [M.ü.M.]',
   field_unit_fr = '[m.s.m.]',
   field_unit_description_fr = 'mètres sur mers [m.s.m.]',
   field_unit_it = '[m s.l.m.]',
   field_unit_description_it = 'metro sul livello del mare [m s.l.m.]',
   field_unit_ro = 'rrr_[M.ü.M.]',
   field_unit_description_ro = 'rrr_Meter über Meer [M.ü.M.]',
   field_max = 5000,
   field_min = -200
WHERE (class_id = 30 AND attribute_id = 284);

--- Adapt tww_sys.dictionary_od_field
INSERT INTO tww_sys.dictionary_od_field (class_id, attribute_id) VALUES (30,285) ON CONFLICT DO NOTHING;

UPDATE tww_sys.dictionary_od_field  SET
   table_name = 'dss15_aquifer',
   field_name = 'minimal_groundwater_level',
   field_name_en = 'minimal_groundwater_level',
   field_name_de = 'MinGWSpiegel',
   field_name_fr = 'NIVEAU_NAPPE_MIN',
   field_name_it = 'zzz_MinGWSpiegel',
   field_name_ro = 'nivelul_minim_al_apelor_subterane',
   field_description_en = 'Minimal level of groundwater table',
   field_description_de = 'Minimale Lage des Grundwasserspiegels',
   field_description_fr = 'Niveau minimal de la nappe',
   field_description_it = 'zzz_Minimale Lage des Grundwasserspiegels',
   field_description_ro = '',
   field_mandatory = ARRAY['kein_Plantyp_definiert']::tww_od.plantype[],
   field_visible = 'true',
   field_datatype = 'decimal(7,3)',
   field_unit_en = '[m.a.sl.]',
   field_unit_description_en = 'meters above sea level [m.a.sl.]',
   field_unit_de = '[M.ü.M.]',
   field_unit_description_de = 'Meter über Meer [M.ü.M.]',
   field_unit_fr = '[m.s.m.]',
   field_unit_description_fr = 'mètres sur mers [m.s.m.]',
   field_unit_it = '[m s.l.m.]',
   field_unit_description_it = 'metro sul livello del mare [m s.l.m.]',
   field_unit_ro = 'rrr_[M.ü.M.]',
   field_unit_description_ro = 'rrr_Meter über Meer [M.ü.M.]',
   field_max = 5000,
   field_min = -200
WHERE (class_id = 30 AND attribute_id = 285);

--- Adapt tww_sys.dictionary_od_field
INSERT INTO tww_sys.dictionary_od_field (class_id, attribute_id) VALUES (30,9210) ON CONFLICT DO NOTHING;

UPDATE tww_sys.dictionary_od_field  SET
   table_name = 'dss15_aquifer',
   field_name = 'oid',
   field_name_en = 'oid',
   field_name_de = 'OID',
   field_name_fr = 'OID',
   field_name_it = 'OID',
   field_name_ro = 'OID',
   field_description_en = 'Stable unique object identification for all objects and classes',
   field_description_de = 'Stabile eindeutige Objektidentifikation für alle Objekte und Klassen',
   field_description_fr = 'Identification d''objet unique stable pour tous les objets et toutes les classes',
   field_description_it = 'Identificazione univoca e stabile per tutti gli oggetti e le classi',
   field_description_ro = 'Identificare unica stabila a obiectelor pentru toate obiectele ți clasele',
   field_mandatory = ARRAY['GEP_Verband','PAA','SAA']::tww_od.plantype[],
   field_visible = 'true',
   field_datatype = 'varchar(16)',
   field_unit_en = '',
   field_unit_description_en = '',
   field_unit_de = '',
   field_unit_description_de = '',
   field_unit_fr = '',
   field_unit_description_fr = '',
   field_unit_it = '',
   field_unit_description_it = '',
   field_unit_ro = '',
   field_unit_description_ro = '',
   field_max = NULL,
   field_min = NULL
WHERE (class_id = 30 AND attribute_id = 9210);

--- Adapt tww_sys.dictionary_od_field
INSERT INTO tww_sys.dictionary_od_field (class_id, attribute_id) VALUES (30,2246) ON CONFLICT DO NOTHING;

UPDATE tww_sys.dictionary_od_field  SET
   table_name = 'dss15_aquifer',
   field_name = 'perimeter',
   field_name_en = 'perimeter',
   field_name_de = 'Perimeter',
   field_name_fr = 'PERIMETRE',
   field_name_it = 'perimetro',
   field_name_ro = 'perimetru',
   field_description_en = 'Boundary points of the perimeter',
   field_description_de = 'Begrenzungspunkte der Fläche',
   field_description_fr = 'Points de délimitation de la surface',
   field_description_it = 'zzz_Begrenzungspunkte der Fläche',
   field_description_ro = '',
   field_mandatory = ARRAY['kein_Plantyp_definiert']::tww_od.plantype[],
   field_visible = 'true',
   field_datatype = 'geometry',
   field_unit_en = '[LKoord]',
   field_unit_description_en = 'points with coordinates in the swiss national grid',
   field_unit_de = '[LKoord]',
   field_unit_description_de = 'Punkte mit Schweizer Landeskoordinaten',
   field_unit_fr = '[CoordNat]',
   field_unit_description_fr = 'points avec coordonnées dans le système de coordonnées suisse',
   field_unit_it = '[LKoord]',
   field_unit_description_it = 'zzz_Punkte mit Schweizer Landeskoordinaten',
   field_unit_ro = '[LKoord]',
   field_unit_description_ro = 'rrr_Punkte mit Schweizer Landeskoordinaten',
   field_max = NULL,
   field_min = NULL
WHERE (class_id = 30 AND attribute_id = 2246);

--- Adapt tww_sys.dictionary_od_field
INSERT INTO tww_sys.dictionary_od_field (class_id, attribute_id) VALUES (30,2577) ON CONFLICT DO NOTHING;

UPDATE tww_sys.dictionary_od_field  SET
   table_name = 'dss15_aquifer',
   field_name = 'remark',
   field_name_en = 'remark',
   field_name_de = 'Bemerkung',
   field_name_fr = 'REMARQUE',
   field_name_it = 'osservazione',
   field_name_ro = 'observatie',
   field_description_en = 'General remarks',
   field_description_de = 'Allgemeine Bemerkungen',
   field_description_fr = 'Remarques générales',
   field_description_it = 'Osservazioni generali',
   field_description_ro = '',
   field_mandatory = ARRAY['kein_Plantyp_definiert']::tww_od.plantype[],
   field_visible = 'true',
   field_datatype = 'varchar(80)',
   field_unit_en = '',
   field_unit_description_en = '',
   field_unit_de = '',
   field_unit_description_de = '',
   field_unit_fr = '',
   field_unit_description_fr = '',
   field_unit_it = '',
   field_unit_description_it = '',
   field_unit_ro = '',
   field_unit_description_ro = '',
   field_max = NULL,
   field_min = NULL
WHERE (class_id = 30 AND attribute_id = 2577);



--- Adapt tww_sys.dictionary_od_table
INSERT INTO tww_sys.dictionary_od_table (id, tablename) VALUES (104,'planning_zone') ON CONFLICT DO NOTHING;

<<<<<<< HEAD
UPDATE tww_sys.dictionary_od_table SET 
   tablename = 'dss15_planning_zone',
=======
UPDATE tww_sys.dictionary_od_table SET
   tablename = 'planning_zone',
>>>>>>> 201dd13c
   name_en = 'planning zone',
   shortcut_en = 'PL',
   name_de = 'Planungszone',
   shortcut_de = 'PL',
   name_fr = 'Zones réservées',
   shortcut_fr = 'ZR',
   name_it = 'Zona di pianificazione',
   shortcut_it = '',
   name_ro = 'rrr_Planungszone',
   shortcut_ro = ''
WHERE (id = 104 AND tablename = 'dss15_planning_zone');




--- Adapt tww_sys.dictionary_od_field
INSERT INTO tww_sys.dictionary_od_field (class_id, attribute_id) VALUES (104,313) ON CONFLICT DO NOTHING;

UPDATE tww_sys.dictionary_od_field  SET
   table_name = 'dss15_planning_zone',
   field_name = 'kind',
   field_name_en = 'kind',
   field_name_de = 'Art',
   field_name_fr = 'GENRE',
   field_name_it = 'tipo',
   field_name_ro = 'tip',
   field_description_en = 'Type of planning zone',
   field_description_de = 'Art der Bauzone',
   field_description_fr = 'Genre de zones à bâtir',
   field_description_it = 'Tipo di zona_di_pianificazione',
   field_description_ro = 'Tipul zonei de construcție',
   field_mandatory = ARRAY['kein_Plantyp_definiert']::tww_od.plantype[],
   field_visible = 'true',
   field_datatype = 'integer',
   field_unit_en = '',
   field_unit_description_en = '',
   field_unit_de = '',
   field_unit_description_de = '',
   field_unit_fr = '',
   field_unit_description_fr = '',
   field_unit_it = '',
   field_unit_description_it = '',
   field_unit_ro = '',
   field_unit_description_ro = '',
   field_max = NULL,
   field_min = NULL
WHERE (class_id = 104 AND attribute_id = 313);

--- Adapt tww_sys.dictionary_od_field
INSERT INTO tww_sys.dictionary_od_field (class_id, attribute_id) VALUES (104,3623) ON CONFLICT DO NOTHING;

UPDATE tww_sys.dictionary_od_field  SET
   table_name = 'dss15_planning_zone',
   field_name = 'perimeter',
   field_name_en = 'perimeter',
   field_name_de = 'Perimeter',
   field_name_fr = 'PERIMETRE',
   field_name_it = 'perimetro',
   field_name_ro = 'perimetru',
   field_description_en = 'Boundary points of the perimeter',
   field_description_de = 'Begrenzungspunkte der Fläche',
   field_description_fr = 'Points de délimitation de la surface',
   field_description_it = 'zzz_Begrenzungspunkte der Fläche',
   field_description_ro = '',
   field_mandatory = ARRAY['kein_Plantyp_definiert']::tww_od.plantype[],
   field_visible = 'true',
   field_datatype = 'geometry',
   field_unit_en = '[LKoord]',
   field_unit_description_en = 'Swiss national grid coordinates',
   field_unit_de = '[LKoord]',
   field_unit_description_de = 'Punkte mit Schweizer Landeskoordinaten',
   field_unit_fr = '[CoordNat]',
   field_unit_description_fr = 'points avec coordonnées dans le système de coordonnées suisse',
   field_unit_it = '[LKoord]',
   field_unit_description_it = 'Punti con coordinate nazionali svizzere',
   field_unit_ro = '[LKoord]',
   field_unit_description_ro = 'rrr_Schweizer Landeskoordinaten',
   field_max = NULL,
   field_min = NULL
WHERE (class_id = 104 AND attribute_id = 3623);





INSERT INTO tww_sys.dictionary_od_values (class_id, attribute_id, value_id) VALUES (104,313,29) ON CONFLICT DO NOTHING;
<<<<<<< HEAD
UPDATE tww_sys.dictionary_od_values SET 
   table_name = 'dss15_planning_zone',
=======
UPDATE tww_sys.dictionary_od_values SET
   table_name = 'planning_zone',
>>>>>>> 201dd13c
   field_name = 'kind',
   value_name = 'residential_zone',
   value_name_en = 'residential_zone',
   shortcut_en = '',
   value_name_de = 'Wohnzone',
   shortcut_de = '',
   value_name_fr = 'zone_d_habitations',
   shortcut_fr = '',
   value_name_it = 'zzz_Wohnzone',
   shortcut_it = '',
   value_name_ro = 'rrr_Wohnzone',
   shortcut_ro = '',
   value_description_en = '',
   value_description_de = '',
   value_description_fr = '',
   value_description_it = '',
   value_description_ro = ''
WHERE (class_id = 104 AND attribute_id = 313 AND attribute_id = 29);


INSERT INTO tww_sys.dictionary_od_values (class_id, attribute_id, value_id) VALUES (104,313,2990) ON CONFLICT DO NOTHING;
<<<<<<< HEAD
UPDATE tww_sys.dictionary_od_values SET 
   table_name = 'dss15_planning_zone',
=======
UPDATE tww_sys.dictionary_od_values SET
   table_name = 'planning_zone',
>>>>>>> 201dd13c
   field_name = 'kind',
   value_name = 'other',
   value_name_en = 'other',
   shortcut_en = '',
   value_name_de = 'andere',
   shortcut_de = '',
   value_name_fr = 'autres',
   shortcut_fr = '',
   value_name_it = 'altro',
   shortcut_it = '',
   value_name_ro = 'rrr_altul',
   shortcut_ro = '',
   value_description_en = '',
   value_description_de = '',
   value_description_fr = '',
   value_description_it = '',
   value_description_ro = ''
WHERE (class_id = 104 AND attribute_id = 313 AND attribute_id = 2990);


INSERT INTO tww_sys.dictionary_od_values (class_id, attribute_id, value_id) VALUES (104,313,30) ON CONFLICT DO NOTHING;
<<<<<<< HEAD
UPDATE tww_sys.dictionary_od_values SET 
   table_name = 'dss15_planning_zone',
=======
UPDATE tww_sys.dictionary_od_values SET
   table_name = 'planning_zone',
>>>>>>> 201dd13c
   field_name = 'kind',
   value_name = 'agricultural_zone',
   value_name_en = 'agricultural_zone',
   shortcut_en = '',
   value_name_de = 'Landwirtschaftszone',
   shortcut_de = '',
   value_name_fr = 'zone_agricole',
   shortcut_fr = '',
   value_name_it = 'zzz_Landwirtschaftszone',
   shortcut_it = '',
   value_name_ro = 'rrr_Landwirtschaftszone',
   shortcut_ro = '',
   value_description_en = '',
   value_description_de = '',
   value_description_fr = '',
   value_description_it = '',
   value_description_ro = ''
WHERE (class_id = 104 AND attribute_id = 313 AND attribute_id = 30);


INSERT INTO tww_sys.dictionary_od_values (class_id, attribute_id, value_id) VALUES (104,313,3077) ON CONFLICT DO NOTHING;
<<<<<<< HEAD
UPDATE tww_sys.dictionary_od_values SET 
   table_name = 'dss15_planning_zone',
=======
UPDATE tww_sys.dictionary_od_values SET
   table_name = 'planning_zone',
>>>>>>> 201dd13c
   field_name = 'kind',
   value_name = 'unknown',
   value_name_en = 'unknown',
   shortcut_en = '',
   value_name_de = 'unbekannt',
   shortcut_de = '',
   value_name_fr = 'inconnu',
   shortcut_fr = '',
   value_name_it = 'sconosciuto',
   shortcut_it = '',
   value_name_ro = 'necunoscuta',
   shortcut_ro = '',
   value_description_en = '',
   value_description_de = '',
   value_description_fr = '',
   value_description_it = '',
   value_description_ro = ''
WHERE (class_id = 104 AND attribute_id = 313 AND attribute_id = 3077);


INSERT INTO tww_sys.dictionary_od_values (class_id, attribute_id, value_id) VALUES (104,313,31) ON CONFLICT DO NOTHING;
<<<<<<< HEAD
UPDATE tww_sys.dictionary_od_values SET 
   table_name = 'dss15_planning_zone',
=======
UPDATE tww_sys.dictionary_od_values SET
   table_name = 'planning_zone',
>>>>>>> 201dd13c
   field_name = 'kind',
   value_name = 'commercial_zone',
   value_name_en = 'commercial_zone',
   shortcut_en = '',
   value_name_de = 'Gewerbezone',
   shortcut_de = '',
   value_name_fr = 'zone_artisanale',
   shortcut_fr = '',
   value_name_it = 'zzz_Gewerbezone',
   shortcut_it = '',
   value_name_ro = 'rrr_Gewerbezone',
   shortcut_ro = '',
   value_description_en = '',
   value_description_de = '',
   value_description_fr = '',
   value_description_it = '',
   value_description_ro = ''
WHERE (class_id = 104 AND attribute_id = 313 AND attribute_id = 31);


INSERT INTO tww_sys.dictionary_od_values (class_id, attribute_id, value_id) VALUES (104,313,32) ON CONFLICT DO NOTHING;
<<<<<<< HEAD
UPDATE tww_sys.dictionary_od_values SET 
   table_name = 'dss15_planning_zone',
=======
UPDATE tww_sys.dictionary_od_values SET
   table_name = 'planning_zone',
>>>>>>> 201dd13c
   field_name = 'kind',
   value_name = 'industrial_zone',
   value_name_en = 'industrial_zone',
   shortcut_en = '',
   value_name_de = 'Industriezone',
   shortcut_de = '',
   value_name_fr = 'zone_industrielle',
   shortcut_fr = '',
   value_name_it = 'zzz_Industriezone',
   shortcut_it = '',
   value_name_ro = 'rrr_Industriezone',
   shortcut_ro = '',
   value_description_en = '',
   value_description_de = '',
   value_description_fr = '',
   value_description_it = '',
   value_description_ro = ''
WHERE (class_id = 104 AND attribute_id = 313 AND attribute_id = 32);<|MERGE_RESOLUTION|>--- conflicted
+++ resolved
@@ -6,13 +6,8 @@
 --- Adapt tww_sys.dictionary_od_table
 INSERT INTO tww_sys.dictionary_od_table (id, tablename) VALUES (30,'aquifer') ON CONFLICT DO NOTHING;
 
-<<<<<<< HEAD
 UPDATE tww_sys.dictionary_od_table SET 
    tablename = 'dss15_aquifer',
-=======
-UPDATE tww_sys.dictionary_od_table SET
-   tablename = 'aquifer',
->>>>>>> 201dd13c
    name_en = 'aquifier',
    shortcut_en = 'AQ',
    name_de = 'Grundwasserleiter',
@@ -264,13 +259,8 @@
 --- Adapt tww_sys.dictionary_od_table
 INSERT INTO tww_sys.dictionary_od_table (id, tablename) VALUES (104,'planning_zone') ON CONFLICT DO NOTHING;
 
-<<<<<<< HEAD
 UPDATE tww_sys.dictionary_od_table SET 
    tablename = 'dss15_planning_zone',
-=======
-UPDATE tww_sys.dictionary_od_table SET
-   tablename = 'planning_zone',
->>>>>>> 201dd13c
    name_en = 'planning zone',
    shortcut_en = 'PL',
    name_de = 'Planungszone',
@@ -357,13 +347,9 @@
 
 
 INSERT INTO tww_sys.dictionary_od_values (class_id, attribute_id, value_id) VALUES (104,313,29) ON CONFLICT DO NOTHING;
-<<<<<<< HEAD
-UPDATE tww_sys.dictionary_od_values SET 
-   table_name = 'dss15_planning_zone',
-=======
-UPDATE tww_sys.dictionary_od_values SET
-   table_name = 'planning_zone',
->>>>>>> 201dd13c
+
+UPDATE tww_sys.dictionary_od_values SET 
+   table_name = 'dss15_planning_zone',
    field_name = 'kind',
    value_name = 'residential_zone',
    value_name_en = 'residential_zone',
@@ -385,13 +371,9 @@
 
 
 INSERT INTO tww_sys.dictionary_od_values (class_id, attribute_id, value_id) VALUES (104,313,2990) ON CONFLICT DO NOTHING;
-<<<<<<< HEAD
-UPDATE tww_sys.dictionary_od_values SET 
-   table_name = 'dss15_planning_zone',
-=======
-UPDATE tww_sys.dictionary_od_values SET
-   table_name = 'planning_zone',
->>>>>>> 201dd13c
+
+UPDATE tww_sys.dictionary_od_values SET 
+   table_name = 'dss15_planning_zone',
    field_name = 'kind',
    value_name = 'other',
    value_name_en = 'other',
@@ -413,13 +395,9 @@
 
 
 INSERT INTO tww_sys.dictionary_od_values (class_id, attribute_id, value_id) VALUES (104,313,30) ON CONFLICT DO NOTHING;
-<<<<<<< HEAD
-UPDATE tww_sys.dictionary_od_values SET 
-   table_name = 'dss15_planning_zone',
-=======
-UPDATE tww_sys.dictionary_od_values SET
-   table_name = 'planning_zone',
->>>>>>> 201dd13c
+
+UPDATE tww_sys.dictionary_od_values SET 
+   table_name = 'dss15_planning_zone',
    field_name = 'kind',
    value_name = 'agricultural_zone',
    value_name_en = 'agricultural_zone',
@@ -441,13 +419,9 @@
 
 
 INSERT INTO tww_sys.dictionary_od_values (class_id, attribute_id, value_id) VALUES (104,313,3077) ON CONFLICT DO NOTHING;
-<<<<<<< HEAD
-UPDATE tww_sys.dictionary_od_values SET 
-   table_name = 'dss15_planning_zone',
-=======
-UPDATE tww_sys.dictionary_od_values SET
-   table_name = 'planning_zone',
->>>>>>> 201dd13c
+
+UPDATE tww_sys.dictionary_od_values SET 
+   table_name = 'dss15_planning_zone',
    field_name = 'kind',
    value_name = 'unknown',
    value_name_en = 'unknown',
@@ -469,13 +443,9 @@
 
 
 INSERT INTO tww_sys.dictionary_od_values (class_id, attribute_id, value_id) VALUES (104,313,31) ON CONFLICT DO NOTHING;
-<<<<<<< HEAD
-UPDATE tww_sys.dictionary_od_values SET 
-   table_name = 'dss15_planning_zone',
-=======
-UPDATE tww_sys.dictionary_od_values SET
-   table_name = 'planning_zone',
->>>>>>> 201dd13c
+
+UPDATE tww_sys.dictionary_od_values SET 
+   table_name = 'dss15_planning_zone',
    field_name = 'kind',
    value_name = 'commercial_zone',
    value_name_en = 'commercial_zone',
@@ -497,13 +467,9 @@
 
 
 INSERT INTO tww_sys.dictionary_od_values (class_id, attribute_id, value_id) VALUES (104,313,32) ON CONFLICT DO NOTHING;
-<<<<<<< HEAD
-UPDATE tww_sys.dictionary_od_values SET 
-   table_name = 'dss15_planning_zone',
-=======
-UPDATE tww_sys.dictionary_od_values SET
-   table_name = 'planning_zone',
->>>>>>> 201dd13c
+
+UPDATE tww_sys.dictionary_od_values SET 
+   table_name = 'dss15_planning_zone',
    field_name = 'kind',
    value_name = 'industrial_zone',
    value_name_en = 'industrial_zone',
