--- conflicted
+++ resolved
@@ -132,20 +132,15 @@
 UPDATE tww_vl.channel_function_hierarchic
 SET tww_use_in_labels= true WHERE value_en like 'pwwf%';
 
-<<<<<<< HEAD
+
 -- this column is an extension to the VSA data model defines which status to use in labels
 ALTER TABLE tww_vl.wastewater_structure_status ADD COLUMN tww_use_in_labels bool DEFAULT false;
 UPDATE tww_vl.wastewater_structure_status
 SET tww_use_in_labels= true WHERE code=ANY('{8493,6530,6533}');
 
--- this column is an extension to the VSA data model defines for which function_hierarchic the inflow is prioritized over the outflow
-ALTER TABLE tww_vl.channel_function_hierarchic ADD COLUMN tww_symbology_inflow_prio bool DEFAULT false;
-UPDATE tww_vl.channel_function_hierarchic
-=======
 -- this column is an extension to the VSA data model defines which inflow usage_current is prioritised over the outflow
 ALTER TABLE tww_vl.channel_usage_current ADD COLUMN tww_symbology_inflow_prio bool DEFAULT false;
 UPDATE tww_vl.channel_usage_current
->>>>>>> c79d44d2
 SET tww_symbology_inflow_prio= true WHERE code =4516;
 
 
@@ -169,19 +164,6 @@
 		 ,5322 --unknown
 		 ]
 	 ,code);
-
-<<<<<<< HEAD
--- this column is an extension to the VSA data model and facilitates filtering out primary features
-ALTER TABLE tww_vl.channel_function_hierarchic ADD COLUMN tww_is_primary bool DEFAULT FALSE;
-UPDATE tww_vl.channel_function_hierarchic
-SET tww_is_primary=true
-WHERE left(value_en, 4)='pwwf';
-UPDATE tww_vl.channel_function_hierarchic
-SET tww_is_primary=false
-WHERE left(value_en, 4)<>'pwwf';
-COMMENT ON COLUMN tww_vl.channel_function_hierarchic.tww_is_primary IS 'True when part of the primary network. Facilitates exporting primary elements only.
-Not part of the VSA-DSS data model, added solely for TEKSI Wastewater & GEP';
-=======
 
 
 -- table wastewater_node is extended to hold additional attributes necessary for symbology reasons
@@ -212,4 +194,3 @@
 COMMENT ON COLUMN tww_od.organisation.tww_local_extension IS 'not part of the VSA-DSS data model
 added solely for TEKSI Wastewater & GEP
 used to map non-harmonized organisations to private on export';
->>>>>>> c79d44d2
