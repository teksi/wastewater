-- table wastewater_structure is extended to hold additional attributes necessary for symbology reasons
-- extended attributes are started with an underscore
-- _usage_current is necessary for coloring the wastewater_structure/cover symbols
-- _function_hierarchic is necessary for scale-based filtering (display minor wastewater_structures only at larger scales)
-- _orientation is necessary for certain symbols (e.g. oil separator)

-- TABLE wastewater_structure

ALTER TABLE tww_od.manhole ADD COLUMN _orientation numeric;
COMMENT ON COLUMN tww_od.manhole._orientation IS 'not part of the VSA-DSS data model
added solely for TEKSI Wastewater & GEP';


-- this column is an extension to the VSA data model and puts the _function_hierarchic in order
ALTER TABLE tww_vl.channel_function_hierarchic ADD COLUMN tww_symbology_order smallint;
UPDATE tww_vl.channel_function_hierarchic
SET tww_symbology_order=
 array_position(
	 ARRAY[
		 5068 --pwwf.water_bodies
  	     ,5070 --pwwf.main_drain_regional
		 ,5069 --pwwf.main_drain
		 ,5071 --pwwf.collector_sewer
		 ,5062 --pwwf.renovation_conduction
		 ,5064 --pwwf.residential_drainage
		 ,5072 --pwwf.road_drainage
		 ,5066 --pwwf.other
		 ,5074 --pwwf.unknown
		 ,5063 --swwf.renovation_conduction
		 ,5065 --swwf.residential_drainage
		 ,5073 --swwf.road_drainage
		 ,5067 --swwf.other
		 ,5075 --swwf.unknown
		 ]
	 ,code);

-- this column is an extension to the VSA data model defines which function_hierarchic to use in labels
ALTER TABLE tww_vl.channel_function_hierarchic ADD COLUMN tww_use_in_labels bool DEFAULT false;
UPDATE tww_vl.channel_function_hierarchic
SET tww_use_in_labels= true WHERE value_en like 'pwwf%';

<<<<<<< HEAD
-- this column is an extension to the VSA data model defines which status to use in labels
ALTER TABLE tww_vl.wastewater_structure_status ADD COLUMN tww_use_in_labels bool DEFAULT false;
UPDATE tww_vl.wastewater_structure_status
SET tww_use_in_labels= true WHERE code=ANY('{8493,6530,6533}');
=======
-- this column is an extension to the VSA data model defines which function_hierarchic to use in labels
ALTER TABLE tww_vl.channel_function_hierarchic ADD COLUMN tww_symbology_inflow_prio bool DEFAULT false;
UPDATE tww_vl.channel_function_hierarchic
SET tww_symbology_inflow_prio= true WHERE code =4516;
>>>>>>> e1e6cca7


-- integrate and adapt Alter order_fct_hierarchic in tww_vl.channel_function_hierarchic #224
-- https://github.com/QGEP/datamodel/pull/224 //skip-keyword-check
-- this column is an extension to the VSA data model and puts the _usage_current in order
ALTER TABLE tww_vl.channel_usage_current ADD COLUMN tww_symbology_order smallint;

UPDATE tww_vl.channel_usage_current
SET tww_symbology_order=
 array_position(
	 ARRAY[
		  4526 --wastewater
  	     ,4522 --combined_wastewater
		 ,4516 --discharged_combined_wastewater
		 ,4524 --clean_wastewater
		 ,4514 --clean_wastewater
		 ,9023 --surface_water
		 ,4518 --creek_water
		 ,4571 --other
		 ,5322 --unknown
		 ]
	 ,code);

-- this column is an extension to the VSA data model and facilitates filtering out primary features
ALTER TABLE tww_vl.channel_function_hierarchic ADD COLUMN tww_is_primary bool DEFAULT FALSE;
UPDATE tww_vl.channel_function_hierarchic
SET tww_is_primary=true
WHERE left(value_en, 4)='pwwf';
UPDATE tww_vl.channel_function_hierarchic
SET tww_is_primary=false
WHERE left(value_en, 4)<>'pwwf';
COMMENT ON COLUMN tww_vl.channel_function_hierarchic.tww_is_primary IS 'True when part of the primary network. Facilitates exporting primary elements only.
Not part of the VSA-DSS data model, added solely for TEKSI Wastewater & GEP';

-- table wastewater_node is extended to hold additional attributes necessary for symbology reasons
-- extended attributes are started with an underscore
-- _usage_current is necessary for coloring the wastewater_node symbols
-- _function_hierarchic is necessary for scale-based filtering (display minor wastewater_nodes only at larger scales)

-- TABLE wastewater_node
ALTER TABLE tww_od.wastewater_node ADD COLUMN _usage_current integer;
COMMENT ON COLUMN tww_od.wastewater_node._usage_current IS 'not part of the VSA-DSS data model
added solely for TEKSI Wastewater & GEP
has to be updated by triggers';
ALTER TABLE tww_od.wastewater_node ADD COLUMN _function_hierarchic integer;
COMMENT ON COLUMN tww_od.wastewater_node._function_hierarchic IS 'not part of the VSA-DSS data model
added solely for TEKSI Wastewater & GEP
has to be updated by triggers';
ALTER TABLE tww_od.wastewater_node ADD COLUMN _status integer;
COMMENT ON COLUMN tww_od.wastewater_node._status IS 'not part of the VSA-DSS data model
added solely for TEKSI Wastewater & GEP
has to be updated by triggers';

ALTER TABLE tww_od.organisation ADD COLUMN tww_active bool DEFAULT FALSE;
COMMENT ON COLUMN tww_od.organisation.tww_active IS 'not part of the VSA-DSS data model
added solely for TEKSI Wastewater & GEP
used to filter organisations';

ALTER TABLE tww_od.organisation ADD COLUMN tww_local_extension bool DEFAULT FALSE;
COMMENT ON COLUMN tww_od.organisation.tww_local_extension IS 'not part of the VSA-DSS data model
added solely for TEKSI Wastewater & GEP
used to map non-harmonized organisations to private on export';<|MERGE_RESOLUTION|>--- conflicted
+++ resolved
@@ -39,17 +39,17 @@
 UPDATE tww_vl.channel_function_hierarchic
 SET tww_use_in_labels= true WHERE value_en like 'pwwf%';
 
-<<<<<<< HEAD
+
 -- this column is an extension to the VSA data model defines which status to use in labels
 ALTER TABLE tww_vl.wastewater_structure_status ADD COLUMN tww_use_in_labels bool DEFAULT false;
 UPDATE tww_vl.wastewater_structure_status
 SET tww_use_in_labels= true WHERE code=ANY('{8493,6530,6533}');
-=======
+
 -- this column is an extension to the VSA data model defines which function_hierarchic to use in labels
 ALTER TABLE tww_vl.channel_function_hierarchic ADD COLUMN tww_symbology_inflow_prio bool DEFAULT false;
 UPDATE tww_vl.channel_function_hierarchic
 SET tww_symbology_inflow_prio= true WHERE code =4516;
->>>>>>> e1e6cca7
+
 
 
 -- integrate and adapt Alter order_fct_hierarchic in tww_vl.channel_function_hierarchic #224
