-- table wastewater_structure is extended to hold additional attributes necessary for symbology reasons
-- extended attributes are started with an underscore
-- _usage_current is necessary for coloring the wastewater_structure/cover symbols
-- _function_hierarchic is necessary for scale-based filtering (display minor wastewater_structures only at larger scales)
-- _orientation is necessary for certain symbols (e.g. oil separator)

-- TABLE wastewater_structure

ALTER TABLE tww_od.manhole ADD COLUMN _orientation numeric;
COMMENT ON COLUMN tww_od.manhole._orientation IS 'not part of the VSA-DSS data model
added solely for TEKSI Wastewater & GEP';
/*
ALTER TABLE tww_od.wastewater_structure ADD COLUMN _label text;
COMMENT ON COLUMN tww_od.wastewater_structure._label IS 'not part of the VSA-DSS data model
added solely for TEKSI Wastewater & GEP';
ALTER TABLE tww_od.wastewater_structure ADD COLUMN _cover_label text;
COMMENT ON COLUMN tww_od.wastewater_structure._cover_label IS 'stores the cover altitude to be used for labelling, not part of the VSA-DSS data model
added solely for TEKSI Wastewater & GEP';
ALTER TABLE tww_od.wastewater_structure ADD COLUMN _input_label text;
COMMENT ON COLUMN tww_od.wastewater_structure._input_label IS 'stores the list of input altitudes to be used for labelling, not part of the VSA-DSS data model
added solely for TEKSI Wastewater & GEP';
ALTER TABLE tww_od.wastewater_structure ADD COLUMN _output_label text;
COMMENT ON COLUMN tww_od.wastewater_structure._output_label IS 'stores the list of output altitudes to be used for labelling, not part of the VSA-DSS data model
added solely for TEKSI Wastewater & GEP';
ALTER TABLE tww_od.wastewater_structure ADD COLUMN _bottom_label text;
COMMENT ON COLUMN tww_od.wastewater_structure._bottom_label IS 'stores the bottom altitude to be used for labelling, not part of the VSA-DSS data model
added solely for TEKSI Wastewater & GEP';
*/

-- this column is an extension to the VSA data model and puts the _function_hierarchic in order
ALTER TABLE tww_vl.channel_function_hierarchic ADD COLUMN order_fct_hierarchic smallint;
COMMENT ON COLUMN tww_vl.channel_function_hierarchic.order_fct_hierarchic IS 'this is an extension by tww used to order
features by function hierarchic. Alterations by the tww_manager are possible and affect labeling and symbology';

UPDATE tww_vl.channel_function_hierarchic
SET order_fct_hierarchic=
 array_position(
	 ARRAY[
		 5068 --pwwf.water_bodies
  	     ,5070 --pwwf.main_drain_regional
		 ,5069 --pwwf.main_drain
		 ,5071 --pwwf.collector_sewer
		 ,5062 --pwwf.renovation_conduction
		 ,5064 --pwwf.residential_drainage
		 ,5072 --pwwf.road_drainage
		 ,5066 --pwwf.other
		 ,5074 --pwwf.unknown
		 ,5063 --swwf.renovation_conduction
		 ,5065 --swwf.residential_drainage
		 ,5073 --swwf.road_drainage
		 ,5067 --swwf.other
		 ,5075 --swwf.unknown
		 ]
	 ,code);
-- integrate and adapt Alter order_fct_hierarchic in tww_vl.channel_function_hierarchic #224
-- https://github.com/QGEP/datamodel/pull/224 //skip-keyword-check
-- this column is an extension to the VSA data model and puts the _usage_current in order
ALTER TABLE tww_vl.channel_usage_current ADD COLUMN order_usage_current smallint;
COMMENT ON COLUMN tww_vl.channel_usage_current.order_usage_current IS 'this is an extension by tww used to order
features by current usage. Alterations by the tww_manager are possible and affect labeling and symbology';


UPDATE tww_vl.channel_usage_current
SET order_usage_current=
 array_position(
	 ARRAY[
  	       4522 -- combined_wastewater
		 , 4526 -- wastewater
 		 , 4524 -- industrial_wastewater
		 , 4518 -- creek_water
		 , 4516 -- discharged_combined_wastewater
		 , 9023 -- surface_water
		 , 4514 -- clean_wastewater
		 , 4571 -- unknown
		 , 5322 -- other
		 ]
	 ,code);

-- table wastewater_node is extended to hold additional attributes necessary for symbology reasons
-- extended attributes are started with an underscore
-- _usage_current is necessary for coloring the wastewater_node symbols
-- _function_hierarchic is necessary for scale-based filtering (display minor wastewater_nodes only at larger scales)

-- TABLE wastewater_node
ALTER TABLE tww_od.wastewater_node ADD COLUMN _usage_current integer;
COMMENT ON COLUMN tww_od.wastewater_node._usage_current IS 'not part of the VSA-DSS data model
added solely for TEKSI Wastewater & GEP
has to be updated by triggers';
ALTER TABLE tww_od.wastewater_node ADD COLUMN _function_hierarchic integer;
COMMENT ON COLUMN tww_od.wastewater_node._function_hierarchic IS 'not part of the VSA-DSS data model
added solely for TEKSI Wastewater & GEP
has to be updated by triggers';
ALTER TABLE tww_od.wastewater_node ADD COLUMN _status integer;
COMMENT ON COLUMN tww_od.wastewater_node._status IS 'not part of the VSA-DSS data model
added solely for TEKSI Wastewater & GEP
has to be updated by triggers';

<<<<<<< HEAD
-- this column is an extension to the VSA data model and defines whether connected channels are included in inflow/outflow labeling based on function_hierarchic
ALTER TABLE tww_vl.channel_function_hierarchic ADD COLUMN cfg_include_in_ws_labels boolean DEFAULT FALSE;
UPDATE tww_vl.channel_function_hierarchic SET cfg_include_in_ws_labels=TRUE WHERE code=ANY('{5062,5064,5066,5068,5069,5070,5071,5072,5074}');

-- this column is an extension to the VSA data model and defines whether connected channels are included in inflow/outflow labeling based on function_hierarchic
ALTER TABLE tww_vl.wastewater_structure_status ADD COLUMN cfg_include_in_ws_labels boolean DEFAULT FALSE;
UPDATE tww_vl.wastewater_structure_status SET cfg_include_in_ws_labels=TRUE WHERE code=ANY('{8493,6530,6533}');
=======
ALTER TABLE tww_od.organisation ADD COLUMN tww_active bool DEFAULT FALSE;
COMMENT ON COLUMN tww_od.organisation.tww_active IS 'not part of the VSA-DSS data model
added solely for TEKSI Wastewater & GEP
used to filter organisations';

ALTER TABLE tww_od.organisation ADD COLUMN tww_local_extension bool DEFAULT FALSE;
COMMENT ON COLUMN tww_od.organisation.tww_local_extension IS 'not part of the VSA-DSS data model
added solely for TEKSI Wastewater & GEP
used to map non-harmonized organisations to private on export';
>>>>>>> dcf05900
<|MERGE_RESOLUTION|>--- conflicted
+++ resolved
@@ -95,7 +95,6 @@
 added solely for TEKSI Wastewater & GEP
 has to be updated by triggers';
 
-<<<<<<< HEAD
 -- this column is an extension to the VSA data model and defines whether connected channels are included in inflow/outflow labeling based on function_hierarchic
 ALTER TABLE tww_vl.channel_function_hierarchic ADD COLUMN cfg_include_in_ws_labels boolean DEFAULT FALSE;
 UPDATE tww_vl.channel_function_hierarchic SET cfg_include_in_ws_labels=TRUE WHERE code=ANY('{5062,5064,5066,5068,5069,5070,5071,5072,5074}');
@@ -103,7 +102,7 @@
 -- this column is an extension to the VSA data model and defines whether connected channels are included in inflow/outflow labeling based on function_hierarchic
 ALTER TABLE tww_vl.wastewater_structure_status ADD COLUMN cfg_include_in_ws_labels boolean DEFAULT FALSE;
 UPDATE tww_vl.wastewater_structure_status SET cfg_include_in_ws_labels=TRUE WHERE code=ANY('{8493,6530,6533}');
-=======
+
 ALTER TABLE tww_od.organisation ADD COLUMN tww_active bool DEFAULT FALSE;
 COMMENT ON COLUMN tww_od.organisation.tww_active IS 'not part of the VSA-DSS data model
 added solely for TEKSI Wastewater & GEP
@@ -112,5 +111,4 @@
 ALTER TABLE tww_od.organisation ADD COLUMN tww_local_extension bool DEFAULT FALSE;
 COMMENT ON COLUMN tww_od.organisation.tww_local_extension IS 'not part of the VSA-DSS data model
 added solely for TEKSI Wastewater & GEP
-used to map non-harmonized organisations to private on export';
->>>>>>> dcf05900
+used to map non-harmonized organisations to private on export';