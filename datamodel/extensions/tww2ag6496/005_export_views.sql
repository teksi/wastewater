--- conflicted
+++ resolved
@@ -268,27 +268,16 @@
 	, concat_ws('','ch113jqg0000',right(COALESCE(ne.ag96_fk_provider,'00000107'),8)) AS datenbewirtschafter_gep
 	, ne.ag96_remark AS bemerkung_gep
 	, COALESCE(ne.ag96_last_modification,TO_TIMESTAMP('1800-01-01','YYYY-MM-DD')) AS letzte_aenderung_gep
-<<<<<<< HEAD
-    , NULL::boolean AS ignore_ws
-    , CASE
-        WHEN ma.obj_id IS NOT NULL THEN 'manhole'
-        WHEN ss.obj_id IS NOT NULL THEN 'special_structure'
-        WHEN dp.obj_id IS NOT NULL THEN 'discharge_point'
-        WHEN ii.obj_id IS NOT NULL THEN 'infiltration_installation'
-        WHEN wwtp.obj_id IS NOT NULL THEN 'wwtp_structure'
-        ELSE 'unknown'
-      END AS ws_type
-=======
-	, NULL:bool AS ignore_ws
-	, CASE
-            WHEN ma.obj_id IS NOT NULL THEN 'manhole'::text
-			WHEN ss.obj_id IS NOT NULL THEN 'special_structure'::text
-            WHEN dp.obj_id IS NOT NULL THEN 'discharge_point'::text
-            WHEN ii.obj_id IS NOT NULL THEN 'infiltration_installation'::text
-            WHEN wwtp.obj_id IS NOT NULL THEN 'wwtp_structure'::text
-            ELSE 'unknown'::text
-        END AS ws_type
->>>>>>> f522690b
+  , NULL::boolean AS ignore_ws
+  , CASE
+      WHEN ma.obj_id IS NOT NULL THEN 'manhole'
+      WHEN ss.obj_id IS NOT NULL THEN 'special_structure'
+      WHEN dp.obj_id IS NOT NULL THEN 'discharge_point'
+      WHEN ii.obj_id IS NOT NULL THEN 'infiltration_installation'
+      WHEN wwtp.obj_id IS NOT NULL THEN 'wwtp_structure'
+      ELSE 'unknown'
+    END AS ws_type
+
 
 FROM tww_od.wastewater_node wn
 LEFT JOIN tww_od.wastewater_networkelement ne ON wn.obj_id = ne.obj_id
