name: 📦 Datamodel | Create dumps

concurrency:
  group: dumps-${{ github.workflow }}-${{ github.event.pull_request.number || github.ref }}
  cancel-in-progress: true

on:
  push:
    branches:
      - main
  pull_request:
    branches:
      - main
    paths:
      - datamodel/**
      - '.github/workflows/datamodel-create-dumps.yml'
  workflow_dispatch:
  workflow_call: # Allows this workflow to be called by other workflows
      inputs:
        release_tag:
          required: false
          description: 'Release tag to upload dumps as GitHub Release asset'
          default: ''
          type: string


jobs:
  datamodel-dumps:
    name: Create dumps and schemaspy of datamodel
    runs-on: ubuntu-24.04
    env:
      COMPOSE_PROFILES: schemaspy

    steps:
      - uses: actions/checkout@v4

      - name: Docker build
        run: docker compose up -d --build

      - name: Initialize container
        run: |
          until docker compose exec db pg_isready -U postgres; do
            echo "Waiting for PostgreSQL to be ready..."
            sleep 2
          done
          docker compose exec db createdb -U postgres tww
          docker compose exec db pum -vvv -s pg_tww -d datamodel install -p SRID 2056 --roles --grant

      - name: Create dumps
<<<<<<< HEAD
              run: docker compose exec db /src/datamodel/scripts/create-dumps.py --extension_name=${{ matrix.extension }}
=======
        run: docker compose exec db /src/datamodel/scripts/create-dumps.py
>>>>>>> ebd4ea5c

      - name: Schemaspy
        run:  docker compose run schemaspy

      - name: Docker logs
        if: failure()
        run: docker compose logs db

      - uses: actions/upload-artifact@v4
        with:
          name: datamodel-dumps
          path: datamodel/artifacts/
          if-no-files-found: error

      - uses: actions/upload-artifact@v4
        with:
          name: datamodel-schemaspy
          path: datamodel/schemaspy/
          if-no-files-found: error

      - name: Zip datamodel dumps
<<<<<<< HEAD
        run: |
          if [ -z "${{ matrix.extension }}" ]; then
            zip -r datamodel-dumps.zip datamodel/artifacts
          else
           zip -r datamodel-dumps_${{ matrix.extension }}.zip datamodel/artifacts
          fi

=======
        run: zip -r datamodel-dumps.zip datamodel/artifacts
>>>>>>> ebd4ea5c

      - name: Zip schemaspy output
        run: zip -r datamodel-schemaspy.zip datamodel/schemaspy

      - name: Upload datamodel dumps as GitHub Release asset
        if: ${{ inputs.release_tag != '' }}
        run: |
          gh release upload "${{ inputs.release_tag }}" datamodel-dumps.zip#oqtopus.datamodel --repo "$GITHUB_REPOSITORY"
          gh release upload "${{ inputs.release_tag }}" datamodel-schemaspy.zip --repo "$GITHUB_REPOSITORY"
        env:
          GITHUB_TOKEN: ${{ secrets.GITHUB_TOKEN }}
          TAG: ${{ github.ref_name }}<|MERGE_RESOLUTION|>--- conflicted
+++ resolved
@@ -30,6 +30,11 @@
     runs-on: ubuntu-24.04
     env:
       COMPOSE_PROFILES: schemaspy
+      COMPOSE_PROJECT_NAME: wastewater-${{ matrix.extension }}
+
+    strategy:
+      matrix:
+        extension: ["", "agxx"]
 
     steps:
       - uses: actions/checkout@v4
@@ -47,11 +52,7 @@
           docker compose exec db pum -vvv -s pg_tww -d datamodel install -p SRID 2056 --roles --grant
 
       - name: Create dumps
-<<<<<<< HEAD
-              run: docker compose exec db /src/datamodel/scripts/create-dumps.py --extension_name=${{ matrix.extension }}
-=======
-        run: docker compose exec db /src/datamodel/scripts/create-dumps.py
->>>>>>> ebd4ea5c
+        run: docker compose exec db /src/datamodel/scripts/create-dumps.py --extension_name=${{ matrix.extension }}
 
       - name: Schemaspy
         run:  docker compose run schemaspy
@@ -73,17 +74,12 @@
           if-no-files-found: error
 
       - name: Zip datamodel dumps
-<<<<<<< HEAD
         run: |
           if [ -z "${{ matrix.extension }}" ]; then
             zip -r datamodel-dumps.zip datamodel/artifacts
           else
            zip -r datamodel-dumps_${{ matrix.extension }}.zip datamodel/artifacts
           fi
-
-=======
-        run: zip -r datamodel-dumps.zip datamodel/artifacts
->>>>>>> ebd4ea5c
 
       - name: Zip schemaspy output
         run: zip -r datamodel-schemaspy.zip datamodel/schemaspy
