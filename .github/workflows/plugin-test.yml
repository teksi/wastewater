name: 🔌 Plugin | Tests

concurrency:
  group: ${{ github.workflow }}-${{ github.event.pull_request.number || github.ref }}
  cancel-in-progress: true

on:
  push:
    branches:
      - main
    paths:
      - datamodel/**
      - plugin/**
      - '.github/workflows/plugin-test.yml'
  pull_request:
    branches:
      - main
    paths:
      - datamodel/**
      - plugin/**
      - '.github/workflows/plugin-test.yml'
  workflow_dispatch:


jobs:
  plugin-tests:
    name: Run unit tests on plugin
    runs-on: ubuntu-24.04
    strategy:
      fail-fast: false
      matrix:
        qgis_version: [3.34-jammy, latest]
        extension: ["", "agxx"]
    env:
      QGIS_TEST_VERSION: ${{ matrix.qgis_version }}
      COMPOSE_PROFILES: qgis

    steps:
      - name: Checkout
        uses: actions/checkout@v4
        with:
          submodules: recursive

      - name: Setup env
        run: cp .env.example .env

      - name: Package PyPI Packages
        run: sudo ./plugin/scripts/package-pip-packages.sh

      - name: Download Interlis libs
        run: sudo ./plugin/scripts/download-interlis-libs.sh

      - name: Docker build
        run: docker compose --profile qgis up -d --build

      - name: Clear Database
        run: |
          until docker compose exec db pg_isready -U postgres; do
            echo "Waiting for PostgreSQL to be ready..."
            sleep 2
          done
          # create the database
          docker compose exec db sh -c 'createdb tww'
          docker compose exec db pum -s pg_tww -d datamodel install -p SRID 2056 --roles --grant

      - name: Test on QGIS
        run: docker compose run qgis /usr/src/plugin/.docker/run-docker-tests.sh --deselect teksi_wastewater/tests/test_interlis.py::TestInterlis::test_dss_dataset_import_export

      - name: Clear Database
<<<<<<< HEAD
        run: |
          docker compose exec db sh -c 'dropdb tww'
          docker compose exec db sh -c 'createdb tww'
          docker compose exec db pum -s pg_tww -d datamodel install -p SRID 2056
=======
        run: docker compose exec db init_db.sh build
        env:
          EXTENSION_NAMES: ${{ matrix.extension }}
>>>>>>> 5ae8bf24

      - name: Test on QGIS DSS dataset
        run: docker compose run qgis /usr/src/plugin/.docker/run-docker-tests.sh teksi_wastewater/tests/test_interlis.py::TestInterlis::test_dss_dataset_import_export

      - name: Clear Database
<<<<<<< HEAD
        run: |
          docker compose exec db sh -c 'dropdb tww'
          docker compose exec db sh -c 'createdb tww'
          docker compose exec db pum -s pg_tww -d datamodel install -p SRID 2056
=======
        run: docker compose exec db init_db.sh build
        env:
          EXTENSION_NAMES: ${{ matrix.extension }}
>>>>>>> 5ae8bf24

      - name: Test command line import orgs
        run: docker compose run qgis sh -c 'xvfb-run /usr/src/plugin/tww_cmd.py interlis_import --xtf_file /usr/src/plugin/teksi_wastewater/tests/data/minimal-dataset-organisation-arbon-only.xtf --pghost db --pgdatabase tww --pguser postgres --pgpass postgres --pgport 5432'

      - name: Test command line import minimal sia405
        run: docker compose run qgis sh -c 'xvfb-run /usr/src/plugin/tww_cmd.py interlis_import --xtf_file /usr/src/plugin/teksi_wastewater/tests/data/minimal-dataset-SIA405-ABWASSER.xtf --pghost db --pgdatabase tww --pguser postgres --pgpass postgres --pgport 5432'

      - name: Test command line minimal export
        run: docker compose run qgis sh -c 'xvfb-run /usr/src/plugin/tww_cmd.py interlis_export --xtf_file "output.xtf" --pghost db --pgdatabase tww --pguser postgres --pgpass postgres --pgport 5432'

      - name: docker logs
        run: docker compose logs db<|MERGE_RESOLUTION|>--- conflicted
+++ resolved
@@ -67,31 +67,28 @@
         run: docker compose run qgis /usr/src/plugin/.docker/run-docker-tests.sh --deselect teksi_wastewater/tests/test_interlis.py::TestInterlis::test_dss_dataset_import_export
 
       - name: Clear Database
-<<<<<<< HEAD
         run: |
           docker compose exec db sh -c 'dropdb tww'
           docker compose exec db sh -c 'createdb tww'
-          docker compose exec db pum -s pg_tww -d datamodel install -p SRID 2056
-=======
-        run: docker compose exec db init_db.sh build
-        env:
-          EXTENSION_NAMES: ${{ matrix.extension }}
->>>>>>> 5ae8bf24
-
+          
+          if [ -z "${{ matrix.extension }}" ]; then
+            docker compose exec db pum -s pg_tww -d datamodel install -p SRID 2056
+          else
+            docker compose exec db pum -s pg_tww -d datamodel install -p SRID 2056 -p extension_${{ matrix.extension }}
+          fi
+          
       - name: Test on QGIS DSS dataset
         run: docker compose run qgis /usr/src/plugin/.docker/run-docker-tests.sh teksi_wastewater/tests/test_interlis.py::TestInterlis::test_dss_dataset_import_export
 
       - name: Clear Database
-<<<<<<< HEAD
         run: |
           docker compose exec db sh -c 'dropdb tww'
           docker compose exec db sh -c 'createdb tww'
-          docker compose exec db pum -s pg_tww -d datamodel install -p SRID 2056
-=======
-        run: docker compose exec db init_db.sh build
-        env:
-          EXTENSION_NAMES: ${{ matrix.extension }}
->>>>>>> 5ae8bf24
+          if [ -z "${{ matrix.extension }}" ]; then
+            docker compose exec db pum -s pg_tww -d datamodel install -p SRID 2056
+          else
+            docker compose exec db pum -s pg_tww -d datamodel install -p SRID 2056 -p extension_${{ matrix.extension }}
+          fi
 
       - name: Test command line import orgs
         run: docker compose run qgis sh -c 'xvfb-run /usr/src/plugin/tww_cmd.py interlis_import --xtf_file /usr/src/plugin/teksi_wastewater/tests/data/minimal-dataset-organisation-arbon-only.xtf --pghost db --pgdatabase tww --pguser postgres --pgpass postgres --pgport 5432'
