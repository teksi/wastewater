name: 🐘 Datamodel | Tests

concurrency:
  group: ${{ github.workflow }}-${{ github.event.pull_request.number || github.ref }}
  cancel-in-progress: true

on:
  push:
    branches:
      - main
    paths:
      - datamodel/**
      - '.github/workflows/datamodel-test.yml'
  pull_request:
    branches:
      - main
    paths:
      - datamodel/**
      - '.github/workflows/datamodel-test.yml'
  workflow_dispatch:


jobs:
  datamodel-tests:
    name: Run unit tests on datamodel
    runs-on: ubuntu-24.04

    strategy:
<<<<<<< HEAD
=======
      matrix:
        psycopg-version: [ 2, 3 ]
        extension: ["", "agxx"]
>>>>>>> 5ae8bf24
      fail-fast: true

    steps:
      - uses: actions/checkout@v4

      - name: Docker build
        run: |
          docker build \
          --build-arg RUN_TEST=True \
          -f datamodel/.docker/Dockerfile \
          --tag teksi/wastewater:unstable .

      - name: Initialize container
        run: |
<<<<<<< HEAD
          docker run -d -p 5432:5432 --name teksi-wastewater teksi/wastewater:unstable
          until docker exec teksi-wastewater pg_isready -U postgres; do
            echo "Waiting for PostgreSQL to be ready..."
            sleep 2
          done
          # create the database
          docker exec teksi-wastewater sh -c 'createdb tww'
          docker exec teksi-wastewater pum -vvv -s pg_tww -d datamodel install -p SRID 2056 --roles --grant
=======
          docker run -d -p 5432:5432 --name teksi-wastewater -e EXTENSION_NAMES=${{ matrix.extension }} teksi/wastewater:unstable
          docker exec teksi-wastewater init_db.sh wait
>>>>>>> 5ae8bf24

      - name: Run tests
        run:  docker exec teksi-wastewater pytest datamodel

      - name: Docker logs
        if: failure()
        run: docker logs teksi-wastewater

  extension-db-initalisation-tests:
    name: Run tests to initialize db with an extended datamodel
    runs-on: ubuntu-24.04

    strategy:
      fail-fast: true

    steps:
      - uses: actions/checkout@v4

      - name: Docker build
        run: |
          docker build \
          --build-arg RUN_TEST=True \
          -f datamodel/.docker/Dockerfile \
          --tag teksi/wastewater:unstable .

      - name: Initialize container
        run: |
          docker run -d -p 5432:5432 --name teksi-wastewater teksi/wastewater:unstable
          until docker exec teksi-wastewater pg_isready -U postgres; do
            echo "Waiting for PostgreSQL to be ready..."
            sleep 2
          done
          # create the database
          docker exec teksi-wastewater sh -c 'createdb tww'
          docker exec teksi-wastewater pum -vvv -s pg_tww -d datamodel install -p SRID 2056 -p extension_ci --roles --grant

      - name: Docker logs
        if: failure()
        run: docker logs teksi-wastewater

  # extension-tests:
  #   name: Run unit tests on extended datamodel
  #   runs-on: ubuntu-24.04

  #   strategy:
  #     matrix:
  #       psycopg-version: [ 2, 3 ]
  #       extension: ["agxx"]
  #     fail-fast: true

  #   steps:
  #     - uses: actions/checkout@v4

  #     - name: Docker build
  #       run: |
  #         docker build \
  #         --build-arg RUN_TEST=True \
  #         --build-arg PSYCOPG_VERSION=${{ matrix.psycopg-version }} \
  #         -f datamodel/.docker/Dockerfile \
  #         --tag teksi/wastewater:unstable .

  #     - name: Initialize container
  #       run: |
  #         docker run -d -p 5432:5432 --name teksi-wastewater -e EXTENSION_NAMES=${{ matrix.extension }} teksi/wastewater:unstable
  #         docker exec teksi-wastewater init_db.sh wait

  #     - name: Run tests
  #       run:  docker exec teksi-wastewater pytest datamodel

  #     - name: Docker logs
  #       if: failure()
  #       run: docker logs teksi-wastewater

  static-tests:
    name: Run static tests on datamodel
    runs-on: ubuntu-24.04

    steps:
    - uses: actions/checkout@v4
    - run: ./datamodel/test/static_tests.sh<|MERGE_RESOLUTION|>--- conflicted
+++ resolved
@@ -26,52 +26,6 @@
     runs-on: ubuntu-24.04
 
     strategy:
-<<<<<<< HEAD
-=======
-      matrix:
-        psycopg-version: [ 2, 3 ]
-        extension: ["", "agxx"]
->>>>>>> 5ae8bf24
-      fail-fast: true
-
-    steps:
-      - uses: actions/checkout@v4
-
-      - name: Docker build
-        run: |
-          docker build \
-          --build-arg RUN_TEST=True \
-          -f datamodel/.docker/Dockerfile \
-          --tag teksi/wastewater:unstable .
-
-      - name: Initialize container
-        run: |
-<<<<<<< HEAD
-          docker run -d -p 5432:5432 --name teksi-wastewater teksi/wastewater:unstable
-          until docker exec teksi-wastewater pg_isready -U postgres; do
-            echo "Waiting for PostgreSQL to be ready..."
-            sleep 2
-          done
-          # create the database
-          docker exec teksi-wastewater sh -c 'createdb tww'
-          docker exec teksi-wastewater pum -vvv -s pg_tww -d datamodel install -p SRID 2056 --roles --grant
-=======
-          docker run -d -p 5432:5432 --name teksi-wastewater -e EXTENSION_NAMES=${{ matrix.extension }} teksi/wastewater:unstable
-          docker exec teksi-wastewater init_db.sh wait
->>>>>>> 5ae8bf24
-
-      - name: Run tests
-        run:  docker exec teksi-wastewater pytest datamodel
-
-      - name: Docker logs
-        if: failure()
-        run: docker logs teksi-wastewater
-
-  extension-db-initalisation-tests:
-    name: Run tests to initialize db with an extended datamodel
-    runs-on: ubuntu-24.04
-
-    strategy:
       fail-fast: true
 
     steps:
@@ -93,44 +47,56 @@
           done
           # create the database
           docker exec teksi-wastewater sh -c 'createdb tww'
-          docker exec teksi-wastewater pum -vvv -s pg_tww -d datamodel install -p SRID 2056 -p extension_ci --roles --grant
+          docker exec teksi-wastewater pum -vvv -s pg_tww -d datamodel install -p SRID 2056 --roles --grant
+
+      - name: Run tests
+        run:  docker exec teksi-wastewater pytest datamodel
 
       - name: Docker logs
         if: failure()
         run: docker logs teksi-wastewater
 
-  # extension-tests:
-  #   name: Run unit tests on extended datamodel
-  #   runs-on: ubuntu-24.04
+  extension-tests:
+    name: Run unit tests on extended datamodel
+    runs-on: ubuntu-24.04
 
-  #   strategy:
-  #     matrix:
-  #       psycopg-version: [ 2, 3 ]
-  #       extension: ["agxx"]
-  #     fail-fast: true
+    strategy:
+      matrix:
+       extension: ["ci","agxx"]
+      fail-fast: true
 
-  #   steps:
-  #     - uses: actions/checkout@v4
+    steps:
+      - uses: actions/checkout@v4
 
-  #     - name: Docker build
-  #       run: |
-  #         docker build \
-  #         --build-arg RUN_TEST=True \
-  #         --build-arg PSYCOPG_VERSION=${{ matrix.psycopg-version }} \
-  #         -f datamodel/.docker/Dockerfile \
-  #         --tag teksi/wastewater:unstable .
+      - name: Docker build
+        run: |
+          docker build \
+          --build-arg RUN_TEST=True \
+          -f datamodel/.docker/Dockerfile \
+          --tag teksi/wastewater:unstable .
 
-  #     - name: Initialize container
-  #       run: |
-  #         docker run -d -p 5432:5432 --name teksi-wastewater -e EXTENSION_NAMES=${{ matrix.extension }} teksi/wastewater:unstable
-  #         docker exec teksi-wastewater init_db.sh wait
+      - name: Initialize container
+        run: |
+          docker run -d -p 5432:5432 --name teksi-wastewater teksi/wastewater:unstable
+          until docker exec teksi-wastewater pg_isready -U postgres; do
+            echo "Waiting for PostgreSQL to be ready..."
+            sleep 2
+          done
+          # create the database
+          docker exec teksi-wastewater sh -c 'createdb tww'
+          if [ -z "${{ matrix.extension }}" ]; then
+            docker exec teksi-wastewater pum -vvv -s pg_tww -d datamodel install -p SRID 2056 --roles --grant
+          else
+            docker exec teksi-wastewater pum -vvv -s pg_tww -d datamodel install -p SRID 2056 -p extension_${{ matrix.extension }} --roles --grant
+          fi
+          
 
-  #     - name: Run tests
-  #       run:  docker exec teksi-wastewater pytest datamodel
+      - name: Run tests
+        run:  docker exec teksi-wastewater pytest datamodel
 
-  #     - name: Docker logs
-  #       if: failure()
-  #       run: docker logs teksi-wastewater
+      - name: Docker logs
+        if: failure()
+        run: docker logs teksi-wastewater
 
   static-tests:
     name: Run static tests on datamodel
