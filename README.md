--- conflicted
+++ resolved
@@ -1,7 +1,14 @@
-<<<<<<< HEAD
-# FUTURE TEKSI Wastewater module
+# TEKSI Wastewater module (TWW)
 
-[DEV] Future TEKSI wastewater module, adapted datamodel to fit VSA 2020 new standard
+[DEV] Future TEKSI wastewater module, adapted datamodel to fit VSA 2020 new standard.
+
+This will replace actual [QGIS QGEP Project](https://github.com/qgep) <!---  // skip-keyword-check -->
+
+How to start [testing](https://github.com/teksi/wastewater/discussions/72)
+
+Upcoming first version TEKSI Wastewater 2024.0 is due to end of march 2024.
+
+Migration path from QGEP to TEKSI Wastewater is due to end of summer 2024.
 
 ## Local development
 
@@ -15,16 +22,4 @@
    | APPEND | QGIS_PLUGIN_USE_DEBUGGER | debugpy                 |
 
 4. Install QGIS plugin _Plugin Reloader_. This will allow you to reload the plugin without restarting QGIS.
-5. Follow the _prerequisites_ and _Usage (GUI)_ from https://github.com/wapaAdmin/tww2ag6496/blob/main/docs/en/admin-guide/interlis-io/index.rst
-=======
-# TEKSI Wastewater module (TWW)
-[DEV] Future TEKSI wastewater module, adapted datamodel to fit VSA 2020 new standard.
-
-This will replace actual [QGIS QGEP Project](https://github.com/qgep) <!---  // skip-keyword-check -->
-
-How to start [testing](https://github.com/teksi/wastewater/discussions/72)
-
-Upcoming first version TEKSI Wastewater 2024.0 is due to end of march 2024.
-
-Migration path from QGEP to TEKSI Wastewater is due to end of summer 2024.
->>>>>>> 6cc3d8df
+5. Follow the _prerequisites_ and _Usage (GUI)_ from https://github.com/wapaAdmin/tww2ag6496/blob/main/docs/en/admin-guide/interlis-io/index.rst