<<<<<<< HEAD
# TEKSI Wastewater module (TWW)

NEW TEKSI wastewater module, adapted datamodel to fit Swiss Norm VSA-DSS Release 2020.1 new standard.
=======
![TEKSI wastewater Module](https://github.com/teksi/Home/blob/master/Ressources/Logos/modules/EN/210910-teksi-waste-logos-en-01_45pp.png?raw=true)
>>>>>>> db6aea8a

## Welcome to the TEKSI wastewater Module GitHub Home page 👋
TEKSI wastewater module (project name: TWW) is a selection of tools and a database implementation that allows you to:

* manage and map your sewer network data with all its components in compliance with Swiss standards
* indicate the characteristics of networks objects in the form of attributes such as diameter, material, depth, damages, construction year, etc.
* produce plans and extract statistics from the database such as network values, total length of pipes, identification of future interventions, etc.
* Use TEKSI to do you all of your "Genereller Entwässerungsplanung (GEP)" - either in your community or also in the wastewater association.
* Import & export geodata in compliance with Swiss standards [VSA-DSS Release 2020.1](https://www.vsa.ch/models/?dir=2020_1)


<<<<<<< HEAD
=======
TEKSI wastewater module is a complete open source module based on a PostgreSQL - PostGIS data model compatible with the swiss norm SIA405 AND VSA-DSS. The data are accessed and edited with a dedicated QGIS project.
The project is maintained by the [TEKSI community](https://www.teksi.ch)
>>>>>>> db6aea8a

[TEKSI](https://www.teksi.ch) is a non profit Swiss association set up to support open source professional GIS projects aiming to ease the management of public infrastructures.

## How to start
* [TEKSI wastewater features](https://teksi.github.io/wastewater/features-guide/)
* Quick demo : TO DO
* [Installation Guide](https://teksi.github.io/wastewater/installation-guide/)
* [How to contribute](https://github.com/teksi/Home/wiki/TEKSI-Contributor-Guide)

## Issues, features, ideas
* [Issues and features](https://github.com/teksi/wastewater/issues)
* [Disscussions and ideas](https://github.com/teksi/wastewater/discussions)

## Source code for contributions / GitHub Repository organisation
* [Datamodel](https://github.com/teksi/wastewater/tree/main/datamodel)
* [QGIS Project](https://github.com/teksi/wastewater/tree/main/project)
* [Documentation](https://github.com/teksi/wastewater/tree/main/docs)
* [QGIS Plugin](https://github.com/teksi/wastewater/tree/main/plugin)

## TEKSI ressources on GitHub and other projects
* [TEKSI GitHub Home page](https://github.com/TEKSI)
* [TEKSI Module for drinking water network management (QWAT Project)](https://github.com/QWAT)
* [TEKSI Module for District Heating (Pilot project - in development)](https://github.com/teksi/district_heating)

## Website
You can discover more about [TEKSI](https://www.teksi.ch)


TEKSI Wastewater [Release 2024.0](https://github.com/teksi/wastewater/releases) is now available!

Migration path from QGEP to TEKSI Wastewater is also established. <!---  // skip-keyword-check -->

## Information for Developers

### Local development

1. Open OSGeo4W Shell and run `pip install debugpy`.
2. Clone this repository to your local machine.
3. Open QGIS, go to the _Environment_ section in `Settings > Options - System` and add the following custom variables:

   | Apply  | Variable                 | Value                   |
   | :----- | :----------------------- | :---------------------- |
   | APPEND | QGIS_PLUGINPATH          | {repositoryPath}/plugin |
   | APPEND | QGIS_PLUGIN_USE_DEBUGGER | debugpy                 |

4. Install QGIS plugin _Plugin Reloader_. This will allow you to reload the plugin without restarting QGIS.
5. Follow the _prerequisites_ and _Usage (GUI)_ from https://github.com/wapaAdmin/tww2ag6496/blob/main/docs/en/admin-guide/interlis-io/index.rst

### Local development with VS Code

1. Ensure prerequisites are met according to the [admin guide](docs/en/admin-guide/interlis-io/index.rst).
2. Install [Visual Studio Code](https://code.visualstudio.com/) and the [Python extension](https://marketplace.visualstudio.com/items?itemName=ms-python.python).
3. Install QGIS LTR
4. Install Docker
5. Install debugpy by running task `Install dependencies` or run `pip install debugpy` in the OSGeo4W Shell on Windows or your python env for qgis.
6. Launch QGIS with task `Launch QGIS`.
7. Wait for QGIS to start and open the plugin in QGIS.
7. Ensure __Developer mode__ is enabled in the plugin settings. This will start the debug server.
8. Attach the debugger with Debug: Start Debugging (F5) with configuration `Python: Remote Attach`<|MERGE_RESOLUTION|>--- conflicted
+++ resolved
@@ -1,10 +1,4 @@
-<<<<<<< HEAD
-# TEKSI Wastewater module (TWW)
-
-NEW TEKSI wastewater module, adapted datamodel to fit Swiss Norm VSA-DSS Release 2020.1 new standard.
-=======
 ![TEKSI wastewater Module](https://github.com/teksi/Home/blob/master/Ressources/Logos/modules/EN/210910-teksi-waste-logos-en-01_45pp.png?raw=true)
->>>>>>> db6aea8a
 
 ## Welcome to the TEKSI wastewater Module GitHub Home page 👋
 TEKSI wastewater module (project name: TWW) is a selection of tools and a database implementation that allows you to:
@@ -16,11 +10,8 @@
 * Import & export geodata in compliance with Swiss standards [VSA-DSS Release 2020.1](https://www.vsa.ch/models/?dir=2020_1)
 
 
-<<<<<<< HEAD
-=======
 TEKSI wastewater module is a complete open source module based on a PostgreSQL - PostGIS data model compatible with the swiss norm SIA405 AND VSA-DSS. The data are accessed and edited with a dedicated QGIS project.
 The project is maintained by the [TEKSI community](https://www.teksi.ch)
->>>>>>> db6aea8a
 
 [TEKSI](https://www.teksi.ch) is a non profit Swiss association set up to support open source professional GIS projects aiming to ease the management of public infrastructures.
 
