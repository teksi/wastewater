--- conflicted
+++ resolved
@@ -1,5 +1,5 @@
 # TEKSI Wastewater module (TWW)
-<<<<<<< HEAD
+
 NEW TEKSI wastewater module, adapted datamodel to fit Swiss Norm VSA-DSS Release 2020.1 new standard.
 
 This repository holds all code related to the TEKSI Wastewater module (formerly QGEP). <!---  // skip-keyword-check -->
@@ -10,21 +10,13 @@
  - A QGIS wastewater plugin : TEKSI wastewater
  - A QGIS .qgs project : TEKSI wastewater and General Wastewater Management Plan (GWMP)
  - The documentation : https://teksi.github.io/wastewater/
-=======
 
-[DEV] Future TEKSI wastewater module, adapted datamodel to fit VSA 2020 new standard.
->>>>>>> 54274e9f
-
-This will replace actual [QGIS QGEP Project](https://github.com/qgep) <!---  // skip-keyword-check -->
 
 How to start [testing](https://github.com/teksi/wastewater/discussions/72)
 
 Upcoming first version TEKSI Wastewater 2024.0 is due to end of march 2024.
 
-<<<<<<< HEAD
 Migration path from QGEP to TEKSI Wastewater is due to end of summer 2024. <!---  // skip-keyword-check -->
-=======
-Migration path from QGEP to TEKSI Wastewater is due to end of summer 2024.
 
 ## Local development
 
@@ -39,4 +31,3 @@
 
 4. Install QGIS plugin _Plugin Reloader_. This will allow you to reload the plugin without restarting QGIS.
 5. Follow the _prerequisites_ and _Usage (GUI)_ from https://github.com/wapaAdmin/tww2ag6496/blob/main/docs/en/admin-guide/interlis-io/index.rst
->>>>>>> 54274e9f
