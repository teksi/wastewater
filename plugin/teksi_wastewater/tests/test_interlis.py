--- conflicted
+++ resolved
@@ -248,13 +248,9 @@
             "ch000000PP000003",
             "height_width_ratio",
         )
-<<<<<<< HEAD
+
         #add debug output 
         logger.debug(f"xml_height_width_ratio =  {xml_height_width_ratio}")
-=======
-        #add debug output
-        logger.debug(f"xml_height_width_ratio = " {xml_height_width_ratio}")
->>>>>>> f0585188
 
         if xml_height_width_ratio is not None:
             # self.assertIsNotNone(xml_height_width_ratio, xml_height_width_ratio)
