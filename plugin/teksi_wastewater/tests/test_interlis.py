--- conflicted
+++ resolved
@@ -119,11 +119,9 @@
             "SELECT height_width_ratio FROM tww_od.pipe_profile WHERE obj_id='ch000000PP000003';"
         )
         self.assertIsNotNone(result)
-<<<<<<< HEAD
+
         self.assertEqual(result[0], '1.13')
-=======
-        self.assertEqual(result[0], Decimal("1.13000"))
->>>>>>> ed11f09c
+
         # in future if VSA-DSS / SIA405 INTERLIS is also patched change to:
         # self.assertEqual(result[0], 1.12857)
 
