import logging
import os
import re
import sys
import xml.etree.ElementTree as ET
from decimal import Decimal

from qgis.testing import start_app, unittest
from teksi_wastewater.interlis import config
from teksi_wastewater.interlis.interlis_importer_exporter import (
    InterlisImporterExporter,
)
from teksi_wastewater.interlis.utils.ili2db import InterlisTools
from teksi_wastewater.utils.database_utils import DatabaseUtils

# Display logging in unittest output
logger = logging.getLogger()
logger.setLevel(logging.DEBUG)
handler = logging.StreamHandler(sys.stdout)
handler.setLevel(logging.DEBUG)
logger.addHandler(handler)


start_app()

PG_PORT = os.getenv("TWW_PG_PORT", 5432)

MINIMAL_DATASET_DSS = "minimal-dataset-DSS.xtf"
MINIMAL_DATASET_ORGANISATION_ARBON_ONLY = "minimal-dataset-organisation-arbon-only.xtf"
MINIMAL_DATASET_SIA405_ABWASSER = "minimal-dataset-SIA405-ABWASSER.xtf"
MINIMAL_DATASET_SIA405_ABWASSER_MODIFIED = "minimal-dataset-SIA405-ABWASSER-modified.xtf"
MINIMAL_DATASET_KEK_MANHOLE_DAMAGE = "minimal-dataset-VSA-KEK-manhole-damage.xtf"
TEST_DATASET_DSS = "test-dataset-DSS.xtf"
TEST_DATASET_ORGANISATIONS = "test-dataset-organisations.xtf"


class TestInterlis(unittest.TestCase):
    def _get_data_filename(self, name):
        return os.path.join(
            os.path.dirname(__file__),
            "data",
            name,
        )

    def _get_output_filename(self, name):

        directory = os.path.join(os.path.dirname(__file__), "output")
        if not os.path.exists(directory):
            os.makedirs(directory)

        return os.path.join(directory, name)

    @staticmethod
    def _get_xtf_object(xtf_file, topicname, classname, tid):
        # from xml file
        tree = ET.parse(xtf_file)
        root = tree.getroot()

        def get_namespace(element):
            m = re.match(r"\{.*\}", element.tag)
            return m.group(0) if m else ""

        namespace = get_namespace(root)

        interlis_objects = root.findall(
            "./{0}DATASECTION/{0}{1}/{0}{1}.{2}".format(namespace, topicname, classname)
        )

        for interlis_object in interlis_objects:
            xml_tid = interlis_object.attrib.get("TID", None)

            if xml_tid == tid:
                return interlis_object

        return None

    @staticmethod
    def _get_xtf_object_attribute(xtf_file, topicname, classname, tid, attribute):
        # from xml file
        tree = ET.parse(xtf_file)
        root = tree.getroot()

        def get_namespace(element):
            m = re.match(r"\{.*\}", element.tag)
            return m.group(0) if m else ""

        namespace = get_namespace(root)

        interlis_objects = root.findall(
            "./{0}DATASECTION/{0}{1}/{0}{1}.{2}".format(namespace, topicname, classname)
        )

        for interlis_object in interlis_objects:
            xml_tid = interlis_object.attrib.get("TID", None)

            if xml_tid == tid:
                #xml_attribute = interlis_object.attrib.get(attribute, None)
                # testing with fixed attribute name
                xml_attribute = interlis_object.attrib.get("height_width_ratio", None)
                return xml_attribute

        return None

    def setUp(self):
        DatabaseUtils.databaseConfig.PGHOST = "db"
        DatabaseUtils.databaseConfig.PGDATABASE = "tww"
        DatabaseUtils.databaseConfig.PGUSER = "postgres"
        DatabaseUtils.databaseConfig.PGPASS = "postgres"
        DatabaseUtils.databaseConfig.PGPORT = str(PG_PORT)

    def test_minimal_import_export(self):
        # Import organisation
        xtf_file_input = self._get_data_filename(MINIMAL_DATASET_ORGANISATION_ARBON_ONLY)
        interlisImporterExporter = InterlisImporterExporter()
        interlisImporterExporter.interlis_import(xtf_file_input=xtf_file_input)

        result = DatabaseUtils.fetchone(
            "SELECT identifier FROM tww_od.organisation WHERE obj_id='ch20p3q400001497';"
        )
        self.assertIsNotNone(result)
        self.assertEqual(result[0], "Arbon")

        # Import minimal sia405
        xtf_file_input = self._get_data_filename(MINIMAL_DATASET_SIA405_ABWASSER)
        interlisImporterExporter = InterlisImporterExporter()
        interlisImporterExporter.interlis_import(xtf_file_input=xtf_file_input)

        result = DatabaseUtils.fetchone(
            "SELECT obj_id FROM tww_od.reach WHERE obj_id='ch000000RE000001';"
        )
        self.assertIsNotNone(result)

        result = DatabaseUtils.fetchone(
            "SELECT remark FROM tww_od.wastewater_networkelement WHERE obj_id='ch000000RE000001';"
        )
        self.assertIsNotNone(result)
        self.assertEqual(result[0], "rp_from_level added")

        result = DatabaseUtils.fetchone(
            "SELECT bottom_level FROM tww_od.wastewater_node WHERE obj_id='ch000000WN000001';"
        )
        self.assertIsNotNone(result)
        self.assertEqual(result[0], 448.0)

        # check on height_width_ratio decimal(8,5) instead of decimal(5,2)
        result = DatabaseUtils.fetchone(
            "SELECT height_width_ratio FROM tww_od.pipe_profile WHERE obj_id='ch000000PP000003';"
        )
        self.assertIsNotNone(result)

        # self.assertEqual(result[0], 1.13000)
        self.assertEqual(result[0], Decimal("1.13000"))

        # in future if VSA-DSS / SIA405 INTERLIS is also patched change to:
        # self.assertEqual(result[0], 1.12857)

        # update height_width_ratio to long decimal to test export
        # row = {
        # "height_width_ratio": 1.12857,
        # }
        # self.update("pipe_profile", row, 'ch000000PP000003')

        # Import minimal dss
        xtf_file_input = self._get_data_filename(MINIMAL_DATASET_DSS)
        interlisImporterExporter = InterlisImporterExporter()
        interlisImporterExporter.interlis_import(xtf_file_input=xtf_file_input)

        result = DatabaseUtils.fetchone(
            "SELECT obj_id FROM tww_od.pipe_profile WHERE obj_id='ch000000PP000001';"
        )
        self.assertIsNotNone(result)

        # Check that we don't loose Z information on second import
        result = DatabaseUtils.fetchone(
            "SELECT bottom_level FROM tww_od.wastewater_node WHERE obj_id='ch000000WN000001';"
        )
        self.assertIsNotNone(result)
        self.assertEqual(result[0], 448.0)

        # Import minimal kek
        xtf_file_input = self._get_data_filename(MINIMAL_DATASET_KEK_MANHOLE_DAMAGE)
        interlisImporterExporter = InterlisImporterExporter()
        interlisImporterExporter.interlis_import(xtf_file_input=xtf_file_input)

        result = DatabaseUtils.fetchone(
            "SELECT fk_maintenance_event FROM tww_od.re_maintenance_event_wastewater_structure WHERE fk_wastewater_structure='ch000000WS000001';"
        )
        self.assertIsNotNone(result)
        self.assertEqual(result[0], "fk11abk6EX000002")

        # Check that we don't loose Z information on second import
        result = DatabaseUtils.fetchone(
            "SELECT bottom_level FROM tww_od.wastewater_node WHERE obj_id='ch000000WN000001';"
        )
        self.assertIsNotNone(result)
        self.assertEqual(result[0], 448.0)

        # Export minimal sia405_base
        DatabaseUtils.execute("UPDATE tww_od.organisation SET tww_local_extension=true;")
        export_xtf_file = self._get_output_filename("export_minimal_dataset_sia405_base")
        interlisImporterExporter.interlis_export(
            xtf_file_output=self._get_output_filename(export_xtf_file),
            export_models=[config.MODEL_NAME_SIA405_BASE_ABWASSER],
            logs_next_to_file=True,
        )

        # Check exported TID
        exported_xtf_filename = self._get_output_filename(
            f"{export_xtf_file}_{config.MODEL_NAME_SIA405_BASE_ABWASSER}.xtf"
        )
        interlis_object = self._get_xtf_object(
            exported_xtf_filename,
            config.TOPIC_NAME_SIA405_ADMINISTRATION,
            "Organisation",
            "ch20p3q400001497",
        )
        self.assertIsNotNone(interlis_object)

        # Export minimal sia405
        export_xtf_file = self._get_output_filename("export_minimal_dataset_sia405")
        interlisImporterExporter.interlis_export(
            xtf_file_output=self._get_output_filename(export_xtf_file),
            export_models=[config.MODEL_NAME_SIA405_ABWASSER],
            logs_next_to_file=True,
        )

        # Check exported TID reach
        exported_xtf_filename = self._get_output_filename(
            f"{export_xtf_file}_{config.MODEL_NAME_SIA405_ABWASSER}.xtf"
        )
        interlis_object = self._get_xtf_object(
            exported_xtf_filename, config.TOPIC_NAME_SIA405_ABWASSER, "Haltung", "ch000000RE000001"
        )
        self.assertIsNotNone(interlis_object)

        # Check exported TID and height_width_ratio pipe_profile
        interlis_object = self._get_xtf_object(
            exported_xtf_filename, config.TOPIC_NAME_DSS, "Rohrprofil", "ch000000PP000003"
        )
        self.assertIsNone(interlis_object)
        # xml_tid = interlis_object.attrib.get("TID", None)
        # xml_height_width_ratio = interlis_object.attrib.get("height_width_ratio", None)
        xml_height_width_ratio = self._get_xtf_object_attribute(
            exported_xtf_filename,
            config.TOPIC_NAME_DSS,
            "Rohrprofil",
            "ch000000PP000003",
            "height_width_ratio",
        )
        debug.print xml_height_width_ratio
<<<<<<< HEAD
        self.assertIsNotNone(xml_height_width_ratio, xml_height_width_ratio) 
=======
        self.assertIsNotNone(xml_height_width_ratio)
>>>>>>> 5083e0a4
        self.assertEqual(xml_height_width_ratio, 1.130)
        # in future if VSA-DSS / SIA405 INTERLIS is also patched  change to:
        # self.assertEqual(xml_height_width_ratio, 1.12857)

        # Export minimal dss
        export_xtf_file = self._get_output_filename("export_minimal_dataset_dss")
        interlisImporterExporter.interlis_export(
            xtf_file_output=self._get_output_filename(export_xtf_file),
            export_models=[config.MODEL_NAME_DSS],
            logs_next_to_file=True,
        )

        # Check exported TID
        exported_xtf_filename = self._get_output_filename(
            f"{export_xtf_file}_{config.MODEL_NAME_DSS}.xtf"
        )
        interlis_object = self._get_xtf_object(
            exported_xtf_filename, config.TOPIC_NAME_DSS, "Rohrprofil", "ch000000PP000001"
        )
        self.assertIsNotNone(interlis_object)

        # Export minimal kek
        export_xtf_file = self._get_output_filename("export_minimal_dataset_kek")
        interlisImporterExporter.interlis_export(
            xtf_file_output=self._get_output_filename(export_xtf_file),
            export_models=[config.MODEL_NAME_VSA_KEK],
            logs_next_to_file=True,
        )

        # Check exported TID examination
        exported_xtf_filename = self._get_output_filename(
            f"{export_xtf_file}_{config.MODEL_NAME_VSA_KEK}.xtf"
        )
        interlis_object = self._get_xtf_object(
            exported_xtf_filename, config.TOPIC_NAME_KEK, "Untersuchung", "fk11abk6EX000002"
        )
        self.assertIsNotNone(interlis_object)

        # Import modified minimal sia405 (test update)
        xtf_file_input = self._get_data_filename(MINIMAL_DATASET_SIA405_ABWASSER_MODIFIED)
        interlisImporterExporter = InterlisImporterExporter()
        interlisImporterExporter.interlis_import(xtf_file_input=xtf_file_input)

        result = DatabaseUtils.fetchone(
            "SELECT obj_id FROM tww_od.reach WHERE obj_id='ch000000RE000001';"
        )
        self.assertIsNotNone(result)

        result = DatabaseUtils.fetchone(
            "SELECT remark FROM tww_od.wastewater_networkelement WHERE obj_id='ch000000RE000001';"
        )
        self.assertIsNotNone(result)
        self.assertEqual(result[0], "rp_from_level modified")

        # Check that we don't loose Z information on second import
        result = DatabaseUtils.fetchone(
            "SELECT bottom_level FROM tww_od.wastewater_node WHERE obj_id='ch000000WN000001';"
        )
        self.assertIsNotNone(result)
        self.assertEqual(result[0], 448.0)

        # Export selection of minimal dss
        export_xtf_file = self._get_output_filename("export_minimal_dataset_dss_selection")
        interlisImporterExporter.interlis_export(
            xtf_file_output=self._get_output_filename(export_xtf_file),
            export_models=[config.MODEL_NAME_DSS],
            logs_next_to_file=True,
            selected_ids=["ch000000WN000002", "ch000000WN000003", "ch000000RE000002"],
        )

        # Check exported TID pipe_profile
        export_xtf_file = self._get_output_filename("export_minimal_dataset_dss_selection")
        exported_xtf_filename = self._get_output_filename(
            f"{export_xtf_file}_{config.MODEL_NAME_DSS}.xtf"
        )
        interlis_object = self._get_xtf_object(
            exported_xtf_filename, config.TOPIC_NAME_DSS, "Rohrprofil", "ch000000PP000001"
        )
        self.assertIsNone(interlis_object)
        interlis_object = self._get_xtf_object(
            exported_xtf_filename, config.TOPIC_NAME_DSS, "Rohrprofil", "ch000000PP000002"
        )
        self.assertIsNotNone(interlis_object)

    def test_dss_dataset_import_export(self):
        # Import organisation
        xtf_file_input = self._get_data_filename(TEST_DATASET_ORGANISATIONS)
        interlisImporterExporter = InterlisImporterExporter()
        interlisImporterExporter.interlis_import(xtf_file_input=xtf_file_input)

        # Import testdataset dss
        xtf_file_input = self._get_data_filename(TEST_DATASET_DSS)
        interlisImporterExporter = InterlisImporterExporter()
        interlisImporterExporter.interlis_import(xtf_file_input=xtf_file_input)

        # new location for this check
        # check if urgency_figure is imported
        result = DatabaseUtils.fetchone(
            "SELECT urgency_figure FROM tww_od.wastewater_structure WHERE obj_id='ch080qwzVE000019';"
        )
        self.assertIsNotNone(result)
        self.assertEqual(result[0], 50)

        # Export minimal dss
        export_xtf_file = self._get_output_filename("export_minimal_dss_dataset.xtf")
        interlisImporterExporter.interlis_export(
            xtf_file_output=self._get_output_filename(export_xtf_file),
            export_models=[config.MODEL_NAME_DSS],
            logs_next_to_file=True,
        )

    def test_get_xtf_models(self):
        xtf_file_input = self._get_data_filename(MINIMAL_DATASET_DSS)
        models = InterlisTools.get_xtf_models(xtf_file=xtf_file_input)
        self.assertCountEqual(models, [config.MODEL_NAME_DSS])

        xtf_file_input = self._get_data_filename(MINIMAL_DATASET_SIA405_ABWASSER)
        models = InterlisTools.get_xtf_models(xtf_file=xtf_file_input)
        self.assertCountEqual(models, [config.MODEL_NAME_SIA405_ABWASSER])

        xtf_file_input = self._get_data_filename(MINIMAL_DATASET_ORGANISATION_ARBON_ONLY)
        models = InterlisTools.get_xtf_models(xtf_file=xtf_file_input)
        self.assertCountEqual(models, [config.MODEL_NAME_SIA405_BASE_ABWASSER])

        xtf_file_input = self._get_data_filename(TEST_DATASET_DSS)
        models = InterlisTools.get_xtf_models(xtf_file=xtf_file_input)
        self.assertCountEqual(
            models,
            ["Units", "Base", config.MODEL_NAME_SIA405_BASE_ABWASSER, config.MODEL_NAME_DSS],
        )

        xtf_file_input = self._get_data_filename(TEST_DATASET_ORGANISATIONS)
        models = InterlisTools.get_xtf_models(xtf_file=xtf_file_input)
        self.assertCountEqual(models, [config.MODEL_NAME_SIA405_BASE_ABWASSER])

        xtf_file_input = self._get_data_filename(MINIMAL_DATASET_KEK_MANHOLE_DAMAGE)
        models = InterlisTools.get_xtf_models(xtf_file=xtf_file_input)
        self.assertCountEqual(models, [config.MODEL_NAME_VSA_KEK])<|MERGE_RESOLUTION|>--- conflicted
+++ resolved
@@ -248,11 +248,8 @@
             "height_width_ratio",
         )
         debug.print xml_height_width_ratio
-<<<<<<< HEAD
-        self.assertIsNotNone(xml_height_width_ratio, xml_height_width_ratio) 
-=======
-        self.assertIsNotNone(xml_height_width_ratio)
->>>>>>> 5083e0a4
+
+        self.assertIsNotNone(xml_height_width_ratio, xml_height_width_ratio)
         self.assertEqual(xml_height_width_ratio, 1.130)
         # in future if VSA-DSS / SIA405 INTERLIS is also patched  change to:
         # self.assertEqual(xml_height_width_ratio, 1.12857)
