import json

from geoalchemy2.functions import ST_Force2D, ST_GeomFromGeoJSON
from sqlalchemy import or_

# from sqlalchemy.dialects import postgresql
from sqlalchemy.orm import Session
from sqlalchemy.sql import text

from .. import config, utils
from ..utils.various import logger


class InterlisExporterToIntermediateSchemaError(Exception):
    pass


class InterlisExporterToIntermediateSchema:
    def __init__(
        self,
        model,
        model_classes_interlis,
        model_classes_tww_od,
        model_classes_tww_vl,
        model_classes_tww_sys,
        selection=None,
        labels_file=None,
        basket_enabled=False,
        callback_progress_done=None,
        use_vsacode=True,
    ):
        """
        Export data from the TWW model into the ili2pg model.

        Args:
            selection:      if provided, limits the export to networkelements that are provided in the selection
        """
        self.model = model
        self.callback_progress_done = callback_progress_done

        # Filtering
        self.filtered = selection is not None
        self.subset_ids = selection if selection is not None else []

        self.labels_file = labels_file
        self.use_vsacode = use_vsacode
        self.oid_prefix = None

        self.basket_enabled = basket_enabled

        self.model_classes_interlis = model_classes_interlis
        self.model_classes_tww_od = model_classes_tww_od
        self.model_classes_tww_vl = model_classes_tww_vl
        self.model_classes_tww_sys = model_classes_tww_sys

        self.tww_session = None
        self.abwasser_session = None
        self.tid_maker = utils.ili2db.TidMaker(id_attribute="obj_id")

        self.current_basket = None
        self.basket_topic_sia405_administration = None
        self.basket_topic_sia405_abwasser = None
        self.basket_topic_dss = None
        self.basket_topic_kek = None

    def tww_export(self):
        # Logging disabled (very slow)
        self.tww_session = Session(
            utils.tww_sqlalchemy.create_engine(), autocommit=False, autoflush=False
        )
        self.abwasser_session = Session(
            utils.tww_sqlalchemy.create_engine(), autocommit=False, autoflush=False
        )

        try:
            self._export()
            self.abwasser_session.commit()
            self.close_sessions()
        except Exception as exception:
            self.close_sessions()
            raise exception

    def _export(self):
        # Allow to insert rows with cyclic dependencies at once
        self.abwasser_session.execute(text("SET CONSTRAINTS ALL DEFERRED;"))

        if self.basket_enabled:
            self._create_basket()
            self.current_basket = self.basket_topic_sia405_administration

        self._export_sia405_abwasser()

        if self.model == config.MODEL_NAME_DSS:
            self.current_basket = self.basket_topic_dss
            self._export_dss()

        if self.model == config.MODEL_NAME_VSA_KEK:
            self.current_basket = self.basket_topic_kek
            self._export_vsa_kek()

        # Labels
        # Note: these are extracted from the optional labels file (not exported from the TWW database)
        if self.labels_file:
            logger.info(f"Exporting label positions from {self.labels_file}")
            self._export_label_positions()

    def _create_basket(self):
        dataset = self.model_classes_interlis.t_ili2db_dataset(
            t_id=1,
            datasetname="teksi-wastewater-export",
        )
        self.abwasser_session.add(dataset)

        self.basket_topic_sia405_administration = self.model_classes_interlis.t_ili2db_basket(
            t_id=2,
            dataset=dataset.t_id,
            topic=config.TOPIC_NAME_SIA405_ADMINISTRATION,
            t_ili_tid=None,
            attachmentkey=dataset.datasetname,
            domains="",
        )
        self.abwasser_session.add(self.basket_topic_sia405_administration)

        self.basket_topic_sia405_abwasser = self.model_classes_interlis.t_ili2db_basket(
            t_id=3,
            dataset=dataset.t_id,
            topic=config.TOPIC_NAME_SIA405_ABWASSER,
            t_ili_tid=None,
            attachmentkey=dataset.datasetname,
            domains="",
        )
        self.abwasser_session.add(self.basket_topic_sia405_abwasser)

        self.basket_topic_dss = self.model_classes_interlis.t_ili2db_basket(
            t_id=4,
            dataset=dataset.t_id,
            topic=config.TOPIC_NAME_DSS,
            t_ili_tid=None,
            attachmentkey=dataset.datasetname,
            domains="",
        )
        self.abwasser_session.add(self.basket_topic_dss)

        self.basket_topic_kek = self.model_classes_interlis.t_ili2db_basket(
            t_id=5,
            dataset=dataset.t_id,
            topic=config.TOPIC_NAME_KEK,
            t_ili_tid=None,
            attachmentkey=dataset.datasetname,
            domains="",
        )
        self.abwasser_session.add(self.basket_topic_kek)
        self.abwasser_session.flush()

    def _export_sia405_abwasser(self):
        logger.info("Exporting TWW.organisation -> ABWASSER.organisation")
        self._export_organisation()
        self._check_for_stop()

        self.current_basket = self.basket_topic_sia405_abwasser

        logger.info("Exporting TWW.channel -> ABWASSER.kanal")
        self._export_channel()
        self._check_for_stop()

        logger.info("Exporting TWW.manhole -> ABWASSER.normschacht")
        self._export_manhole()
        self._check_for_stop()

        logger.info("Exporting TWW.discharge_point -> ABWASSER.einleitstelle")
        self._export_discharge_point()
        self._check_for_stop()

        logger.info("Exporting TWW.special_structure -> ABWASSER.spezialbauwerk")
        self._export_special_structure()
        self._check_for_stop()

        logger.info("Exporting TWW.infiltration_installation -> ABWASSER.versickerungsanlage")
        self._export_infiltration_installation()
        self._check_for_stop()

        logger.info("Exporting TWW.pipe_profile -> ABWASSER.rohrprofil")
        self._export_pipe_profile()
        self._check_for_stop()

        logger.info("Exporting TWW.reach_point -> ABWASSER.haltungspunkt")
        self._export_reach_point()
        self._check_for_stop()

        logger.info("Exporting TWW.wastewater_node -> ABWASSER.abwasserknoten")
        self._export_wastewater_node()
        self._check_for_stop()

        logger.info("Exporting TWW.reach -> ABWASSER.haltung")
        self._export_reach()
        self._check_for_stop()

        logger.info(
            "Exporting TWW.reach_progression_alternative -> ABWASSER.haltung_alternativverlauf"
        )
        self._export_reach_progression_alternative()
        self._check_for_stop()

        logger.info("Exporting TWW.dryweather_downspout -> ABWASSER.trockenwetterfallrohr")
        self._export_dryweather_downspout()
        self._check_for_stop()

        logger.info("Exporting TWW.access_aid -> ABWASSER.einstiegshilfe")
        self._export_access_aid()
        self._check_for_stop()

        logger.info("Exporting TWW.dryweather_flume -> ABWASSER.trockenwetterrinne")
        self._export_dryweather_flume()
        self._check_for_stop()

        logger.info("Exporting TWW.cover -> ABWASSER.deckel")
        self._export_cover()
        self._check_for_stop()

        logger.info("Exporting TWW.benching -> ABWASSER.bankett")
        self._export_benching()
        self._check_for_stop()

    def _export_dss(self):
        logger.info(
            "Exporting TWW.waste_water_treatment_plant -> ABWASSER.abwasserreinigungsanlage"
        )
        self._export_waste_water_treatment_plant()
        self._check_for_stop()

        logger.info("Exporting TWW.wwtp_energy_use -> ABWASSER.araenergienutzung")
        self._export_wwtp_energy_use()
        self._check_for_stop()

        logger.info("Exporting TWW.waste_water_treatment -> ABWASSER.abwasserbehandlung")
        self._export_waste_water_treatment()
        self._check_for_stop()

        logger.info("Exporting TWW.sludge_treatment -> ABWASSER.schlammbehandlung")
        self._export_sludge_treatment()
        self._check_for_stop()

        logger.info("Exporting TWW.wwtp_structure -> ABWASSER.arabauwerk")
        self._export_wwtp_structure()
        self._check_for_stop()

        logger.info("Exporting TWW.control_center -> ABWASSER.steuerungszentrale")
        self._export_control_center()
        self._check_for_stop()

        logger.info("Exporting TWW.drainless_toilet -> ABWASSER.Abflusslose_Toilette")
        self._export_drainless_toilet()
        self._check_for_stop()

        logger.info("Exporting TWW.throttle_shut_off_unit -> ABWASSER.Absperr_Drosselorgan")
        self._export_throttle_shut_off_unit()
        self._check_for_stop()

        logger.info("Exporting TWW.tank_emptying -> ABWASSER.Beckenentleerung")
        self._export_tank_emptying()
        self._check_for_stop()

        logger.info("Exporting TWW.tank_cleaning -> ABWASSER.Beckenreinigung")
        self._export_tank_cleaning()
        self._check_for_stop()

        logger.info("Exporting TWW.bio_ecol_assessment -> ABWASSER.Biol_oekol_Gesamtbeurteilung")
        self._export_bio_ecol_assessment()
        self._check_for_stop()

        logger.info("Exporting TWW.fountain -> ABWASSER.Brunnen")
        self._export_fountain()
        self._check_for_stop()

        logger.info("Exporting TWW.param_ca_general -> ABWASSER.EZG_PARAMETER_ALLG")
        self._export_param_ca_general()
        self._check_for_stop()

        logger.info("Exporting TWW.param_ca_mouse1 -> ABWASSER.EZG_PARAMETER_MOUSE1")
        self._export_param_ca_mouse1()
        self._check_for_stop()

        logger.info("Exporting TWW.individual_surface -> ABWASSER.Einzelflaeche")
        self._export_individual_surface()
        self._check_for_stop()

        logger.info("Exporting TWW.catchment_area -> ABWASSER.Einzugsgebiet")
        self._export_catchment_area()
        self._check_for_stop()

        logger.info("Exporting TWW.electric_equipment -> ABWASSER.ElektrischeEinrichtung")
        self._export_electric_equipment()
        self._check_for_stop()

        logger.info(
            "Exporting TWW.electromechanical_equipment -> ABWASSER.ElektromechanischeAusruestung"
        )
        self._export_electromechanical_equipment()
        self._check_for_stop()

        logger.info("Exporting TWW.disposal -> ABWASSER.Entsorgung")
        self._export_disposal()
        self._check_for_stop()

        logger.info("Exporting TWW.drainage_system -> ABWASSER.Entwaesserungssystem")
        self._export_drainage_system()
        self._check_for_stop()

        logger.info("Exporting TWW.solids_retention -> ABWASSER.Feststoffrueckhalt")
        self._export_solids_retention()
        self._check_for_stop()

        logger.info("Exporting TWW.pump -> ABWASSER.FoerderAggregat")
        self._export_pump()
        self._check_for_stop()

        logger.info("Exporting TWW.building -> ABWASSER.Gebaeude")
        self._export_building()
        self._check_for_stop()

        logger.info("Exporting TWW.building_group -> ABWASSER.Gebaeudegruppe")
        self._export_building_group()
        self._check_for_stop()

        logger.info("Exporting TWW.building_group_baugwr -> ABWASSER.Gebaeudegruppe_BAUGWR")
        self._export_building_group_baugwr()
        self._check_for_stop()

        logger.info("Exporting TWW.catchment_area_totals -> ABWASSER.Gesamteinzugsgebiet")
        self._export_catchment_area_totals()
        self._check_for_stop()

        logger.info("Exporting TWW.hq_relation -> ABWASSER.HQ_Relation")
        self._export_hq_relation()
        self._check_for_stop()

        logger.info("Exporting TWW.hydr_geom_relation -> ABWASSER.Hydr_GeomRelation")
        self._export_hydr_geom_relation()
        self._check_for_stop()

        logger.info("Exporting TWW.hydr_geometry -> ABWASSER.Hydr_Geometrie")
        self._export_hydr_geometry()
        self._check_for_stop()

        logger.info("Exporting TWW.hydraulic_char_data -> ABWASSER.Hydr_Kennwerte")
        self._export_hydraulic_char_data()
        self._check_for_stop()

        logger.info("Exporting TWW.small_treatment_plant -> ABWASSER.KLARA")
        self._export_small_treatment_plant()
        self._check_for_stop()

        logger.info("Exporting TWW.farm -> ABWASSER.Landwirtschaftsbetrieb")
        self._export_farm()
        self._check_for_stop()

        logger.info("Exporting TWW.leapingweir -> ABWASSER.Leapingwehr")
        self._export_leapingweir()
        self._check_for_stop()

        logger.info("Exporting TWW.measure -> ABWASSER.Massnahme")
        self._export_measure()
        self._check_for_stop()

        logger.info("Exporting TWW.mechanical_pretreatment -> ABWASSER.MechanischeVorreinigung")
        self._export_mechanical_pretreatment()
        self._check_for_stop()

        logger.info("Exporting TWW.measuring_device -> ABWASSER.Messgeraet")
        self._export_measuring_device()
        self._check_for_stop()

        logger.info("Exporting TWW.measurement_series -> ABWASSER.Messreihe")
        self._export_measurement_series()
        self._check_for_stop()

        logger.info("Exporting TWW.measurement_result -> ABWASSER.Messresultat")
        self._export_measurement_result()
        self._check_for_stop()

        logger.info("Exporting TWW.measuring_point -> ABWASSER.Messstelle")
        self._export_measuring_point()
        self._check_for_stop()

        logger.info("Exporting TWW.mutation -> ABWASSER.Mutation")
        self._export_mutation()
        self._check_for_stop()

        logger.info("Exporting TWW.reservoir -> ABWASSER.Reservoir")
        self._export_reservoir()
        self._check_for_stop()

        logger.info("Exporting TWW.retention_body -> ABWASSER.Retentionskoerper")
        self._export_retention_body()
        self._check_for_stop()

        logger.info("Exporting TWW.profile_geometry -> ABWASSER.Rohrprofil_Geometrie")
        self._export_profile_geometry()
        self._check_for_stop()

        logger.info("Exporting TWW.backflow_prevention -> ABWASSER.Rueckstausicherung")
        self._export_backflow_prevention()
        self._check_for_stop()

        logger.info("Exporting TWW.log_card -> ABWASSER.Stammkarte")
        self._export_log_card()
        self._check_for_stop()

        logger.info("Exporting TWW.prank_weir -> ABWASSER.Streichwehr")
        self._export_prank_weir()
        self._check_for_stop()

        logger.info("Exporting TWW.overflow_char -> ABWASSER.Ueberlaufcharakteristik")
        self._export_overflow_char()
        self._check_for_stop()

        logger.info("Exporting TWW.maintenance -> ABWASSER.Unterhalt")
        self._export_maintenance()
        self._check_for_stop()

        logger.info("Exporting TWW.infiltration_zone -> ABWASSER.Versickerungsbereich")
        self._export_infiltration_zone()
        self._check_for_stop()

    def _export_vsa_kek(self):
        logger.info("Exporting TWW.examination -> ABWASSER.untersuchung")
        self._export_examination()
        self._check_for_stop()

        logger.info("Exporting TWW.damage_manhole -> ABWASSER.normschachtschaden")
        self._export_damage_manhole()
        self._check_for_stop()

        logger.info("Exporting TWW.damage_channel -> ABWASSER.kanalschaden")
        self._export_damage_channel()
        self._check_for_stop()

        logger.info("Exporting TWW.data_media -> ABWASSER.datentraeger")
        self._export_data_media()
        self._check_for_stop()

        logger.info("Exporting TWW.file -> ABWASSER.datei")
        self._export_file()
        self._check_for_stop()

    def _export_organisation(self):
        query = self.tww_session.query(self.model_classes_tww_od.organisation)
        for row in query:
            organisation = self.model_classes_interlis.organisation(
                # FIELDS TO MAP TO ABWASSER.organisation
                # --- sia405_baseclass ---
                **self.sia_405_base_common(row, "organisation"),
                # --- organisation ---
                auid=row.uid,
                bemerkung=self.truncate(self.emptystr_to_null(row.remark), 255),
                bezeichnung=self.null_to_emptystr(row.identifier),
                organisationstyp=self.get_vl(row.organisation_type__REL),
                astatus=self.get_vl(row.status__REL),
            )
            self.abwasser_session.add(organisation)
            print(".", end="")
        logger.info("done")
        self.abwasser_session.flush()

    def _export_channel(self):
        query = self.tww_session.query(self.model_classes_tww_od.channel)
        if self.filtered:
            query = query.join(self.model_classes_tww_od.wastewater_networkelement).filter(
                self.model_classes_tww_od.wastewater_networkelement.obj_id.in_(self.subset_ids)
            )
        for row in query:
            kanal = self.model_classes_interlis.kanal(
                # FIELDS TO MAP TO ABWASSER.kanal
                # --- abwasserbauwerk ---
                **self.wastewater_structure_common(row, "kanal"),
                # --- kanal ---
                bettung_umhuellung=self.get_vl(row.bedding_encasement__REL),
                funktionhierarchisch=self.get_vl(row.function_hierarchic__REL),
                funktionhydraulisch=self.get_vl(row.function_hydraulic__REL),
                nutzungsart_geplant=self.get_vl(row.usage_planned__REL),
                nutzungsart_ist=self.get_vl(row.usage_current__REL),
                rohrlaenge=row.pipe_length,
                spuelintervall=row.jetting_interval,
                verbindungsart=self.get_vl(row.connection_type__REL),
            )
            self.abwasser_session.add(kanal)
            print(".", end="")
        logger.info("done")
        self.abwasser_session.flush()

    def _export_manhole(self):
        query = self.tww_session.query(self.model_classes_tww_od.manhole)
        if self.filtered:
            query = query.join(self.model_classes_tww_od.wastewater_networkelement).filter(
                self.model_classes_tww_od.wastewater_networkelement.obj_id.in_(self.subset_ids)
            )
        for row in query:
            normschacht = self.model_classes_interlis.normschacht(
                # --- abwasserbauwerk ---
                **self.wastewater_structure_common(row, "normschacht"),
                # --- normschacht ---
                dimension1=row.dimension1,
                dimension2=row.dimension2,
                funktion=self.get_vl(row.function__REL),
                material=self.get_vl(row.material__REL),
                oberflaechenzulauf=self.get_vl(row.surface_inflow__REL),
            )
            self.abwasser_session.add(normschacht)
            print(".", end="")
        logger.info("done")
        self.abwasser_session.flush()

    def _export_discharge_point(self):
        query = self.tww_session.query(self.model_classes_tww_od.discharge_point)
        if self.filtered:
            query = query.join(self.model_classes_tww_od.wastewater_networkelement).filter(
                self.model_classes_tww_od.wastewater_networkelement.obj_id.in_(self.subset_ids)
            )
        for row in query:
            einleitstelle = self.model_classes_interlis.einleitstelle(
                # --- abwasserbauwerk ---
                **self.wastewater_structure_common(row, "einleitstelle"),
                # --- einleitstelle ---
                hochwasserkote=row.highwater_level,
                relevanz=self.get_vl(row.relevance__REL),
                terrainkote=row.terrain_level,
                wasserspiegel_hydraulik=row.waterlevel_hydraulic,
            )
            self.abwasser_session.add(einleitstelle)
            print(".", end="")
        logger.info("done")
        self.abwasser_session.flush()

    def _export_special_structure(self):
        query = self.tww_session.query(self.model_classes_tww_od.special_structure)
        if self.filtered:
            query = query.join(self.model_classes_tww_od.wastewater_networkelement).filter(
                self.model_classes_tww_od.wastewater_networkelement.obj_id.in_(self.subset_ids)
            )
        for row in query:
            logger.warning(
                "TWW field special_structure.upper_elevation has no equivalent in the interlis model. It will be ignored."
            )
            spezialbauwerk = self.model_classes_interlis.spezialbauwerk(
                # FIELDS TO MAP TO ABWASSER.spezialbauwerk
                # --- abwasserbauwerk ---
                **self.wastewater_structure_common(row, "spezialbauwerk"),
                # --- spezialbauwerk ---
                # TODO : WARNING : upper_elevation is not mapped
                bypass=self.get_vl(row.bypass__REL),
                funktion=self.get_vl(row.function__REL),
                notueberlauf=self.get_vl(row.emergency_overflow__REL),
                regenbecken_anordnung=self.get_vl(row.stormwater_tank_arrangement__REL),
            )
            self.abwasser_session.add(spezialbauwerk)
            print(".", end="")
        logger.info("done")
        self.abwasser_session.flush()

    def _export_infiltration_installation(self):
        query = self.tww_session.query(self.model_classes_tww_od.infiltration_installation)
        if self.filtered:
            query = query.join(self.model_classes_tww_od.wastewater_networkelement).filter(
                self.model_classes_tww_od.wastewater_networkelement.obj_id.in_(self.subset_ids)
            )
        for row in query:
            logger.warning(
                "TWW field infiltration_installation.upper_elevation has no equivalent in the interlis model. It will be ignored."
            )
            versickerungsanlage = self.model_classes_interlis.versickerungsanlage(
                # FIELDS TO MAP TO ABWASSER.versickerungsanlage
                # --- abwasserbauwerk ---
                **self.wastewater_structure_common(row, "versickerungsanlage"),
                # --- versickerungsanlage ---
                # TODO : NOT MAPPED : upper_elevation
                art=self.get_vl(row.kind__REL),
                beschriftung=self.get_vl(row.labeling__REL),
                dimension1=row.dimension1,
                dimension2=row.dimension2,
                gwdistanz=row.distance_to_aquifer,
                maengel=self.get_vl(row.defects__REL),
                notueberlauf=self.get_vl(row.emergency_overflow__REL),
                saugwagen=self.get_vl(row.vehicle_access__REL),
                schluckvermoegen=row.absorption_capacity,
                versickerungswasser=self.get_vl(row.seepage_utilization__REL),
                wasserdichtheit=self.get_vl(row.watertightness__REL),
                wirksameflaeche=row.effective_area,
            )
            self.abwasser_session.add(versickerungsanlage)
            print(".", end="")
        logger.info("done")
        self.abwasser_session.flush()

    def _export_pipe_profile(self):
        query = self.tww_session.query(self.model_classes_tww_od.pipe_profile)
        if self.filtered:
            query = query.join(self.model_classes_tww_od.reach).filter(
                self.model_classes_tww_od.wastewater_networkelement.obj_id.in_(self.subset_ids)
            )
        for row in query:
            # AVAILABLE FIELDS IN TWW.pipe_profile

            # --- pipe_profile ---
            # fk_dataowner, fk_provider, height_width_ratio, identifier, last_modification, obj_id, profile_type, remark

            # --- _bwrel_ ---
            # profile_geometry__BWREL_fk_pipe_profile, reach__BWREL_fk_pipe_profile

            # --- _rel_ ---
            # fk_dataowner__REL, fk_provider__REL, profile_type__REL

            rohrprofil = self.model_classes_interlis.rohrprofil(
                # FIELDS TO MAP TO ABWASSER.rohrprofil
                # --- vsa_baseclass ---
                **self.vsa_base_common(row, "rohrprofil"),
                # --- rohrprofil ---
                bemerkung=self.truncate(self.emptystr_to_null(row.remark), 80),
                bezeichnung=self.null_to_emptystr(row.identifier),
                hoehenbreitenverhaeltnis=row.height_width_ratio,
                profiltyp=self.get_vl(row.profile_type__REL),
            )
            self.abwasser_session.add(rohrprofil)
            print(".", end="")
        logger.info("done")
        self.abwasser_session.flush()

    def _export_reach_point(self):
        query = self.tww_session.query(self.model_classes_tww_od.reach_point)
        if self.filtered:
            query = query.join(
                self.model_classes_tww_od.reach,
                or_(
                    self.model_classes_tww_od.reach_point.obj_id
                    == self.model_classes_tww_od.reach.fk_reach_point_from,
                    self.model_classes_tww_od.reach_point.obj_id
                    == self.model_classes_tww_od.reach.fk_reach_point_to,
                ),
            ).filter(
                self.model_classes_tww_od.wastewater_networkelement.obj_id.in_(self.subset_ids)
            )
        for row in query:
            # AVAILABLE FIELDS IN TWW.reach_point

            # --- reach_point ---
            # elevation_accuracy, fk_dataowner, fk_provider, fk_wastewater_networkelement, identifier, last_modification, level, obj_id, outlet_shape, position_of_connection, remark, situation_geometry

            # --- _bwrel_ ---
            # examination__BWREL_fk_reach_point, reach__BWREL_fk_reach_point_from, reach__BWREL_fk_reach_point_to

            # --- _rel_ ---
            # elevation_accuracy__REL, fk_dataowner__REL, fk_provider__REL, fk_wastewater_networkelement__REL, outlet_shape__REL

            haltungspunkt = self.model_classes_interlis.haltungspunkt(
                # FIELDS TO MAP TO ABWASSER.haltungspunkt
                # --- vsa_baseclass ---
                **self.vsa_base_common(row, "haltungspunkt"),
                # --- haltungspunkt ---
                # changed call from get_tid to check_fk_in_subsetid so it does not write foreignkeys on elements that do not exist
                # abwassernetzelementref=self.get_tid(row.fk_wastewater_networkelement__REL),
                abwassernetzelementref=check_fk_in_subsetid(
                    self.subset_ids, row.fk_wastewater_networkelement__REL
                ),
                auslaufform=self.get_vl(row.outlet_shape__REL),
                bemerkung=self.truncate(self.emptystr_to_null(row.remark), 80),
                bezeichnung=self.null_to_emptystr(row.identifier),
                hoehengenauigkeit=self.get_vl(row.elevation_accuracy__REL),
                kote=row.level,
                lage=ST_Force2D(row.situation3d_geometry),
                lage_anschluss=row.position_of_connection,
            )
            self.abwasser_session.add(haltungspunkt)
            print(".", end="")
        logger.info("done")
        self.abwasser_session.flush()

    def _export_wastewater_node(self):
        query = self.tww_session.query(self.model_classes_tww_od.wastewater_node)
        if self.filtered:
            query = query.filter(
                self.model_classes_tww_od.wastewater_networkelement.obj_id.in_(self.subset_ids)
            )
        for row in query:
            # AVAILABLE FIELDS IN TWW.wastewater_node

            # --- wastewater_networkelement ---
            # fk_dataowner, fk_provider, fk_wastewater_structure, identifier, last_modification, remark

            # --- wastewater_node ---

            # --- _bwrel_ ---
            # catchment_area__BWREL_fk_wastewater_networkelement_rw_current, catchment_area__BWREL_fk_wastewater_networkelement_rw_planned, catchment_area__BWREL_fk_wastewater_networkelement_ww_current, catchment_area__BWREL_fk_wastewater_networkelement_ww_planned, connection_object__BWREL_fk_wastewater_networkelement, hydraulic_char_data__BWREL_fk_wastewater_node, overflow__BWREL_fk_overflow_to, overflow__BWREL_fk_wastewater_node, reach_point__BWREL_fk_wastewater_networkelement, throttle_shut_off_unit__BWREL_fk_wastewater_node, wastewater_structure__BWREL_fk_main_wastewater_node

            # --- _rel_ ---
            # fk_dataowner__REL, fk_hydr_geometry__REL, fk_provider__REL, fk_wastewater_structure__REL

            logger.warning(
                "TWW field wastewater_node.fk_hydr_geometry has no equivalent in the interlis model. It will be ignored."
            )
            abwasserknoten = self.model_classes_interlis.abwasserknoten(
                # FIELDS TO MAP TO ABWASSER.abwasserknoten
                # --- abwassernetzelement ---
                **self.wastewater_networkelement_common(row, "abwasserknoten"),
                # --- abwasserknoten ---
                # TODO : WARNING : fk_hydr_geometry is not mapped
                lage=ST_Force2D(row.situation3d_geometry),
                rueckstaukote_ist=row.backflow_level_current,
                sohlenkote=row.bottom_level,
            )
            self.abwasser_session.add(abwasserknoten)
            print(".", end="")
        logger.info("done")
        self.abwasser_session.flush()

    def _export_reach(self):
        query = self.tww_session.query(self.model_classes_tww_od.reach)
        if self.filtered:
            query = query.filter(
                self.model_classes_tww_od.wastewater_networkelement.obj_id.in_(self.subset_ids)
            )
        for row in query:
            # AVAILABLE FIELDS IN TWW.reach

            # --- wastewater_networkelement ---
            # fk_dataowner, fk_provider, fk_wastewater_structure, identifier, last_modification, remark

            # --- reach ---
            # clear_height, coefficient_of_friction, elevation_determination, fk_pipe_profile, fk_reach_point_from, fk_reach_point_to, horizontal_positioning, inside_coating, length_effective, material, obj_id, progression3d_geometry, reliner_material, reliner_nominal_size, relining_construction, relining_kind, ring_stiffness, slope_building_plan, wall_roughness

            # --- _bwrel_ ---
            # catchment_area__BWREL_fk_wastewater_networkelement_rw_current, catchment_area__BWREL_fk_wastewater_networkelement_rw_planned, catchment_area__BWREL_fk_wastewater_networkelement_ww_current, catchment_area__BWREL_fk_wastewater_networkelement_ww_planned, connection_object__BWREL_fk_wastewater_networkelement, reach_point__BWREL_fk_wastewater_networkelement, reach_text__BWREL_fk_reach, txt_text__BWREL_fk_reach

            # --- _rel_ ---
            # elevation_determination__REL, fk_dataowner__REL, fk_pipe_profile__REL, fk_provider__REL, fk_reach_point_from__REL, fk_reach_point_to__REL, fk_wastewater_structure__REL, horizontal_positioning__REL, inside_coating__REL, material__REL, reliner_material__REL, relining_construction__REL, relining_kind__REL

            logger.warning(
                "TWW field reach.elevation_determination has no equivalent in the interlis model. It will be ignored."
            )
            haltung = self.model_classes_interlis.haltung(
                # FIELDS TO MAP TO ABWASSER.haltung
                # --- abwassernetzelement ---
                **self.wastewater_networkelement_common(row, "haltung"),
                # --- haltung ---
                # NOT MAPPED : elevation_determination
                innenschutz=self.get_vl(row.inside_coating__REL),
                laengeeffektiv=row.length_effective,
                lagebestimmung=self.get_vl(row.horizontal_positioning__REL),
                lichte_hoehe=row.clear_height,
                material=self.get_vl(row.material__REL),
                nachhaltungspunktref=self.get_tid(row.fk_reach_point_to__REL),
                plangefaelle=row.slope_building_plan,  # TODO : check, does this need conversion ?
                reibungsbeiwert=row.coefficient_of_friction,
                reliner_art=self.get_vl(row.relining_kind__REL),
                reliner_bautechnik=self.get_vl(row.relining_construction__REL),
                reliner_material=self.get_vl(row.reliner_material__REL),
                reliner_nennweite=row.reliner_nominal_size,
                ringsteifigkeit=row.ring_stiffness,
                rohrprofilref=self.get_tid(row.fk_pipe_profile__REL),
                verlauf=ST_Force2D(row.progression3d_geometry),
                vonhaltungspunktref=self.get_tid(row.fk_reach_point_from__REL),
                wandrauhigkeit=row.wall_roughness,
            )
            self.abwasser_session.add(haltung)
            print(".", end="")
        logger.info("done")
        self.abwasser_session.flush()

    def _export_reach_progression_alternative(self):
        query = self.tww_session.query(self.model_classes_tww_od.reach_progression_alternative)
        if self.filtered:
            query = query.filter(
                self.model_classes_tww_od.reach_progression_alternative.obj_id.in_(self.subset_ids)
            )
        for row in query:
            haltung_alternativverlauf = self.model_classes_interlis.haltung_alternativverlauf(
                **self.base_common(row, "haltung_alternativverlauf"),
                # --- haltung_alternativverlauf ---
                plantyp=self.get_vl(row.plantype__REL),
                verlauf=row.progression_geometry,
                haltungref=self.get_tid(row.fk_reach__REL),
            )
            self.abwasser_session.add(haltung_alternativverlauf)
            print(".", end="")
        logger.info("done")
        self.abwasser_session.flush()

    def _export_dryweather_downspout(self):
        query = self.tww_session.query(self.model_classes_tww_od.dryweather_downspout)
        if self.filtered:
            query = query.join(
                self.model_classes_tww_od.wastewater_structure,
                self.model_classes_tww_od.wastewater_networkelement,
            ).filter(
                self.model_classes_tww_od.wastewater_networkelement.obj_id.in_(self.subset_ids)
            )
        for row in query:
            # AVAILABLE FIELDS IN TWW.dryweather_downspout

            # --- structure_part ---
            # fk_dataowner, fk_provider, fk_wastewater_structure, identifier, last_modification, remark, renovation_demand

            # --- dryweather_downspout ---
            # diameter, obj_id

            # --- _bwrel_ ---
            # access_aid_kind__BWREL_obj_id, backflow_prevention__BWREL_obj_id, benching_kind__BWREL_obj_id, dryweather_flume_material__BWREL_obj_id, electric_equipment__BWREL_obj_id, electromechanical_equipment__BWREL_obj_id, solids_retention__BWREL_obj_id, tank_cleaning__BWREL_obj_id, tank_emptying__BWREL_obj_id

            # --- _rel_ ---
            # fk_dataowner__REL, fk_provider__REL, fk_wastewater_structure__REL, renovation_demand__REL

            trockenwetterfallrohr = self.model_classes_interlis.trockenwetterfallrohr(
                # FIELDS TO MAP TO ABWASSER.trockenwetterfallrohr
                # --- bauwerksteil ---
                **self.structure_part_common(row, "trockenwetterfallrohr"),
                # --- trockenwetterfallrohr ---
                durchmesser=row.diameter,
            )
            self.abwasser_session.add(trockenwetterfallrohr)
            print(".", end="")
        logger.info("done")
        self.abwasser_session.flush()

    def _export_access_aid(self):
        query = self.tww_session.query(self.model_classes_tww_od.access_aid)
        if self.filtered:
            query = query.join(
                self.model_classes_tww_od.wastewater_structure,
                self.model_classes_tww_od.wastewater_networkelement,
            ).filter(
                self.model_classes_tww_od.wastewater_networkelement.obj_id.in_(self.subset_ids)
            )
        for row in query:
            # AVAILABLE FIELDS IN TWW.access_aid

            # --- structure_part ---
            # fk_dataowner, fk_provider, fk_wastewater_structure, identifier, last_modification, remark, renovation_demand

            # --- access_aid ---
            # kind, obj_id

            # --- _bwrel_ ---
            # access_aid_kind__BWREL_obj_id, backflow_prevention__BWREL_obj_id, benching_kind__BWREL_obj_id, dryweather_flume_material__BWREL_obj_id, electric_equipment__BWREL_obj_id, electromechanical_equipment__BWREL_obj_id, solids_retention__BWREL_obj_id, tank_cleaning__BWREL_obj_id, tank_emptying__BWREL_obj_id

            # --- _rel_ ---
            # fk_dataowner__REL, fk_provider__REL, fk_wastewater_structure__REL, kind__REL, renovation_demand__REL

            einstiegshilfe = self.model_classes_interlis.einstiegshilfe(
                # FIELDS TO MAP TO ABWASSER.einstiegshilfe
                # --- bauwerksteil ---
                **self.structure_part_common(row, "einstiegshilfe"),
                # --- einstiegshilfe ---
                art=self.get_vl(row.kind__REL),
            )
            self.abwasser_session.add(einstiegshilfe)
            print(".", end="")
        logger.info("done")
        self.abwasser_session.flush()

    def _export_dryweather_flume(self):
        query = self.tww_session.query(self.model_classes_tww_od.dryweather_flume)
        if self.filtered:
            query = query.join(
                self.model_classes_tww_od.wastewater_structure,
                self.model_classes_tww_od.wastewater_networkelement,
            ).filter(
                self.model_classes_tww_od.wastewater_networkelement.obj_id.in_(self.subset_ids)
            )
        for row in query:
            # AVAILABLE FIELDS IN TWW.dryweather_flume

            # --- structure_part ---
            # fk_dataowner, fk_provider, fk_wastewater_structure, identifier, last_modification, remark, renovation_demand

            # --- dryweather_flume ---
            # material, obj_id

            # --- _bwrel_ ---
            # access_aid_kind__BWREL_obj_id, backflow_prevention__BWREL_obj_id, benching_kind__BWREL_obj_id, dryweather_flume_material__BWREL_obj_id, electric_equipment__BWREL_obj_id, electromechanical_equipment__BWREL_obj_id, solids_retention__BWREL_obj_id, tank_cleaning__BWREL_obj_id, tank_emptying__BWREL_obj_id

            # --- _rel_ ---
            # fk_dataowner__REL, fk_provider__REL, fk_wastewater_structure__REL, material__REL, renovation_demand__REL

            trockenwetterrinne = self.model_classes_interlis.trockenwetterrinne(
                # FIELDS TO MAP TO ABWASSER.trockenwetterrinne
                # --- bauwerksteil ---
                **self.structure_part_common(row, "trockenwetterrinne"),
                # --- trockenwetterrinne ---
                material=self.get_vl(row.material__REL),
            )
            self.abwasser_session.add(trockenwetterrinne)
            print(".", end="")
        logger.info("done")
        self.abwasser_session.flush()

    def _export_cover(self):
        query = self.tww_session.query(self.model_classes_tww_od.cover)
        if self.filtered:
            query = query.join(
                self.model_classes_tww_od.wastewater_structure,
                self.model_classes_tww_od.wastewater_networkelement,
            ).filter(
                self.model_classes_tww_od.wastewater_networkelement.obj_id.in_(self.subset_ids)
            )
        for row in query:
            # AVAILABLE FIELDS IN TWW.cover

            # --- structure_part ---
            # fk_dataowner, fk_provider, fk_wastewater_structure, identifier, last_modification, remark, renovation_demand

            # --- cover ---
            # brand, cover_shape, diameter, fastening, level, material, obj_id, positional_accuracy, situation3d_geometry, sludge_bucket, venting

            # --- _bwrel_ ---
            # access_aid_kind__BWREL_obj_id, backflow_prevention__BWREL_obj_id, benching_kind__BWREL_obj_id, dryweather_flume_material__BWREL_obj_id, electric_equipment__BWREL_obj_id, electromechanical_equipment__BWREL_obj_id, solids_retention__BWREL_obj_id, tank_cleaning__BWREL_obj_id, tank_emptying__BWREL_obj_id, wastewater_structure__BWREL_fk_main_cover

            # --- _rel_ ---
            # cover_shape__REL, fastening__REL, fk_dataowner__REL, fk_provider__REL, fk_wastewater_structure__REL, material__REL, positional_accuracy__REL, renovation_demand__REL, sludge_bucket__REL, venting__REL

            deckel = self.model_classes_interlis.deckel(
                # FIELDS TO MAP TO ABWASSER.deckel
                # --- bauwerksteil ---
                **self.structure_part_common(row, "deckel"),
                # --- deckel ---
                deckelform=self.get_vl(row.cover_shape__REL),
                durchmesser=row.diameter,
                entlueftung=self.get_vl(row.venting__REL),
                fabrikat=row.brand,
                kote=row.level,
                lage=ST_Force2D(row.situation3d_geometry),
                lagegenauigkeit=self.get_vl(row.positional_accuracy__REL),
                material=self.get_vl(row.material__REL),
                schlammeimer=self.get_vl(row.sludge_bucket__REL),
                verschluss=self.get_vl(row.fastening__REL),
            )
            self.abwasser_session.add(deckel)
            print(".", end="")
        logger.info("done")
        self.abwasser_session.flush()

    def _export_benching(self):
        query = self.tww_session.query(self.model_classes_tww_od.benching)
        if self.filtered:
            query = query.join(
                self.model_classes_tww_od.wastewater_structure,
                self.model_classes_tww_od.wastewater_networkelement,
            ).filter(
                self.model_classes_tww_od.wastewater_networkelement.obj_id.in_(self.subset_ids)
            )
        for row in query:
            # AVAILABLE FIELDS IN TWW.benching

            # --- structure_part ---
            # fk_dataowner, fk_provider, fk_wastewater_structure, identifier, last_modification, remark, renovation_demand

            # --- benching ---
            # kind, obj_id

            # --- _bwrel_ ---
            # access_aid_kind__BWREL_obj_id, backflow_prevention__BWREL_obj_id, benching_kind__BWREL_obj_id, dryweather_flume_material__BWREL_obj_id, electric_equipment__BWREL_obj_id, electromechanical_equipment__BWREL_obj_id, solids_retention__BWREL_obj_id, tank_cleaning__BWREL_obj_id, tank_emptying__BWREL_obj_id

            # --- _rel_ ---
            # fk_dataowner__REL, fk_provider__REL, fk_wastewater_structure__REL, kind__REL, renovation_demand__REL

            bankett = self.model_classes_interlis.bankett(
                # FIELDS TO MAP TO ABWASSER.bankett
                # --- bauwerksteil ---
                **self.structure_part_common(row, "bankett"),
                # --- bankett ---
                art=self.get_vl(row.kind__REL),
            )
            self.abwasser_session.add(bankett)
            print(".", end="")
        logger.info("done")
        self.abwasser_session.flush()

    def _export_waste_water_treatment_plant(self):
        query = self.tww_session.query(self.model_classes_tww_od.waste_water_treatment_plant)
        if self.filtered:
            query = query.filter(
                self.model_classes_tww_od.waste_water_treatment_plant.obj_id.in_(self.subset_ids)
            )
        for row in query:
            abwasserreinigungsanlage = self.model_classes_interlis.abwasserreinigungsanlage(
                **self.vsa_base_common(row, "abwasserreinigungsanlage"),
                # --- abwasserreinigungsanlage ---
                perimeter=row.area_geometry,
                bsb5=row.bod5,
                csb=row.cod,
                eliminationcsb=row.elimination_cod,
                eliminationn=row.elimination_n,
                eliminationnh4=row.elimination_nh4,
                eliminationp=row.elimination_p,
                bezeichnung=row.identifier,
                art=row.kind,
                nh4=row.nh4,
                betreibertyp=self.get_vl(row.operator_type__REL),
                einwohner_angeschlossen=row.population_connected,
                einwohner_total=row.population_total,
                bemerkung=self.truncate(self.emptystr_to_null(row.remark), 255),
                lage=row.situation_geometry,
                inbetriebnahme=row.start_year,
                ara_nr=row.wwtp_number,
            )
            self.abwasser_session.add(abwasserreinigungsanlage)
            print(".", end="")
        logger.info("done")
        self.abwasser_session.flush()

    def _export_wwtp_energy_use(self):
        query = self.tww_session.query(self.model_classes_tww_od.wwtp_energy_use)
        if self.filtered:
            query = query.filter(
                self.model_classes_tww_od.wwtp_energy_use.obj_id.in_(self.subset_ids)
            )
        for row in query:
            araenergienutzung = self.model_classes_interlis.araenergienutzung(
                **self.vsa_base_common(row, "araenergienutzung"),
                # --- araenergienutzung ---
                gasmotor=row.gas_motor,
                waermepumpe=row.heat_pump,
                bezeichnung=row.identifier,
                bemerkung=row.remark,
                turbinierung=row.turbining,
                abwasserreinigungsanlageref=self.get_tid(row.fk_waste_water_treatment_plant__REL),
            )
            self.abwasser_session.add(araenergienutzung)
            print(".", end="")
        logger.info("done")
        self.abwasser_session.flush()

    def _export_waste_water_treatment(self):
        query = self.tww_session.query(self.model_classes_tww_od.waste_water_treatment)
        if self.filtered:
            query = query.filter(
                self.model_classes_tww_od.waste_water_treatment.obj_id.in_(self.subset_ids)
            )
        for row in query:
            abwasserbehandlung = self.model_classes_interlis.abwasserbehandlung(
                **self.vsa_base_common(row, "abwasserbehandlung"),
                # --- abwasserbehandlung ---
                bezeichnung=row.identifier,
                art=self.get_vl(row.kind__REL),
                bemerkung=row.remark,
                abwasserreinigungsanlageref=self.get_tid(row.fk_waste_water_treatment_plant__REL),
            )
            self.abwasser_session.add(abwasserbehandlung)
            print(".", end="")
        logger.info("done")
        self.abwasser_session.flush()

    def _export_sludge_treatment(self):
        query = self.tww_session.query(self.model_classes_tww_od.sludge_treatment)
        if self.filtered:
            query = query.filter(
                self.model_classes_tww_od.sludge_treatment.obj_id.in_(self.subset_ids)
            )
        for row in query:
            schlammbehandlung = self.model_classes_interlis.schlammbehandlung(
                **self.vsa_base_common(row, "schlammbehandlung"),
                # --- schlammbehandlung ---
                kompostierung=row.composting,
                entwaesserung=row.dehydration,
                faulschlammverbrennung=row.digested_sludge_combustion,
                trocknung=row.drying,
                frischschlammverbrennung=row.fresh_sludge_combustion,
                hygienisierung=row.hygenisation,
                bezeichnung=row.identifier,
                ueberschusschlammvoreindickung=row.predensification_of_excess_sludge,
                mischschlammvoreindickung=row.predensification_of_mixed_sludge,
                primaerschlammvoreindickung=row.predensification_of_primary_sludge,
                bemerkung=row.remark,
                stabilisierung=self.get_vl(row.stabilisation__REL),
                entwaessertklaerschlammstapelung=row.stacking_of_dehydrated_sludge,
                fluessigklaerschlammstapelung=row.stacking_of_liquid_sludge,
                abwasserreinigungsanlageref=self.get_tid(row.fk_waste_water_treatment_plant__REL),
            )
            self.abwasser_session.add(schlammbehandlung)
            print(".", end="")
        logger.info("done")
        self.abwasser_session.flush()

    def _export_wwtp_structure(self):
        query = self.tww_session.query(self.model_classes_tww_od.wwtp_structure)
        if self.filtered:
            query = query.join(
                self.model_classes_tww_od.wastewater_networkelement,
            ).filter(
                self.model_classes_tww_od.wastewater_networkelement.obj_id.in_(self.subset_ids)
            )
        for row in query:
            arabauwerk = self.model_classes_interlis.arabauwerk(
                # --- bauwerksteil ---
                **self.wastewater_structure_common(row, "arabauwerk"),
                # --- arabauwerk ---
                art=self.get_vl(row.kind__REL),
                abwasserreinigungsanlageref=self.get_tid(row.fk_waste_water_treatment_plant__REL),
            )
            self.abwasser_session.add(arabauwerk)
            print(".", end="")
        logger.info("done")
        self.abwasser_session.flush()

    def _export_control_center(self):
        query = self.tww_session.query(self.model_classes_tww_od.control_center)
        if self.filtered:
            query = query.join(
                self.model_classes_tww_od.throttle_shut_off_unit,
                self.model_classes_tww_od.wastewater_node,
            ).filter(
                self.model_classes_tww_od.wastewater_networkelement.obj_id.in_(self.subset_ids)
            )
        for row in query:
            steuerungszentrale = self.model_classes_interlis.steuerungszentrale(
                **self.vsa_base_common(row, "steuerungszentrale"),
                # --- steuerungszentrale ---
                bezeichnung=row.identifier,
                lage=row.situation_geometry,
            )
            self.abwasser_session.add(steuerungszentrale)
            print(".", end="")
        logger.info("done")
        self.abwasser_session.flush()

    def _export_drainless_toilet(self):
        query = self.tww_session.query(self.model_classes_tww_od.drainless_toilet)
        # subclass of wastewater_structure - therefore same as eg. manhole
        if self.filtered:
            query = query.join(self.model_classes_tww_od.wastewater_networkelement).filter(
                self.model_classes_tww_od.wastewater_networkelement.obj_id.in_(self.subset_ids)
            )
        for row in query:
            abflusslose_toilette = self.model_classes_interlis.abflusslose_toilette(
                **self.wastewater_structure_common(row, "abflusslose_toilette"),
                # --- drainless_toilet ---
                art=self.get_vl(row.kind__REL),
            )
            self.abwasser_session.add(abflusslose_toilette)
            print(".", end="")
        logger.info("done")
        self.abwasser_session.flush()

    def _export_throttle_shut_off_unit(self):
        query = self.tww_session.query(self.model_classes_tww_od.throttle_shut_off_unit)
        if self.filtered:
            # query = query.join(
            # self.model_classes_tww_od.throttle_shut_off_unit,
            # self.model_classes_tww_od.wastewater_node,
            # ).filter(
            # self.model_classes_tww_od.wastewater_networkelement.obj_id.in_(self.subset_ids)
            # )
            query = query.join(
                self.model_classes_tww_od.wastewater_node,
                or_(
                    self.model_classes_tww_od.wastewater_node.obj_id
                    == self.model_classes_tww_od.throttle_shut_off_unit.fk_wastewater_node,
                ),
            ).filter(
                self.model_classes_tww_od.wastewater_networkelement.obj_id.in_(self.subset_ids)
            )
        for row in query:
            absperr_drosselorgan = self.model_classes_interlis.absperr_drosselorgan(
                **self.vsa_base_common(row, "absperr_drosselorgan"),
                # --- throttle_shut_off_unit ---
                antrieb=self.get_vl(row.actuation__REL),
                verstellbarkeit=self.get_vl(row.adjustability__REL),
                steuerung=self.get_vl(row.control__REL),
                querschnitt=row.cross_section,
                wirksamer_qs=row.effective_cross_section,
                bruttokosten=row.gross_costs,
                bezeichnung=row.identifier,
                art=self.get_vl(row.kind__REL),
                fabrikat=row.manufacturer,
                bemerkung=row.remark,
                signaluebermittlung=self.get_vl(row.signal_transmission__REL),
                subventionen=row.subsidies,
                drosselorgan_oeffnung_ist=row.throttle_unit_opening_current,
                drosselorgan_oeffnung_ist_optimiert=row.throttle_unit_opening_current_optimized,
                abwasserknotenref=self.get_tid(row.fk_wastewater_node__REL),
                steuerungszentraleref=self.get_tid(row.fk_control_center__REL),
                ueberlaufref=self.get_tid(row.fk_overflow__REL),
            )
            self.abwasser_session.add(absperr_drosselorgan)
            print(".", end="")
        logger.info("done")
        self.abwasser_session.flush()

    def _export_tank_emptying(self):
        query = self.tww_session.query(self.model_classes_tww_od.tank_emptying)
        if self.filtered:
            query = query.join(
                self.model_classes_tww_od.wastewater_structure,
                self.model_classes_tww_od.wastewater_networkelement,
            ).filter(
                self.model_classes_tww_od.wastewater_networkelement.obj_id.in_(self.subset_ids)
            )
        for row in query:
            beckenentleerung = self.model_classes_interlis.beckenentleerung(
                **self.structure_part_common(row, "beckenentleerung"),
                # --- tank_emptying ---
                leistung=row.flow,
                bruttokosten=row.gross_costs,
                art=self.get_vl(row.kind__REL),
                ersatzjahr=row.year_of_replacement,
                absperr_drosselorganref=self.get_tid(row.fk_throttle_shut_off_unit__REL),
                ueberlaufref=self.get_tid(row.fk_overflow__REL),
            )
            self.abwasser_session.add(beckenentleerung)
            print(".", end="")
        logger.info("done")
        self.abwasser_session.flush()

    def _export_tank_cleaning(self):
        query = self.tww_session.query(self.model_classes_tww_od.tank_cleaning)
        if self.filtered:
            query = query.join(
                self.model_classes_tww_od.wastewater_structure,
                self.model_classes_tww_od.wastewater_networkelement,
            ).filter(
                self.model_classes_tww_od.wastewater_networkelement.obj_id.in_(self.subset_ids)
            )
        for row in query:
            beckenreinigung = self.model_classes_interlis.beckenreinigung(
                **self.structure_part_common(row, "beckenreinigung"),
                # --- tank_cleaning ---
                bruttokosten=row.gross_costs,
                art=self.get_vl(row.kind__REL),
                ersatzjahr=row.year_of_replacement,
            )
            self.abwasser_session.add(beckenreinigung)
            print(".", end="")
        logger.info("done")
        self.abwasser_session.flush()

    def _export_bio_ecol_assessment(self):
        query = self.tww_session.query(self.model_classes_tww_od.bio_ecol_assessment)
        if self.filtered:
            query = (
                query.join(self.model_classes_tww_od.re_maintenance_event_wastewater_structure)
                .join(self.model_classes_tww_od.wastewater_structure)
                .join(self.model_classes_tww_od.wastewater_networkelement)
                .filter(
                    self.model_classes_tww_od.wastewater_networkelement.obj_id.in_(self.subset_ids)
                )
            )
            # add sql statement to logger
            statement = query.statement
            logger.info(f" selection query = {statement}")
        for row in query:
            biol_oekol_gesamtbeurteilung = self.model_classes_interlis.biol_oekol_gesamtbeurteilung(
                **self.maintenance_event_common(row, "biol_oekol_gesamtbeurteilung"),
                # --- bio_ecol_assessment ---
                vergleich_letzte_untersuchung=self.get_vl(row.comparison_last__REL),
                datum_letzte_untersuchung=row.date_last_examen,
                einfluss_hilfsindikatoren=self.get_vl(row.impact_auxiliary_indic__REL),
                einfluss_aeusserer_aspekt=self.get_vl(row.impact_external_aspect__REL),
                einfluss_makroinvertebraten=self.get_vl(row.impact_macroinvertebrates__REL),
                einfluss_wasserpflanzen=self.get_vl(row.impact_water_plants__REL),
                handlungsbedarf=self.get_vl(row.intervention_demand__REL),
                immissionsorientierte_berechnung=self.get_vl(row.io_calculation__REL),
                auslaufrohr_lichte_hoehe=row.outlet_pipe_clear_height,
                q347=row.q347,
                relevanzmatrix=self.get_vl(row.relevance_matrix__REL),
                relevantes_gefaelle=row.relevant_slope,
                oberflaechengewaesser=row.surface_water_bodies,
                gewaesserart=self.get_vl(row.kind_water_body__REL),
                gewaesserspezifische_entlastungsfracht_nh4_n_ist=row.water_specific_discharge_freight_nh4_n_current,
                gewaesserspezifische_entlastungsfracht_nh4_n_ist_optimiert=row.water_specific_discharge_freight_nh4_n_current_opt,
                gewaesserspezifische_entlastungsfracht_nh4_n_geplant=row.water_specific_discharge_freight_nh4_n_planned,
            )
            self.abwasser_session.add(biol_oekol_gesamtbeurteilung)
            print(".", end="")
        logger.info("done")
        self.abwasser_session.flush()

    def _export_fountain(self):
        query = self.tww_session.query(self.model_classes_tww_od.fountain)
        if self.filtered:
            # creates duplicate alias fountain / connection_object to wwn
            # query = query.join(self.model_classes_tww_od.wastewater_networkelement).filter(
            # self.model_classes_tww_od.wastewater_networkelement.obj_id.in_(self.subset_ids)
            # )
            query = query.filter(
                self.model_classes_tww_od.wastewater_networkelement.obj_id.in_(self.subset_ids)
            )
            # add sql statement to logger
            statement = query.statement
            logger.info(f" selection query = {statement}")
        for row in query:
            brunnen = self.model_classes_interlis.brunnen(
                **self.connection_object_common(row, "brunnen"),
                # --- fountain ---
                standortname=row.location_name,
                lage=row.situation_geometry,
            )
            self.abwasser_session.add(brunnen)
            print(".", end="")
        logger.info("done")
        self.abwasser_session.flush()

    def _export_param_ca_general(self):
        query = self.tww_session.query(self.model_classes_tww_od.param_ca_general)
        if self.filtered:
            query = query.join(self.model_classes_tww_od.catchment_area).filter(
                self.model_classes_tww_od.wastewater_networkelement.obj_id.in_(self.subset_ids)
            )
        for row in query:
            ezg_parameter_allg = self.model_classes_interlis.ezg_parameter_allg(
                **self.surface_runoff_parameters_common(row, "ezg_parameter_allg"),
                # --- param_ca_general ---
                trockenwetteranfall=row.dry_wheather_flow,
                fliessweglaenge=row.flow_path_length,
                fliessweggefaelle=row.flow_path_slope,
                einwohnergleichwert=row.population_equivalent,
                flaeche=row.surface_ca,
            )
            self.abwasser_session.add(ezg_parameter_allg)
            print(".", end="")
        logger.info("done")
        self.abwasser_session.flush()

    def _export_param_ca_mouse1(self):
        query = self.tww_session.query(self.model_classes_tww_od.param_ca_mouse1)
        if self.filtered:
            query = query.join(self.model_classes_tww_od.catchment_area).filter(
                self.model_classes_tww_od.wastewater_networkelement.obj_id.in_(self.subset_ids)
            )
        for row in query:
            ezg_parameter_mouse1 = self.model_classes_interlis.ezg_parameter_mouse1(
                **self.surface_runoff_parameters_common(row, "ezg_parameter_mouse1"),
                # --- param_ca_mouse1 ---
                trockenwetteranfall=row.dry_wheather_flow,
                fliessweglaenge=row.flow_path_length,
                fliessweggefaelle=row.flow_path_slope,
                einwohnergleichwert=row.population_equivalent,
                flaeche=row.surface_ca_mouse,
                nutzungsart=row.usage,
            )
            self.abwasser_session.add(ezg_parameter_mouse1)
            print(".", end="")
        logger.info("done")
        self.abwasser_session.flush()

    def _export_individual_surface(self):
        query = self.tww_session.query(self.model_classes_tww_od.individual_surface)
        if self.filtered:
            # query = query.join(self.model_classes_tww_od.wastewater_networkelement).filter(
            # self.model_classes_tww_od.wastewater_networkelement.obj_id.in_(self.subset_ids)
            # )
            # test if filter on wwn is enough for a join
            query = query.filter(
                self.model_classes_tww_od.wastewater_networkelement.obj_id.in_(self.subset_ids)
            )
            # add sql statement to logger
            statement = query.statement
            logger.info(f" selection query = {statement}")
        for row in query:
            einzelflaeche = self.model_classes_interlis.einzelflaeche(
                **self.connection_object_common(row, "einzelflaeche"),
                # --- individual_surface ---
                funktion=self.get_vl(row.function__REL),
                neigung=row.inclination,
                befestigung=self.get_vl(row.pavement__REL),
                perimeter=row.perimeter_geometry,
            )
            self.abwasser_session.add(einzelflaeche)
            print(".", end="")
        logger.info("done")
        self.abwasser_session.flush()

    def _export_catchment_area(self):
        query = self.tww_session.query(self.model_classes_tww_od.catchment_area)
        if self.filtered:
            query = query.join(
                self.model_classes_tww_od.wastewater_networkelement,
                or_(
                    self.model_classes_tww_od.wastewater_networkelement.obj_id
                    == self.model_classes_tww_od.catchment_area.fk_wastewater_networkelement_rw_planned,
                    self.model_classes_tww_od.wastewater_networkelement.obj_id
                    == self.model_classes_tww_od.catchment_area.fk_wastewater_networkelement_rw_current,
                    self.model_classes_tww_od.wastewater_networkelement.obj_id
                    == self.model_classes_tww_od.catchment_area.fk_wastewater_networkelement_ww_planned,
                    self.model_classes_tww_od.wastewater_networkelement.obj_id
                    == self.model_classes_tww_od.catchment_area.fk_wastewater_networkelement_ww_current,
                ),
            ).filter(
                self.model_classes_tww_od.wastewater_networkelement.obj_id.in_(self.subset_ids)
            )
            # add sql statement to logger
            statement = query.statement
            logger.info(f" selection query = {statement}")
        for row in query:
            einzugsgebiet = self.model_classes_interlis.einzugsgebiet(
                **self.vsa_base_common(row, "einzugsgebiet"),
                # --- catchment_area ---
                direkteinleitung_in_gewaesser_ist=self.get_vl(row.direct_discharge_current__REL),
                direkteinleitung_in_gewaesser_geplant=self.get_vl(
                    row.direct_discharge_planned__REL
                ),
                abflussbeiwert_rw_ist=row.discharge_coefficient_rw_current,
                abflussbeiwert_rw_geplant=row.discharge_coefficient_rw_planned,
                abflussbeiwert_sw_ist=row.discharge_coefficient_ww_current,
                abflussbeiwert_sw_geplant=row.discharge_coefficient_ww_planned,
                entwaesserungssystem_ist=self.get_vl(row.drainage_system_current__REL),
                entwaesserungssystem_geplant=self.get_vl(row.drainage_system_planned__REL),
                bezeichnung=row.identifier,
                versickerung_ist=self.get_vl(row.infiltration_current__REL),
                versickerung_geplant=self.get_vl(row.infiltration_planned__REL),
                perimeter=row.perimeter_geometry,
                einwohnerdichte_ist=row.population_density_current,
                einwohnerdichte_geplant=row.population_density_planned,
                bemerkung=row.remark,
                retention_ist=self.get_vl(row.retention_current__REL),
                retention_geplant=self.get_vl(row.retention_planned__REL),
                abflussbegrenzung_ist=row.runoff_limit_current,
                abflussbegrenzung_geplant=row.runoff_limit_planned,
                befestigungsgrad_rw_ist=row.seal_factor_rw_current,
                befestigungsgrad_rw_geplant=row.seal_factor_rw_planned,
                befestigungsgrad_sw_ist=row.seal_factor_ww_current,
                befestigungsgrad_sw_geplant=row.seal_factor_ww_planned,
                fremdwasseranfall_ist=row.sewer_infiltration_water_production_current,
                fremdwasseranfall_geplant=row.sewer_infiltration_water_production_planned,
                flaeche=row.surface_area,
                schmutzabwasseranfall_ist=row.waste_water_production_current,
                schmutzabwasseranfall_geplant=row.waste_water_production_planned,
                # abwassernetzelement_rw_istref=self.get_tid(
                # row.fk_wastewater_networkelement_rw_current__REL
                # ),
                # abwassernetzelement_rw_geplantref=self.get_tid(
                # row.fk_wastewater_networkelement_rw_planned__REL
                # ),
                # abwassernetzelement_sw_geplantref=self.get_tid(
                # row.fk_wastewater_networkelement_ww_planned__REL
                # ),
                # abwassernetzelement_sw_istref=self.get_tid(
                # row.fk_wastewater_networkelement_ww_current__REL
                # ),
                # changed call from get_tid to check_fk_in_subsetid so it does not write foreignkeys on elements that do not exist
                abwassernetzelement_rw_geplantref=check_fk_in_subsetid(
                    self.subset_ids, row.fk_wastewater_networkelement_rw_planned__REL
                ),
                abwassernetzelement_rw_istref=check_fk_in_subsetid(
                    self.subset_ids, row.fk_wastewater_networkelement_rw_current__REL
                ),
                abwassernetzelement_sw_geplantref=check_fk_in_subsetid(
                    self.subset_ids, row.fk_wastewater_networkelement_ww_planned__REL
                ),
                abwassernetzelement_sw_istref=check_fk_in_subsetid(
                    self.subset_ids, row.fk_wastewater_networkelement_ww_current__REL
                ),
                sbw_rw_geplantref=self.get_tid(row.fk_special_building_rw_planned__REL),
                sbw_rw_istref=self.get_tid(row.fk_special_building_rw_current__REL),
                sbw_sw_geplantref=self.get_tid(row.fk_special_building_ww_planned__REL),
                sbw_sw_istref=self.get_tid(row.fk_special_building_ww_current__REL),
            )
            self.abwasser_session.add(einzugsgebiet)
            print(".", end="")
        logger.info("done")
        self.abwasser_session.flush()

    def _export_electric_equipment(self):
        query = self.tww_session.query(self.model_classes_tww_od.electric_equipment)
        if self.filtered:
            query = query.join(
                self.model_classes_tww_od.wastewater_structure,
                self.model_classes_tww_od.wastewater_networkelement,
            ).filter(
                self.model_classes_tww_od.wastewater_networkelement.obj_id.in_(self.subset_ids)
            )
            # add sql statement to logger
            statement = query.statement
            logger.info(f" selection query = {statement}")
        for row in query:
            elektrischeeinrichtung = self.model_classes_interlis.elektrischeeinrichtung(
                **self.structure_part_common(row, "elektrischeeinrichtung"),
                # --- electric_equipment ---
                bruttokosten=row.gross_costs,
                art=self.get_vl(row.kind__REL),
                ersatzjahr=row.year_of_replacement,
            )
            self.abwasser_session.add(elektrischeeinrichtung)
            print(".", end="")
        logger.info("done")
        self.abwasser_session.flush()

    def _export_electromechanical_equipment(self):
        query = self.tww_session.query(self.model_classes_tww_od.electromechanical_equipment)
        if self.filtered:
            query = query.join(
                self.model_classes_tww_od.wastewater_structure,
                self.model_classes_tww_od.wastewater_networkelement,
            ).filter(
                self.model_classes_tww_od.wastewater_networkelement.obj_id.in_(self.subset_ids)
            )
            # add sql statement to logger
            statement = query.statement
            logger.info(f" selection query = {statement}")
        for row in query:
            elektromechanischeausruestung = self.model_classes_interlis.elektromechanischeausruestung(
                **self.structure_part_common(row, "elektromechanischeausruestung"),
                # --- electromechanical_equipment ---
                bruttokosten=row.gross_costs,
                art=self.get_vl(row.kind__REL),
                ersatzjahr=row.year_of_replacement,
            )
            self.abwasser_session.add(elektromechanischeausruestung)
            print(".", end="")
        logger.info("done")
        self.abwasser_session.flush()

    def _export_disposal(self):
        query = self.tww_session.query(self.model_classes_tww_od.disposal)
        if self.filtered:
            query = query.join(
                self.model_classes_tww_od.wastewater_structure,
                self.model_classes_tww_od.wastewater_networkelement,
            ).filter(self.model_classes_tww_od.disposal.obj_id.in_(self.subset_ids))
            # add sql statement to logger
            statement = query.statement
            logger.info(f" selection query = {statement}")
        for row in query:
            entsorgung = self.model_classes_interlis.entsorgung(
                **self.vsa_base_common(row, "entsorgung"),
                # --- disposal ---
                entsorgungsintervall_ist=row.disposal_interval_current,
                entsorgungsintervall_soll=row.disposal_interval_nominal,
                entsorgungsort_ist=self.get_vl(row.disposal_place_current__REL),
                entsorgungsort_geplant=self.get_vl(row.disposal_place_planned__REL),
                volumenabflusslosegrube=row.volume_pit_without_drain,
                versickerungsanlageref=self.get_tid(row.fk_infiltration_installation__REL),
                einleitstelleref=self.get_tid(row.fk_discharge_point__REL),
                abwasserbauwerkref=self.get_tid(row.fk_wastewater_structure__REL),
            )
            self.abwasser_session.add(entsorgung)
            print(".", end="")
        logger.info("done")
        self.abwasser_session.flush()

    def _export_drainage_system(self):
        query = self.tww_session.query(self.model_classes_tww_od.drainage_system)
        # no connection to sewer network - selected obj_id for drainage_system have to be added specifically
        if self.filtered:
            query = query.filter(
                self.model_classes_tww_od.drainage_system.obj_id.in_(self.subset_ids)
            )
            # add sql statement to logger
            statement = query.statement
            logger.info(f" selection query = {statement}")
        for row in query:
            entwaesserungssystem = self.model_classes_interlis.entwaesserungssystem(
                **self.zone_common(row, "entwaesserungssystem"),
                # --- drainage_system ---
                art=self.get_vl(row.kind__REL),
                perimeter=row.perimeter_geometry,
            )
            self.abwasser_session.add(entwaesserungssystem)
            print(".", end="")
        logger.info("done")
        self.abwasser_session.flush()

    def _export_solids_retention(self):
        query = self.tww_session.query(self.model_classes_tww_od.solids_retention)
        if self.filtered:
            query = query.join(
                self.model_classes_tww_od.wastewater_structure,
                self.model_classes_tww_od.wastewater_networkelement,
            ).filter(
                self.model_classes_tww_od.wastewater_networkelement.obj_id.in_(self.subset_ids)
            )
            # add sql statement to logger
            statement = query.statement
            logger.info(f" selection query = {statement}")
        for row in query:
            feststoffrueckhalt = self.model_classes_interlis.feststoffrueckhalt(
                **self.structure_part_common(row, "feststoffrueckhalt"),
                # --- solids_retention ---
                dimensionierungswert=row.dimensioning_value,
                bruttokosten=row.gross_costs,
                anspringkote=row.overflow_level,
                art=self.get_vl(row.kind__REL),
                ersatzjahr=row.year_of_replacement,
            )
            self.abwasser_session.add(feststoffrueckhalt)
            print(".", end="")
        logger.info("done")
        self.abwasser_session.flush()

    def _export_pump(self):
        query = self.tww_session.query(self.model_classes_tww_od.pump)
        if self.filtered:
            # query = query.filter(self.model_classes_tww_od.pump.obj_id.in_(self.subset_ids))
            query = query.join(
                self.model_classes_tww_od.wastewater_node,
                or_(
                    self.model_classes_tww_od.wastewater_node.obj_id
                    == self.model_classes_tww_od.prank_weir.fk_wastewater_node,
                    self.model_classes_tww_od.wastewater_node.obj_id
                    == self.model_classes_tww_od.prank_weir.fk_overflow_to,
                ),
            ).filter(
                self.model_classes_tww_od.wastewater_networkelement.obj_id.in_(self.subset_ids)
            )
            # add sql statement to logger
            statement = query.statement
            logger.info(f" selection query = {statement}")
        for row in query:
            foerderaggregat = self.model_classes_interlis.foerderaggregat(
                **self.overflow_common(row, "foerderaggregat"),
                # --- pump ---
                bauart=self.get_vl(row.construction_type__REL),
                arbeitspunkt=row.operating_point,
                aufstellungantrieb=self.get_vl(row.placement_of_actuation__REL),
                aufstellungfoerderaggregat=self.get_vl(row.placement_of_pump__REL),
                foerderstrommax_einzel=row.pump_flow_max_single,
                foerderstrommin_einzel=row.pump_flow_min_single,
                kotestart=row.start_level,
                kotestop=row.stop_level,
            )
            self.abwasser_session.add(foerderaggregat)
            print(".", end="")
        logger.info("done")
        self.abwasser_session.flush()

    def _export_building(self):
        query = self.tww_session.query(self.model_classes_tww_od.building)
        if self.filtered:
            query = query.filter(
                self.model_classes_tww_od.wastewater_networkelement.obj_id.in_(self.subset_ids)
            )
            # add sql statement to logger
            statement = query.statement
            logger.info(f" selection query = {statement}")
        for row in query:
            gebaeude = self.model_classes_interlis.gebaeude(
                **self.connection_object_common(row, "gebaeude"),
                # --- building ---
                hausnummer=row.house_number,
                standortname=row.location_name,
                perimeter=row.perimeter_geometry,
                referenzpunkt=row.reference_point_geometry,
            )
            self.abwasser_session.add(gebaeude)
            print(".", end="")
        logger.info("done")
        self.abwasser_session.flush()

    def _export_building_group(self):
        query = self.tww_session.query(self.model_classes_tww_od.building_group)
        if self.filtered:
            query = query.join(
                self.model_classes_tww_od.re_building_group_disposal,
                self.model_classes_tww_od.disposal,
                self.model_classes_tww_od.wastewater_structure,
                self.model_classes_tww_od.wastewater_networkelement,
            ).filter(
                self.model_classes_tww_od.wastewater_networkelement.obj_id.in_(self.subset_ids)
            )
            # add sql statement to logger
            statement = query.statement
            logger.info(f" selection query = {statement}")
        for row in query:
            gebaeudegruppe = self.model_classes_interlis.gebaeudegruppe(
                **self.vsa_base_common(row, "gebaeudegruppe"),
                # --- building_group ---
                kinositzplaetze=row.movie_theater_seats,
                kirchesitzplaetze=row.church_seats,
                campingflaeche=row.camping_area,
                campinguebernachtungen=row.camping_lodgings,
                anschlusspflicht=self.get_vl(row.connecting_obligation__REL),
                anschlussara=self.get_vl(row.connection_wwtp__REL),
                gewerbebeschaeftigte=row.craft_employees,
                schlafsaalbetten=row.dorm_beds,
                schlafsaaluebernachtungen=row.dorm_overnight_stays,
                entwaesserungsplan=self.get_vl(row.drainage_map__REL),
                trinkwassernetzanschluss=self.get_vl(row.drinking_water_network__REL),
                trinkwasserandere=self.get_vl(row.drinking_water_others__REL),
                stromanschluss=self.get_vl(row.electric_connection__REL),
                veranstaltungbesucher=row.event_visitors,
                funktion=self.get_vl(row.function__REL),
                turnhalleflaeche=row.gym_area,
                ferienuebernachtungen=row.holiday_accomodation,
                spitalbetten=row.hospital_beds,
                hotelbetten=row.hotel_beds,
                hoteluebernachtungen=row.hotel_overnight_stays,
                bezeichnung=row.identifier,
                anderenutzungegw=row.other_usage_population_equivalent,
                anderenutzungart=row.other_usage_type,
                einwohnerwerte=row.population_equivalent,
                bemerkung=row.remark,
                sanierungsdatum=row.renovation_date,
                sanierungsbedarf=self.get_vl(row.renovation_necessity__REL),
                raststaettesitzplaetze=row.restaurant_seats,
                restaurantsitzplaetze_saalgarten=row.restaurant_seats_hall_garden,
                restaurantsitzplaetze_permanent=row.restaurant_seats_permanent,
                sanierungskonzept=row.restructuring_concept,
                schuleschueler=row.school_students,
                lage=row.situation_geometry,
                # entsorgungref=self.get_tid(row.fk_disposal__REL), # TODO check why not available
                massnahmeref=self.get_tid(row.fk_measure__REL),
            )
            self.abwasser_session.add(gebaeudegruppe)
            print(".", end="")
        logger.info("done")
        self.abwasser_session.flush()

    def _export_building_group_baugwr(self):
        query = self.tww_session.query(self.model_classes_tww_od.building_group_baugwr)
        if self.filtered:
            query = query.join(
                self.model_classes_tww_od.building_group,
                self.model_classes_tww_od.re_building_group_disposal,
                self.model_classes_tww_od.disposal,
                self.model_classes_tww_od.wastewater_structure,
                self.model_classes_tww_od.wastewater_networkelement,
            ).filter(
                self.model_classes_tww_od.wastewater_networkelement.obj_id.in_(self.subset_ids)
            )
            # add sql statement to logger
            statement = query.statement
            logger.info(f" selection query = {statement}")
        for row in query:
            gebaeudegruppe_baugwr = self.model_classes_interlis.gebaeudegruppe_baugwr(
                **self.vsa_base_common(row, "gebaeudegruppe_baugwr"),
                # --- building_group_baugwr ---
                egid=row.egid,
                gebaeudegrupperef=self.get_tid(row.fk_building_group__REL),
            )
            self.abwasser_session.add(gebaeudegruppe_baugwr)
            print(".", end="")
        logger.info("done")
        self.abwasser_session.flush()

    def _export_catchment_area_totals(self):
        query = self.tww_session.query(self.model_classes_tww_od.catchment_area_totals)
        if self.filtered:
            query = query.join(
                self.model_classes_tww_od.hydraulic_char_data,
                or_(
                    self.model_classes_tww_od.hydraulic_char_data.obj_id
                    == self.model_classes_tww_od.catchment_area_totals.fk_hydraulic_char_data,
                ),
                self.model_classes_tww_od.wastewater_node,
                or_(
                    self.model_classes_tww_od.wastewater_node.obj_id
                    == self.model_classes_tww_od.hydraulic_char_data.fk_wastewater_node,
                ),
            ).filter(
                self.model_classes_tww_od.wastewater_networkelement.obj_id.in_(self.subset_ids)
            )
            # add sql statement to logger
            statement = query.statement
            logger.info(f" selection query = {statement}")
        for row in query:
            gesamteinzugsgebiet = self.model_classes_interlis.gesamteinzugsgebiet(
                **self.vsa_base_common(row, "gesamteinzugsgebiet"),
                # --- catchment_area_totals ---
                entlastungsfracht_nh4_n=row.discharge_freight_nh4_n,
                entlastungsanteil_nh4_n=row.discharge_proportion_nh4_n,
                bezeichnung=row.identifier,
                einwohner=row.population,
                einwohner_dim=row.population_dim,
                fremdwasseranfall=row.sewer_infiltration_water,
                flaeche=row.surface_area,
                flaeche_dim=row.surface_dim,
                flaeche_bef=row.surface_imp,
                flaeche_bef_dim=row.surface_imp_dim,
                flaeche_red=row.surface_red,
                flaeche_red_dim=row.surface_red_dim,
                schmutzabwasseranfall=row.waste_water_production,
                einleitstelleref=self.get_tid(row.fk_discharge_point__REL),
                hydr_kennwerteref=self.get_tid(row.fk_hydraulic_char_data__REL),
            )
            self.abwasser_session.add(gesamteinzugsgebiet)
            print(".", end="")
        logger.info("done")
        self.abwasser_session.flush()

    def _export_hq_relation(self):
        query = self.tww_session.query(self.model_classes_tww_od.hq_relation)
        if self.filtered:
            # just check if overflow_char exists, but no filter
            query = query.join(
                self.model_classes_tww_od.overflow_char,
            )
            # add sql statement to logger
            statement = query.statement
            logger.info(f" selection query = {statement}")
        for row in query:
            hq_relation = self.model_classes_interlis.hq_relation(
                **self.vsa_base_common(row, "hq_relation"),
                # --- hq_relation ---
                hoehe=row.altitude,
                abfluss=row.flow,
                zufluss=row.flow_from,
                ueberlaufcharakteristikref=self.get_tid(row.fk_overflow_char__REL),
            )
            self.abwasser_session.add(hq_relation)
            print(".", end="")
        logger.info("done")
        self.abwasser_session.flush()

    def _export_hydr_geom_relation(self):
        query = self.tww_session.query(self.model_classes_tww_od.hydr_geom_relation)
        if self.filtered:
            # to do check if join is ok or left/right join is needed
            query = query.join(
                self.model_classes_tww_od.hydr_geometry,
                self.model_classes_tww_od.wastewater_node,
            ).filter(
                self.model_classes_tww_od.wastewater_networkelement.obj_id.in_(self.subset_ids)
            )
            # add sql statement to logger
            statement = query.statement
            logger.info(f" selection query = {statement}")
        for row in query:
            hydr_geomrelation = self.model_classes_interlis.hydr_geomrelation(
                **self.vsa_base_common(row, "hydr_geomrelation"),
                # --- hydr_geom_relation ---
                wassertiefe=row.water_depth,
                wasseroberflaeche=row.water_surface,
                benetztequerschnittsflaeche=row.wet_cross_section_area,
                hydr_geometrieref=self.get_tid(row.fk_hydr_geometry__REL),
            )
            self.abwasser_session.add(hydr_geomrelation)
            print(".", end="")
        logger.info("done")
        self.abwasser_session.flush()

    def _export_hydr_geometry(self):
        query = self.tww_session.query(self.model_classes_tww_od.hydr_geometry)
        if self.filtered:
            # to do check if join is ok or left/right join is needed
            query = query.join(
                self.model_classes_tww_od.wastewater_node,
            ).filter(
                self.model_classes_tww_od.wastewater_networkelement.obj_id.in_(self.subset_ids)
            )
            # add sql statement to logger
            statement = query.statement
            logger.info(f" selection query = {statement}")
        for row in query:
            hydr_geometrie = self.model_classes_interlis.hydr_geometrie(
                **self.vsa_base_common(row, "hydr_geometrie"),
                # --- hydr_geometry ---
                bezeichnung=row.identifier,
                bemerkung=row.remark,
                stauraum=row.storage_volume,
                nutzinhalt_fangteil=row.usable_capacity_storage,
                nutzinhalt_klaerteil=row.usable_capacity_treatment,
                nutzinhalt=row.utilisable_capacity,
                volumen_pumpensumpf=row.volume_pump_sump,
            )
            self.abwasser_session.add(hydr_geometrie)
            print(".", end="")
        logger.info("done")
        self.abwasser_session.flush()

    def _export_hydraulic_char_data(self):
        query = self.tww_session.query(self.model_classes_tww_od.hydraulic_char_data)
        if self.filtered:
            query = query.join(
                self.model_classes_tww_od.wastewater_networkelement,
                or_(
                    self.model_classes_tww_od.wastewater_networkelement.obj_id
                    == self.model_classes_tww_od.hydraulic_char_data.fk_wastewater_networkelement,
                ),
            ).filter(
                self.model_classes_tww_od.wastewater_networkelement.obj_id.in_(self.subset_ids)
            )
            # add sql statement to logger
            statement = query.statement
            logger.info(f" selection query = {statement}")
        for row in query:
            hydr_kennwerte = self.model_classes_interlis.hydr_kennwerte(
                **self.vsa_base_common(row, "hydr_kennwerte"),
                # --- hydraulic_char_data ---
                qan=row.qon,
                bemerkung=row.remark,
                astatus=self.get_vl(row.status__REL),
                aggregatezahl=row.aggregate_number,
                foerderhoehe_geodaetisch=row.delivery_height_geodaetic,
                bezeichnung=row.identifier,
                springt_an=self.get_vl(row.is_overflowing__REL),
                hauptwehrart=self.get_vl(row.main_weir_kind__REL),
                mehrbelastung=row.overcharge,
                ueberlaufdauer=row.overflow_duration,
                ueberlauffracht=row.overflow_freight,
                ueberlaufhaeufigkeit=row.overflow_frequency,
                ueberlaufmenge=row.overflow_volume,
                pumpenregime=self.get_vl(row.pump_characteristics__REL),
                foerderstrommax=row.pump_flow_max,
                foerderstrommin=row.pump_flow_min,
                qab=row.q_discharge,
                abwasserknotenref=self.get_tid(row.fk_wastewater_node__REL),
                ueberlaufcharakteristikref=self.get_tid(row.fk_overflow_char__REL),
                primaerrichtungref=self.get_tid(row.fk_primary_direction__REL),
            )
            self.abwasser_session.add(hydr_kennwerte)
            print(".", end="")
        logger.info("done")
        self.abwasser_session.flush()

    def _export_small_treatment_plant(self):
        query = self.tww_session.query(self.model_classes_tww_od.small_treatment_plant)
        if self.filtered:
            query = query.join(self.model_classes_tww_od.wastewater_networkelement).filter(
                self.model_classes_tww_od.wastewater_networkelement.obj_id.in_(self.subset_ids)
            )
            # add sql statement to logger
            statement = query.statement
            logger.info(f" selection query = {statement}")
        for row in query:
            klara = self.model_classes_interlis.klara(
                **self.wastewater_structure_common(row, "klara"),
                # --- small_treatment_plant ---
                bewilligungsnummer=row.approval_number,
                funktion=self.get_vl(row.function__REL),
                anlagenummer=row.installation_number,
                fernueberwachung=self.get_vl(row.remote_monitoring__REL),
            )
            self.abwasser_session.add(klara)
            print(".", end="")
        logger.info("done")
        self.abwasser_session.flush()

    def _export_farm(self):
        query = self.tww_session.query(self.model_classes_tww_od.farm)
        if self.filtered:
            query = query.join(
                self.model_classes_tww_od.building_group,
                self.model_classes_tww_od.re_building_group_disposal,
                self.model_classes_tww_od.disposal,
                self.model_classes_tww_od.wastewater_structure,
                self.model_classes_tww_od.wastewater_networkelement,
            ).filter(
                self.model_classes_tww_od.wastewater_networkelement.obj_id.in_(self.subset_ids)
            )
            # add sql statement to logger
            statement = query.statement
            logger.info(f" selection query = {statement}")
        for row in query:
            landwirtschaftsbetrieb = self.model_classes_interlis.landwirtschaftsbetrieb(
                **self.vsa_base_common(row, "landwirtschaftsbetrieb"),
                # --- farm ---
                nutzflaechelandwirtschaft=row.agriculture_arable_surface,
                guellegrubebemerkung=row.cesspit_comment,
                guellegrubevolumen=self.get_vl(row.cesspit_volume__REL),
                guellegrubevolumen_ist=row.cesspit_volume_current,
                guellegrubevolumen_soll=row.cesspit_volume_nominal,
                guellegrubevolumen_sw_behandelt=row.cesspit_volume_ww_treated,
                guellegrubebewilligungsjahr=row.cesspit_year_of_approval,
                konformitaet=self.get_vl(row.conformity__REL),
                fortbestand=self.get_vl(row.continuance__REL),
                fortbestandbemerkung=row.continuance_comment,
                mistplatzflaeche_ist=row.dung_heap_area_current,
                mistplatzflaeche_soll=row.dung_heap_area_nominal,
                bemerkung=row.remark,
                hirtenhuettebemerkung=row.shepherds_hut_comment,
                hirtenhuetteegw=row.shepherds_hut_population_equivalent,
                hirtenhuetteabwasser=self.get_vl(row.shepherds_hut_wastewater__REL),
                stallvieh=self.get_vl(row.stable_cattle__REL),
                stallgrossvieheinheit_fremdvieh=row.stable_cattle_equivalent_other_cattle,
                stallgrossvieheinheit_eigenesvieh=row.stable_cattle_equivalent_own_cattle,
                gebaeudegrupperef=self.get_tid(row.fk_building_group__REL),
            )
            self.abwasser_session.add(landwirtschaftsbetrieb)
            print(".", end="")
        logger.info("done")
        self.abwasser_session.flush()

    def _export_leapingweir(self):
        query = self.tww_session.query(self.model_classes_tww_od.leapingweir)
        if self.filtered:
            query = query.join(
                self.model_classes_tww_od.wastewater_node,
                or_(
                    self.model_classes_tww_od.wastewater_node.obj_id
                    == self.model_classes_tww_od.leapingweir.fk_wastewater_node,
                    self.model_classes_tww_od.wastewater_node.obj_id
                    == self.model_classes_tww_od.leapingweir.fk_overflow_to,
                ),
            ).filter(
                self.model_classes_tww_od.wastewater_networkelement.obj_id.in_(self.subset_ids)
            )
            # add sql statement to logger
            statement = query.statement
            logger.info(f" selection query = {statement}")
        for row in query:
            leapingwehr = self.model_classes_interlis.leapingwehr(
                **self.overflow_common(row, "leapingwehr"),
                # --- leapingweir ---
                laenge=row.length,
                oeffnungsform=self.get_vl(row.opening_shape__REL),
                breite=row.width,
            )
            self.abwasser_session.add(leapingwehr)
            print(".", end="")
        logger.info("done")
        self.abwasser_session.flush()

    def _export_measure(self):
        query = self.tww_session.query(self.model_classes_tww_od.measure)
        # always export all measure, therefore no if self.filtered. Adding filter here needs further investigation
        # if self.filtered:
        #    query = query.filter(self.model_classes_tww_od.measure.obj_id.in_(self.subset_ids))
        for row in query:
            massnahme = self.model_classes_interlis.massnahme(
                **self.vsa_base_common(row, "massnahme"),
                # --- measure ---
                datum_eingang=row.date_entry,
                beschreibung=row.description,
                kategorie=self.get_vl(row.category__REL),
                bezeichnung=row.identifier,
                handlungsbedarf=row.intervention_demand,
                linie=row.line_geometry,
                verweis=row.link,
                perimeter=row.perimeter_geometry,
                prioritaet=self.get_vl(row.priority__REL),
                bemerkung=row.remark,
                astatus=self.get_vl(row.status__REL),
                symbolpos=row.symbolpos_geometry,
                gesamtkosten=row.total_cost,
                jahr_umsetzung_effektiv=row.year_implementation_effective,
                jahr_umsetzung_geplant=row.year_implementation_planned,
                traegerschaftref=self.get_tid(row.fk_responsible_entity__REL),
                verantwortlich_ausloesungref=self.get_tid(row.fk_responsible_start__REL),
            )
            self.abwasser_session.add(massnahme)
            print(".", end="")
        logger.info("done")
        self.abwasser_session.flush()

    def _export_mechanical_pretreatment(self):
        query = self.tww_session.query(self.model_classes_tww_od.mechanical_pretreatment)
        if self.filtered:
            query = query.join(
                self.model_classes_tww_od.wastewater_structure,
                self.model_classes_tww_od.wastewater_networkelement,
            ).filter(
                self.model_classes_tww_od.wastewater_networkelement.obj_id.in_(self.subset_ids)
            )
            # add sql statement to logger
            statement = query.statement
            logger.info(f" selection query = {statement}")
        for row in query:
            mechanischevorreinigung = self.model_classes_interlis.mechanischevorreinigung(
                **self.vsa_base_common(row, "mechanischevorreinigung"),
                # --- mechanical_pretreatment ---
                bezeichnung=row.identifier,
                art=self.get_vl(row.kind__REL),
                bemerkung=row.remark,
                abwasserbauwerkref=self.get_tid(row.fk_wastewater_structure__REL),
            )
            self.abwasser_session.add(mechanischevorreinigung)
            print(".", end="")
        logger.info("done")
        self.abwasser_session.flush()

    def _export_measuring_device(self):
        query = self.tww_session.query(self.model_classes_tww_od.measuring_device)
        if self.filtered:
            query = query.join(
                self.model_classes_tww_od.measuring_point,
                self.model_classes_tww_od.wastewater_structure,
                self.model_classes_tww_od.wastewater_networkelement,
            ).filter(
                self.model_classes_tww_od.wastewater_networkelement.obj_id.in_(self.subset_ids)
            )
            # add sql statement to logger
            statement = query.statement
            logger.info(f" selection query = {statement}")
        for row in query:
            messgeraet = self.model_classes_interlis.messgeraet(
                **self.vsa_base_common(row, "messgeraet"),
                # --- measuring_device ---
                seriennummer=row.serial_number,
                fabrikat=row.brand,
                bezeichnung=row.identifier,
                art=self.get_vl(row.kind__REL),
                bemerkung=row.remark,
                messstelleref=self.get_tid(row.fk_measuring_point__REL),
            )
            self.abwasser_session.add(messgeraet)
            print(".", end="")
        logger.info("done")
        self.abwasser_session.flush()

    def _export_measurement_series(self):
        query = self.tww_session.query(self.model_classes_tww_od.measurement_series)
        if self.filtered:
            query = query.join(
                self.model_classes_tww_od.measuring_point,
                self.model_classes_tww_od.wastewater_structure,
                self.model_classes_tww_od.wastewater_networkelement,
            ).filter(
                self.model_classes_tww_od.wastewater_networkelement.obj_id.in_(self.subset_ids)
            )
            # add sql statement to logger
            statement = query.statement
            logger.info(f" selection query = {statement}")
        for row in query:
            messreihe = self.model_classes_interlis.messreihe(
                **self.vsa_base_common(row, "messreihe"),
                # --- measurement_series ---
                dimension=row.dimension,
                bezeichnung=row.identifier,
                art=self.get_vl(row.kind__REL),
                bemerkung=row.remark,
                messstelleref=self.get_tid(row.fk_measuring_point__REL),
                abwassernetzelementref=self.get_tid(row.fk_wastewater_networkelement__REL),
            )
            self.abwasser_session.add(messreihe)
            print(".", end="")
        logger.info("done")
        self.abwasser_session.flush()

    def _export_measurement_result(self):
        query = self.tww_session.query(self.model_classes_tww_od.measurement_result)
        if self.filtered:
            query = query.join(
                self.model_classes_tww_od.measurement_series,
                self.model_classes_tww_od.measuring_point,
                self.model_classes_tww_od.wastewater_structure,
                self.model_classes_tww_od.wastewater_networkelement,
            ).filter(
                self.model_classes_tww_od.wastewater_networkelement.obj_id.in_(self.subset_ids)
            )
            # add sql statement to logger
            statement = query.statement
            logger.info(f" selection query = {statement}")
        for row in query:
            messresultat = self.model_classes_interlis.messresultat(
                **self.vsa_base_common(row, "messresultat"),
                # --- measurement_result ---
                bezeichnung=row.identifier,
                messart=self.get_vl(row.measurement_type__REL),
                messdauer=row.measuring_duration,
                bemerkung=row.remark,
                zeit=row.time,
                wert=row.value,
                messgeraetref=self.get_tid(row.fk_measuring_device__REL),
                messreiheref=self.get_tid(row.fk_measurement_series__REL),
            )
            self.abwasser_session.add(messresultat)
            print(".", end="")
        logger.info("done")
        self.abwasser_session.flush()

    def _export_measuring_point(self):
        query = self.tww_session.query(self.model_classes_tww_od.measuring_point)
        if self.filtered:
            query1 = query.join(
                self.model_classes_tww_od.wastewater_structure,
                self.model_classes_tww_od.wastewater_networkelement,
            )
            # query2 via waste_water_treatment_plant
            query2 = query.join(
                self.model_classes_tww_od.waste_water_treatment_plant,
                self.model_classes_tww_od.wwtp_structure,
                self.model_classes_tww_od.wastewater_networkelement,
            )
            # query3 via water_course_segment
            query3 = query.join(
                self.model_classes_tww_od.water_course_segment,
                self.model_classes_tww_od.river,
                self.model_classes_tww_od.sector_water_body,
                self.model_classes_tww_od.discharge_point,
                self.model_classes_tww_od.wastewater_networkelement,
            )
            query = query.union(query1, query2, query3)
            query = query.filter(
                self.model_classes_tww_od.wastewater_networkelement.obj_id.in_(self.subset_ids)
            )
            # add sql statement to logger
            statement = query.statement
            logger.info(f" selection query = {statement}")
        for row in query:
            messstelle = self.model_classes_interlis.messstelle(
                **self.vsa_base_common(row, "messstelle"),
                # --- measuring_point ---
                zweck=row.purpose,
                bemerkung=row.remark,
                staukoerper=row.damming_device,
                bezeichnung=row.identifier,
                art=row.kind,
                lage=row.situation_geometry,
                betreiberref=self.get_tid(row.fk_operator__REL),
                abwasserreinigungsanlageref=self.get_tid(row.fk_waste_water_treatment_plant__REL),
                abwasserbauwerkref=self.get_tid(row.fk_wastewater_structure__REL),
            )
            self.abwasser_session.add(messstelle)
            print(".", end="")
        logger.info("done")
        self.abwasser_session.flush()

    def _export_mutation(self):
        query = self.tww_session.query(self.model_classes_tww_od.mutation)
        # only export explicitly specified mutation objects if filtered
        if self.filtered:
            query = query.filter(self.model_classes_tww_od.mutation.obj_id.in_(self.subset_ids))
        for row in query:
            mutation = self.model_classes_interlis.mutation(
                **self.vsa_base_common(row, "mutation"),
                # --- mutation ---
                attribut=row.attribute,
                klasse=row.classname,
                mutationsdatum=row.date_mutation,
                aufnahmedatum=row.date_time,
                art=self.get_vl(row.kind__REL),
                letzter_wert=row.last_value,
                objekt=row.object,
                aufnehmer=row.recorded_by,
                bemerkung=row.remark,
                systembenutzer=row.system_user,
            )
            self.abwasser_session.add(mutation)
            print(".", end="")
        logger.info("done")
        self.abwasser_session.flush()

    def _export_reservoir(self):
        query = self.tww_session.query(self.model_classes_tww_od.reservoir)
        if self.filtered:
            query = query.filter(
                self.model_classes_tww_od.wastewater_networkelement.obj_id.in_(self.subset_ids)
            )
            # add sql statement to logger
            statement = query.statement
            logger.info(f" selection query = {statement}")
        for row in query:
            reservoir = self.model_classes_interlis.reservoir(
                **self.connection_object_common(row, "reservoir"),
                # --- reservoir ---
                standortname=row.location_name,
                lage=row.situation_geometry,
            )
            self.abwasser_session.add(reservoir)
            print(".", end="")
        logger.info("done")
        self.abwasser_session.flush()

    def _export_retention_body(self):
        query = self.tww_session.query(self.model_classes_tww_od.retention_body)
        if self.filtered:
            query = query.join(
                self.model_classes_tww_od.infiltration_installation,
                self.model_classes_tww_od.wastewater_networkelement,
            ).filter(
                self.model_classes_tww_od.wastewater_networkelement.obj_id.in_(self.subset_ids)
            )
        for row in query:
            retentionskoerper = self.model_classes_interlis.retentionskoerper(
                **self.vsa_base_common(row, "retentionskoerper"),
                # --- retention_body ---
                bezeichnung=row.identifier,
                art=self.get_vl(row.kind__REL),
                bemerkung=row.remark,
                retention_volumen=row.volume,
                versickerungsanlageref=self.get_tid(row.fk_infiltration_installation__REL),
            )
            self.abwasser_session.add(retentionskoerper)
            print(".", end="")
        logger.info("done")
        self.abwasser_session.flush()

    def _export_profile_geometry(self):
        query = self.tww_session.query(self.model_classes_tww_od.profile_geometry)
        if self.filtered:
            query = query.filter(
                self.model_classes_tww_od.profile_geometry.obj_id.in_(self.subset_ids)
            )
        for row in query:
            rohrprofil_geometrie = self.model_classes_interlis.rohrprofil_geometrie(
                **self.vsa_base_common(row, "rohrprofil_geometrie"),
                # --- profile_geometry ---
                reihenfolge=row.sequence,
                x=row.x,
                y=row.y,
                rohrprofilref=self.get_tid(row.fk_pipe_profile__REL),
            )
            self.abwasser_session.add(rohrprofil_geometrie)
            print(".", end="")
        logger.info("done")
        self.abwasser_session.flush()

    def _export_backflow_prevention(self):
        query = self.tww_session.query(self.model_classes_tww_od.backflow_prevention)
        if self.filtered:
            query = query.join(
                self.model_classes_tww_od.wastewater_structure,
                self.model_classes_tww_od.wastewater_networkelement,
            ).filter(
                self.model_classes_tww_od.wastewater_networkelement.obj_id.in_(self.subset_ids)
            )
            # add sql statement to logger
            statement = query.statement
            logger.info(f" selection query = {statement}")
        for row in query:
            rueckstausicherung = self.model_classes_interlis.rueckstausicherung(
                **self.structure_part_common(row, "rueckstausicherung"),
                # --- backflow_prevention ---
                bruttokosten=row.gross_costs,
                art=self.get_vl(row.kind__REL),
                ersatzjahr=row.year_of_replacement,
                absperr_drosselorganref=self.get_tid(row.fk_throttle_shut_off_unit__REL),
                foerderaggregatref=self.get_tid(row.fk_pump__REL),
            )
            self.abwasser_session.add(rueckstausicherung)
            print(".", end="")
        logger.info("done")
        self.abwasser_session.flush()

    def _export_log_card(self):
        query = self.tww_session.query(self.model_classes_tww_od.log_card)
        if self.filtered:
            query = query.join(
                self.model_classes_tww_od.wastewater_node,
            ).filter(
                self.model_classes_tww_od.wastewater_networkelement.obj_id.in_(self.subset_ids)
            )
        for row in query:
            stammkarte = self.model_classes_interlis.stammkarte(
                **self.vsa_base_common(row, "stammkarte"),
                # --- log_card ---
                steuerung_fernwirkung=self.get_vl(row.control_remote_control__REL),
                informationsquelle=self.get_vl(row.information_source__REL),
                sachbearbeiter=row.person_in_charge,
                bemerkung=row.remark,
                paa_knotenref=self.get_tid(row.fk_pwwf_wastewater_node__REL),
                bueroref=self.get_tid(row.fk_agency__REL),
                standortgemeinderef=self.get_tid(row.fk_location_municipality__REL),
            )
            self.abwasser_session.add(stammkarte)
            print(".", end="")
        logger.info("done")
        self.abwasser_session.flush()

    def _export_prank_weir(self):
        query = self.tww_session.query(self.model_classes_tww_od.prank_weir)
        if self.filtered:
            query = query.join(
                self.model_classes_tww_od.wastewater_node,
                or_(
                    self.model_classes_tww_od.wastewater_node.obj_id
                    == self.model_classes_tww_od.prank_weir.fk_wastewater_node,
                    self.model_classes_tww_od.wastewater_node.obj_id
                    == self.model_classes_tww_od.prank_weir.fk_overflow_to,
                ),
            ).filter(
                self.model_classes_tww_od.wastewater_networkelement.obj_id.in_(self.subset_ids)
            )
            # add sql statement to logger
            statement = query.statement
            logger.info(f" selection query = {statement}")
        for row in query:
            streichwehr = self.model_classes_interlis.streichwehr(
                **self.overflow_common(row, "streichwehr"),
                # --- prank_weir ---
                hydrueberfalllaenge=row.hydraulic_overflow_length,
                kotemax=row.level_max,
                kotemin=row.level_min,
                ueberfallkante=self.get_vl(row.weir_edge__REL),
                wehr_art=self.get_vl(row.weir_kind__REL),
            )
            self.abwasser_session.add(streichwehr)
            print(".", end="")
        logger.info("done")
        self.abwasser_session.flush()

    def _export_overflow_char(self):
        query = self.tww_session.query(self.model_classes_tww_od.overflow_char)
        # always export all overflow_char datasets
        if self.filtered:
            # add sql statement to logger
            statement = query.statement
            logger.info(f" always export all overflow_char datasets query = {statement}")
        for row in query:
            ueberlaufcharakteristik = self.model_classes_interlis.ueberlaufcharakteristik(
                **self.vsa_base_common(row, "ueberlaufcharakteristik"),
                # --- overflow_char ---
                bezeichnung=row.identifier,
                kennlinie_typ=self.get_vl(row.kind_overflow_char__REL),
                bemerkung=row.remark,
            )
            self.abwasser_session.add(ueberlaufcharakteristik)
            print(".", end="")
        logger.info("done")
        self.abwasser_session.flush()

    def _export_maintenance(self):
        query = self.tww_session.query(self.model_classes_tww_od.maintenance)
        if self.filtered:
            query = (
                query.join(self.model_classes_tww_od.re_maintenance_event_wastewater_structure)
                .join(self.model_classes_tww_od.wastewater_structure)
                .join(self.model_classes_tww_od.wastewater_networkelement)
                .filter(
                    self.model_classes_tww_od.wastewater_networkelement.obj_id.in_(self.subset_ids)
                )
            )
            # add sql statement to logger
            statement = query.statement
            logger.info(f" selection query = {statement}")
        for row in query:
            unterhalt = self.model_classes_interlis.unterhalt(
                **self.maintenance_event_common(row, "unterhalt"),
                # --- maintenance ---
                art=self.get_vl(row.kind__REL),
            )
            self.abwasser_session.add(unterhalt)
            print(".", end="")
        logger.info("done")
        self.abwasser_session.flush()

    def _export_infiltration_zone(self):
        query = self.tww_session.query(self.model_classes_tww_od.infiltration_zone)
        # no connection to sewer network - selected obj_id for infiltration_zone have to be added specifically
        if self.filtered:
            query = query.filter(
                self.model_classes_tww_od.infiltration_zone.obj_id.in_(self.subset_ids)
            )
        for row in query:
            versickerungsbereich = self.model_classes_interlis.versickerungsbereich(
                **self.zone_common(row, "versickerungsbereich"),
                # --- infiltration_zone ---
                versickerungsmoeglichkeit=self.get_vl(row.infiltration_capacity__REL),
                perimeter=row.perimeter_geometry,
            )
            self.abwasser_session.add(versickerungsbereich)
            print(".", end="")
        logger.info("done")
        self.abwasser_session.flush()

    def _export_examination(self):
        query = self.tww_session.query(self.model_classes_tww_od.examination)
        if self.filtered:
            query = (
                query.join(self.model_classes_tww_od.re_maintenance_event_wastewater_structure)
                .join(self.model_classes_tww_od.wastewater_structure)
                .join(self.model_classes_tww_od.wastewater_networkelement)
                .filter(
                    self.model_classes_tww_od.wastewater_networkelement.obj_id.in_(self.subset_ids)
                )
            )
            # add sql statement to logger
            statement = query.statement
            logger.info(f" selection query = {statement}")
        for row in query:
            untersuchung = self.model_classes_interlis.untersuchung(
                # --- baseclass ---
                **self.vsa_base_common(row, "untersuchung"),
                # --- erhaltungsereignis ---
                astatus=self.get_vl(row.status__REL),
                ausfuehrende_firmaref=self.get_tid(row.fk_operating_company__REL),
                ausfuehrender=row.operator,
                bemerkung=self.truncate(self.emptystr_to_null(row.remark), 80),
                bezeichnung=self.null_to_emptystr(row.identifier),
                datengrundlage=row.base_data,
                dauer=row.duration,
                detaildaten=row.data_details,
                ergebnis=row.result,
                grund=row.reason,
                kosten=row.cost,
                zeitpunkt=row.time_point,
                # --- untersuchung ---
                bispunktbezeichnung=row.to_point_identifier,
                erfassungsart=self.get_vl(row.recording_type__REL),
                fahrzeug=row.vehicle,
                geraet=row.equipment,
                haltungspunktref=self.get_tid(row.fk_reach_point__REL),
                inspizierte_laenge=row.inspected_length,
                videonummer=row.videonumber,
                vonpunktbezeichnung=row.from_point_identifier,
                witterung=self.get_vl(row.weather__REL),
            )
            self.abwasser_session.add(untersuchung)
            print(".", end="")
        logger.info("done")
        self.abwasser_session.flush()

    def _export_damage_manhole(self):
        query = self.tww_session.query(self.model_classes_tww_od.damage_manhole)
        if self.filtered:
            query = (
                query.join(self.model_classes_tww_od.examination)
                .join(self.model_classes_tww_od.re_maintenance_event_wastewater_structure)
                .join(self.model_classes_tww_od.wastewater_structure)
                .join(self.model_classes_tww_od.wastewater_networkelement)
                .filter(
                    self.model_classes_tww_od.wastewater_networkelement.obj_id.in_(self.subset_ids)
                )
            )
            # add sql statement to logger
            statement = query.statement
            logger.info(f" selection query = {statement}")
        for row in query:
            normschachtschaden = self.model_classes_interlis.normschachtschaden(
                # FIELDS TO MAP TO ABWASSER.normschachtschaden
                # --- baseclass ---
                # --- sia405_baseclass ---
                **self.vsa_base_common(row, "normschachtschaden"),
                # --- schaden ---
                anmerkung=row.comments,
                ansichtsparameter=row.view_parameters,
                untersuchungref=self.get_tid(row.fk_examination__REL),
                verbindung=self.get_vl(row.connection__REL),
                videozaehlerstand=row.video_counter,
                # --- normschachtschaden ---
                distanz=row.manhole_distance,
                quantifizierung1=row.manhole_quantification1,
                quantifizierung2=row.manhole_quantification2,
                schachtbereich=self.get_vl(row.manhole_shaft_area__REL),
                schachtschadencode=self.get_vl(row.manhole_damage_code__REL),
                schadenlageanfang=row.manhole_damage_begin,
                schadenlageende=row.manhole_damage_end,
            )
            self.abwasser_session.add(normschachtschaden)
            print(".", end="")
        logger.info("done")
        self.abwasser_session.flush()

    def _export_damage_channel(self):
        query = self.tww_session.query(self.model_classes_tww_od.damage_channel)
        if self.filtered:
            query = (
                query.join(self.model_classes_tww_od.examination)
                .join(self.model_classes_tww_od.re_maintenance_event_wastewater_structure)
                .join(self.model_classes_tww_od.wastewater_structure)
                .join(self.model_classes_tww_od.wastewater_networkelement)
                .filter(
                    self.model_classes_tww_od.wastewater_networkelement.obj_id.in_(self.subset_ids)
                )
            )
            # add sql statement to logger
            statement = query.statement
            logger.info(f" selection query = {statement}")
        for row in query:
            kanalschaden = self.model_classes_interlis.kanalschaden(
                # FIELDS TO MAP TO ABWASSER.kanalschaden
                # --- baseclass ---
                # --- sia405_baseclass ---
                **self.vsa_base_common(row, "kanalschaden"),
                # --- schaden ---
                anmerkung=row.comments,
                ansichtsparameter=row.view_parameters,
                einzelschadenklasse=self.get_vl(row.single_damage_class__REL),
                streckenschaden=row.damage_reach,
                untersuchungref=self.get_tid(row.fk_examination__REL),
                verbindung=self.get_vl(row.connection__REL),
                videozaehlerstand=row.video_counter,
                # --- kanalschaden ---
                distanz=row.channel_distance,
                kanalschadencode=self.get_vl(row.channel_damage_code__REL),
                quantifizierung1=row.channel_quantification1,
                quantifizierung2=row.channel_quantification2,
                schadenlageanfang=row.channel_damage_begin,
                schadenlageende=row.channel_damage_end,
            )
            self.abwasser_session.add(kanalschaden)
            print(".", end="")
        logger.info("done")
        self.abwasser_session.flush()

    def _export_data_media(self):
        query = self.tww_session.query(self.model_classes_tww_od.data_media)
        if self.filtered:
            # add sql statement to logger
            statement = query.statement
            logger.info(f" always export all data_media; query = {statement}")
        for row in query:
            # AVAILABLE FIELDS IN TWW.data_media

            # --- data_media ---
            # fk_dataowner, fk_provider, identifier, kind, last_modification, location, obj_id, path, remark

            # --- _rel_ ---
            # fk_dataowner__REL, fk_provider__REL, kind__REL

            datentraeger = self.model_classes_interlis.datentraeger(
                # FIELDS TO MAP TO ABWASSER.datentraeger
                # --- vsa_baseclass ---
                **self.vsa_base_common(row, "datentraeger"),
                # --- datentraeger ---
                art=self.get_vl(row.kind__REL),
                bemerkung=self.truncate(self.emptystr_to_null(row.remark), 80),
                bezeichnung=self.null_to_emptystr(row.identifier),
                pfad=row.path,
                standort=row.location,
            )
            self.abwasser_session.add(datentraeger)
            print(".", end="")
        logger.info("done")
        self.abwasser_session.flush()

    def _export_file(self):
        query = self.tww_session.query(self.model_classes_tww_od.file)
        if self.filtered:
            query = (
                query.outerjoin(
                    self.model_classes_tww_od.damage,
                    self.model_classes_tww_od.file.object
                    == self.model_classes_tww_od.damage.obj_id,
                )
                .join(
                    self.model_classes_tww_od.examination,
                    or_(
                        self.model_classes_tww_od.file.object
                        == self.model_classes_tww_od.damage.obj_id,
                        self.model_classes_tww_od.file.object
                        == self.model_classes_tww_od.examination.obj_id,
                    ),
                )
                .join(self.model_classes_tww_od.re_maintenance_event_wastewater_structure)
                .join(self.model_classes_tww_od.wastewater_structure)
                .join(self.model_classes_tww_od.wastewater_networkelement)
                .filter(
                    self.model_classes_tww_od.wastewater_networkelement.obj_id.in_(self.subset_ids)
                )
            )
            # add sql statement to logger
            statement = query.statement
            logger.info(f" selection query = {statement}")
        for row in query:
            datei = self.model_classes_interlis.datei(
                # FIELDS TO MAP TO ABWASSER.datei
                # --- vsa_baseclass ---
                **self.vsa_base_common(row, "datei"),
                # --- datei ---
                art=self.get_vl(row.kind__REL) or "andere",
                bemerkung=self.truncate(self.emptystr_to_null(row.remark), 80),
                bezeichnung=self.null_to_emptystr(row.identifier),
                datentraegerref=self.get_tid(row.fk_data_media__REL),
                klasse=self.get_vl_by_code(
                    self.model_classes_tww_vl.file_classname, row.class_column
                ),
                objekt=self.null_to_emptystr(row.object),
                relativpfad=row.path_relative,
            )
            self.abwasser_session.add(datei)
            print(".", end="")
        logger.info("done")
        self.abwasser_session.flush()

    def get_tid(self, relation):
        """
        Makes a tid for a relation
        """
        if relation is None:
            return None
        return self.tid_maker.tid_for_row(relation)

    def get_vl(self, relation):
        """
        Gets a literal value from a value list relation
        """
        if relation is None:
            return None
        elif relation.code == relation.vsacode:
            return relation.value_de
        elif self.use_vsacode:
            # use vsacode instead of code

            vsacode_value_de = self.get_vl_by_code(
                self.model_classes_tww_vl.value_list_base, relation.vsacode
            )
            if vsacode_value_de is None:
                logger.warning(
                    f"Code {relation.code}: Usage of vsacode returned none. Falling back to {relation.value_de}. This will probably cause validation errors",
                )
                return relation.value_de
            return vsacode_value_de
        else:  # value list extension for other type
            return relation.value_de

    def get_vl_by_code(self, vl_table, vl_code):
        instance = self.tww_session.query(vl_table).filter(vl_table.code == vl_code).first()
        if instance is None:
            logger.warning(
                f'Could not find code `{vl_code}` in value list "{vl_table.__table__.schema}.{vl_table.__name__}". Setting to None instead.'
            )
            return None

        return instance.value_de

    def null_to_emptystr(self, val):
        """
        Converts nulls to blank strings and raises a warning
        """
        if val is None:
            logger.warning(
                "A mandatory value was null. It will be cast to a blank string, and probably cause validation errors",
            )
            val = ""
        return val

    def emptystr_to_null(self, val):
        """
        Converts blank strings to nulls and raises a warning

        This is needed as is seems ili2pg 4.4.6 crashes with emptystrings under certain circumstances (see https://github.com/TWW/tww2ili/issues/33)
        """
        if val == "":
            logger.warning(
                "An empty string was converted to NULL, to workaround ili2pg issue. This should have no impact on output.",
            )
            val = None
        return val

    def truncate(self, val, max_length):
        """
        Raises a warning if values gets truncated
        """
        if val is None:
            return None
        if len(val) > max_length:
            logger.warning(f"Value '{val}' exceeds expected length ({max_length})", stacklevel=2)
        return val[0:max_length]

    def _modulo_angle(self, val, labels_orientation_offset):
        """
        Returns an angle between 0 and 359.9 (for Orientierung in Base_d-20181005.ili)
        """
        if val is None:
            return None

        # add labels_orientation_offset
        val = val + labels_orientation_offset

        val = val % 360.0
        if val > 359.9:
            val = 0
        return val

<<<<<<< HEAD
    def check_fk_in_subsetid (self, subset, relation):
=======
    def check_fk_in_subsetid(subset, relation):
>>>>>>> 8bbf7b31
        """
        checks, whether foreignkey is in the subset_ids - if yes it return the tid of the foreignkey, if no it will return None
        """
        # first check for None, as is get_tid
        if relation is None:
            return None

        logger.info(f"check_fk_in_subsetid -  Subset ID's '{subset}'")
        # get the value of the fk_ attribute as str out of the relation to be able to check whether it is in the subset
        fremdschluesselstr = getattr(relation, "obj_id")
        logger.info(f"check_fk_in_subsetid -  fremdschluesselstr '{fremdschluesselstr}'")

        if fremdschluesselstr in subset:
            logger.info(f"check_fk_in_subsetid - '{fremdschluesselstr}' is in subset ")
            logger.info(f"check_fk_in_subsetid - tid = '{tid_maker.tid_for_row(relation)}' ")
            # return tid_maker.tid_for_row(relation)
            return self.tid_maker.tid_for_row(relation)
        else:
            logger.info(
                f"check_fk_in_subsetid - '{fremdschluesselstr}' is not in subset - replaced with None instead!"
            )
            return None

    def get_oid_prefix(self, oid_table):
        instance = self.tww_session.query(oid_table).filter(oid_table.active.is_(True)).first()
        if instance is None:
            logger.warning(
                f'Could not find an active entry in table"{oid_table.__table__.schema}.{oid_table.__name__}". \
                Returning an empty string, which will lead to INTERLIS Errors. \
                Set the value that you want to use as prefix to \'active\' in table"{oid_table.__table__.schema}.{oid_table.__name__}" \
                to avoid this issue.'
            )
            return ""

        return instance.prefix

    def base_common(self, row, type_name):
        """
        Returns common attributes for base
        """
        base = {
            "t_ili_tid": row.obj_id,
            "t_type": type_name,
            "t_id": self.get_tid(row),
        }
        if self.current_basket:
            base["t_basket"] = self.current_basket.t_id

        return base

    def sia_405_base_common(self, row, type_name):
        return {
            **self.base_common(row, type_name),
            "letzte_aenderung": row.last_modification,
        }

    def vsa_base_common(self, row, type_name):
        """
        Returns common attributes for base
        """
        datenherrref = self.get_tid(row.fk_dataowner__REL)
        if datenherrref is None:
            raise InterlisExporterToIntermediateSchemaError(
                f"Invalid dataowner reference for object '{row.obj_id}' of type '{type_name}'"
            )

        datenlieferantref = self.get_tid(row.fk_provider__REL)
        if datenlieferantref is None:
            raise InterlisExporterToIntermediateSchemaError(
                f"Invalid provider reference for object '{row.obj_id}' of type '{type_name}'"
            )

        return {
            **self.sia_405_base_common(row, type_name),
            "datenherrref": datenherrref,
            "datenlieferantref": datenlieferantref,
        }

    def wastewater_structure_common(self, row, type_name):
        """
        Returns common attributes for wastewater_structure
        """
        logger.warning(
            "Mapping of wastewater_structure->abwasserbauwerk is not fully implemented."
        )

        eigentuemerref = self.get_tid(row.fk_owner__REL)
        if eigentuemerref is None:
            raise InterlisExporterToIntermediateSchemaError(
                f"Invalid owner reference for object '{row.obj_id}' of type '{type_name}'"
            )

        return {
            **self.vsa_base_common(row, type_name),
            "akten": row.records,
            "astatus": self.get_vl(row.status__REL),
            "baujahr": row.year_of_construction,
            "baulicherzustand": self.get_vl(row.structure_condition__REL),
            "baulos": row.contract_section,
            "bemerkung": self.truncate(self.emptystr_to_null(row.remark), 80),
            "betreiberref": self.get_tid(row.fk_operator__REL),
            "bezeichnung": self.null_to_emptystr(row.identifier),
            "bruttokosten": row.gross_costs,
            "detailgeometrie": ST_Force2D(row.detail_geometry3d_geometry),
            "eigentuemerref": eigentuemerref,
            "ersatzjahr": row.year_of_replacement,
            "finanzierung": self.get_vl(row.financing__REL),
            "inspektionsintervall": row.inspection_interval,
            "sanierungsbedarf": self.get_vl(row.renovation_necessity__REL),
            "standortname": row.location_name,
            "subventionen": row.subsidies,
            "wbw_basisjahr": row.rv_base_year,
            "wbw_bauart": self.get_vl(row.rv_construction_type__REL),
            "wiederbeschaffungswert": row.replacement_value,
            "zugaenglichkeit": self.get_vl(row.accessibility__REL),
        }

    def wastewater_networkelement_common(self, row, type_name):
        """
        Returns common attributes for network_element
        """
        return {
            **self.vsa_base_common(row, type_name),
            "abwasserbauwerkref": self.get_tid(row.fk_wastewater_structure__REL),
            "bemerkung": self.truncate(self.emptystr_to_null(row.remark), 80),
            "bezeichnung": self.null_to_emptystr(row.identifier),
        }

    def structure_part_common(self, row, type_name):
        """
        Returns common attributes for structure_part
        """
        return {
            **self.vsa_base_common(row, type_name),
            "abwasserbauwerkref": self.get_tid(row.fk_wastewater_structure__REL),
            "bemerkung": self.truncate(self.emptystr_to_null(row.remark), 80),
            "bezeichnung": self.null_to_emptystr(row.identifier),
            "instandstellung": self.get_vl(row.renovation_demand__REL),
        }

    def maintenance_event_common(self, row, type_name):
        """
        Returns common attributes for maintenance_event
        """
        return {
            **self.vsa_base_common(row, type_name),
            "ausfuehrender": row.operator,
            "bemerkung": row.remark,
            "bezeichnung": row.identifier,
            "datengrundlage": row.base_data,
            "dauer": row.duration,
            "detaildaten": row.data_details,
            "ergebnis": row.result,
            "grund": row.reason,
            "kosten": row.cost,
            "astatus": self.get_vl(row.status__REL),
            "zeitpunkt": row.time_point,
            "ausfuehrende_firmaref": self.get_tid(row.fk_operating_company__REL),
            "massnahmeref": self.get_tid(row.fk_measure__REL),
        }

    def connection_object_common(self, row, type_name):
        """
        Returns common attributes for connection_object
        """
        return {
            **self.vsa_base_common(row, type_name),
            "bezeichnung": row.identifier,
            "bemerkung": row.remark,
            "fremdwasseranfall": row.sewer_infiltration_water_production,
        }

    def surface_runoff_parameters_common(self, row, type_name):
        """
        Returns common attributes for surface_runoff_parameters
        """
        return {
            **self.vsa_base_common(row, type_name),
            "verdunstungsverlust": row.evaporation_loss,
            "bezeichnung": row.identifier,
            "versickerungsverlust": row.infiltration_loss,
            "bemerkung": row.remark,
            "muldenverlust": row.surface_storage,
            "benetzungsverlust": row.wetting_loss,
            "einzugsgebietref": self.get_tid(row.fk_catchment_area__REL),
        }

    def zone_common(self, row, type_name):
        """
        Returns common attributes for zone
        """
        return {
            **self.vsa_base_common(row, type_name),
            "bemerkung": row.remark,
            "bezeichnung": row.identifier,
        }

    def overflow_common(self, row, type_name):
        """
        Returns common attributes for overflow
        """
        return {
            **self.vsa_base_common(row, type_name),
            "bezeichnung": row.identifier,
            "bemerkung": row.remark,
            "antrieb": self.get_vl(row.actuation__REL),
            "verstellbarkeit": self.get_vl(row.adjustability__REL),
            "fabrikat": row.brand,
            "steuerung": self.get_vl(row.control__REL),
            "einleitstelle": row.discharge_point,
            "funktion": self.get_vl(row.function__REL),
            "bruttokosten": row.gross_costs,
            "qan_dim": row.qon_dim,
            "signaluebermittlung": self.get_vl(row.signal_transmission__REL),
            "subventionen": row.subsidies,
            "abwasserknotenref": self.get_tid(row.fk_wastewater_node__REL),
            "ueberlaufnachref": self.get_tid(row.fk_overflow_to__REL),
            "ueberlaufcharakteristikref": self.get_tid(row.fk_overflow_char__REL),
            "steuerungszentraleref": self.get_tid(row.fk_control_center__REL),
        }

    def _textpos_common(self, row, t_type, geojson_crs_def, shortcut_en, oid_prefix):
        """
        Returns common attributes for textpos
        """
        t_id = self.tid_maker.next_tid()
        if t_id > 999999:
            logger.warning(
                f"Exporting more than 999999 labels will generate invalid OIDs. Currently exporting {t_id} label of type '{t_type}'."
            )

        return {
            "t_id": t_id,
            "t_type": t_type,
            "t_ili_tid": f"{oid_prefix}{shortcut_en}{t_id:06d}",
            # --- TextPos ---
            "textpos": ST_GeomFromGeoJSON(
                json.dumps(
                    {
                        "type": "Point",
                        "coordinates": row["geometry"]["coordinates"],
                        "crs": geojson_crs_def,
                    }
                )
            ),
            "textori": self._modulo_angle(row["properties"]["LabelRotation"]),
            "texthali": "Left",  # can be Left/Center/Right
            "textvali": "Bottom",  # can be Top,Cap,Half,Base,Bottom
            # --- SIA405_TextPos ---
            "plantyp": row["properties"]["scale"],
            "textinhalt": row["properties"]["LabelText"],
            "bemerkung": None,
        }

    def _export_label_positions(self):
        logger.info(f"Exporting label positions from {self.labels_file}")

        # get oid prefix
        self.oid_prefix = self.get_oid_prefix(self.model_classes_tww_sys.oid_prefixes)
        # Get t_id by obj_name to create the reference on the labels below
        tid_for_obj_id = {
            "vw_tww_reach": {},
            "vw_tww_wastewater_structure": {},
            "catchment_area": {},
        }
        for row in self.abwasser_session.query(self.model_classes_interlis.haltung):
            tid_for_obj_id["vw_tww_reach"][row.t_ili_tid] = row.t_id
        for row in self.abwasser_session.query(self.model_classes_interlis.abwasserbauwerk):
            tid_for_obj_id["vw_tww_wastewater_structure"][row.t_ili_tid] = row.t_id
        for row in self.abwasser_session.query(self.model_classes_interlis.einzugsgebiet):
            tid_for_obj_id["catchment_area"][row.t_ili_tid] = row.t_id

        with open(self.labels_file) as labels_file_handle:
            labels = json.load(labels_file_handle)

        geojson_crs_def = labels["crs"]

        for label in labels["features"]:
            layer_name = label["properties"]["Layer"]
            obj_id = label["properties"]["tww_obj_id"]

            print(f"label[properties]: {label['properties']}")

            if self.subset_ids and obj_id not in self.subset_ids:
                logger.warning(
                    f"Label for {layer_name} `{obj_id}` exists, but that object is not part of the export"
                )
                continue

            if not label["properties"]["LabelText"]:
                logger.warning(
                    f"Label of object '{obj_id}' from layer '{layer_name}' is empty and will not be exported"
                )
                continue

            t_id = tid_for_obj_id.get(layer_name, {}).get(obj_id, None)
            if not t_id:
                logger.warning(
                    f"Label for '{layer_name}' '{obj_id}' exists, but that object is not part of the export"
                )
                continue

            if layer_name == "vw_tww_reach":
                ili_label = self.model_classes_interlis.haltung_text(
                    **self._textpos_common(
                        label, "haltung_text", geojson_crs_def, "RX", self.oid_prefix
                    ),
                    haltungref=t_id,
                )

            elif layer_name == "vw_tww_wastewater_structure":
                ili_label = self.model_classes_interlis.abwasserbauwerk_text(
                    **self._textpos_common(
                        label, "abwasserbauwerk_text", geojson_crs_def, "WX", self.oid_prefix
                    ),
                    abwasserbauwerkref=t_id,
                )

            elif layer_name == "catchment_area":
                ili_label = self.model_classes_interlis.einzugsgebiet_text(
                    **self._textpos_common(
                        label, "einzugsgebiet_text", geojson_crs_def, "CX", self.oid_prefix
                    ),
                    einzugsgebietref=t_id,
                )

            else:
                logger.warning(
                    f"Unknown layer `{layer_name}` for label with id '{obj_id}'. Label will be ignored",
                )
                continue

            self.abwasser_session.add(ili_label)
            print(".", end="")
        logger.info("done")
        self.abwasser_session.flush()

    def close_sessions(self):
        self.tww_session.close()
        self.abwasser_session.close()

    def _check_for_stop(self):
        if self.callback_progress_done:
            self.callback_progress_done()<|MERGE_RESOLUTION|>--- conflicted
+++ resolved
@@ -2729,11 +2729,7 @@
             val = 0
         return val
 
-<<<<<<< HEAD
     def check_fk_in_subsetid (self, subset, relation):
-=======
-    def check_fk_in_subsetid(subset, relation):
->>>>>>> 8bbf7b31
         """
         checks, whether foreignkey is in the subset_ids - if yes it return the tid of the foreignkey, if no it will return None
         """
