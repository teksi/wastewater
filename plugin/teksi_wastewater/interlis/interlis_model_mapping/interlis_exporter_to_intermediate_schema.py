import json

from geoalchemy2.functions import ST_Force2D, ST_GeomFromGeoJSON
from sqlalchemy import or_, nullslast
from sqlalchemy.orm import Session
from sqlalchemy.sql import text

from .. import config, utils
from ..utils.various import logger

class InterlisExporterToIntermediateSchemaError(Exception):
    pass


class InterlisExporterToIntermediateSchema:
    def __init__(
        self,
        model,
        model_classes_interlis,
        model_classes_tww_od,
        model_classes_tww_vl,
        model_classes_tww_ag6496=None,
        selection=None,
        labels_file=None,
        basket_enabled=False,
        callback_progress_done=None,
    ):
        """
        Export data from the TWW model into the ili2pg model.

        Args:
            selection:      if provided, limits the export to networkelements that are provided in the selection
        """
        self.model = model
        self.is_ag_xx_model = model in [config.MODEL_NAME_AG64, config.MODEL_NAME_AG96]
        self.callback_progress_done = callback_progress_done

        # Filtering
        self.filtered = selection is not None
        self.subset_ids = selection if selection is not None else []

        self.labels_file = labels_file

        self.basket_enabled = basket_enabled

        self.model_classes_interlis = model_classes_interlis
        self.model_classes_tww_od = model_classes_tww_od
        self.model_classes_tww_vl = model_classes_tww_vl
        self.model_classes_tww_ag6496 = model_classes_tww_ag6496

        self.tww_session = None
        self.abwasser_session = None
        self.tid_maker = utils.ili2db.TidMaker(id_attribute="obj_id")

        self.current_basket = None
        self.basket_topic_sia405_administration = None
        self.basket_topic_sia405_abwasser = None
        self.basket_topic_dss = None
        self.basket_topic_kek = None
        self.basket_topic_ag64 = None
        self.basket_topic_ag96 = None

    def tww_export(self):
        # Logging disabled (very slow)
        self.tww_session = Session(
            utils.tww_sqlalchemy.create_engine(), autocommit=False, autoflush=False
        )
        self.abwasser_session = Session(
            utils.tww_sqlalchemy.create_engine(), autocommit=False, autoflush=False
        )

        try:
            self._export()
            self.abwasser_session.commit()
            self.close_sessions()
        except Exception as exception:
            self.close_sessions()
            raise exception

    def _export(self):
        # Allow to insert rows with cyclic dependencies at once
        self.abwasser_session.execute(text("SET CONSTRAINTS ALL DEFERRED;"))

        if self.basket_enabled:
            self._create_basket()

        if self.model == config.MODEL_NAME_AG64:
            self.current_basket = self.basket_topic_ag64
            self._export_ag64()
        elif self.model == config.MODEL_NAME_AG96:
            self.current_basket = self.basket_topic_ag96
            self._export_ag96()
        else:
            self.current_basket = self.basket_topic_sia405_administration
            self._export_sia405_abwasser()

            if self.model == config.MODEL_NAME_DSS:
                self.current_basket = self.basket_topic_dss
                self._export_dss()

            if self.model == config.MODEL_NAME_VSA_KEK:
                self.current_basket = self.basket_topic_kek
                self._export_vsa_kek()

        # Labels
        # Note: these are extracted from the optional labels file (not exported from the TWW database)
        if self.labels_file:
            logger.info(f"Exporting label positions from {self.labels_file}")
            self._export_label_positions()

    def _create_basket(self):
        dataset = self.model_classes_interlis.t_ili2db_dataset(
            t_id=1,
            datasetname="teksi-wastewater-export",
        )
        self.abwasser_session.add(dataset)

        self.basket_topic_sia405_administration = self.model_classes_interlis.t_ili2db_basket(
            t_id=2,
            dataset=dataset.t_id,
            topic=config.TOPIC_NAME_SIA405_ADMINISTRATION,
            t_ili_tid=None,
            attachmentkey=dataset.datasetname,
            domains="",
        )
        self.abwasser_session.add(self.basket_topic_sia405_administration)

        self.basket_topic_sia405_abwasser = self.model_classes_interlis.t_ili2db_basket(
            t_id=3,
            dataset=dataset.t_id,
            topic=config.TOPIC_NAME_SIA405_ABWASSER,
            t_ili_tid=None,
            attachmentkey=dataset.datasetname,
            domains="",
        )
        self.abwasser_session.add(self.basket_topic_sia405_abwasser)

        self.basket_topic_dss = self.model_classes_interlis.t_ili2db_basket(
            t_id=4,
            dataset=dataset.t_id,
            topic=config.TOPIC_NAME_DSS,
            t_ili_tid=None,
            attachmentkey=dataset.datasetname,
            domains="",
        )
        self.abwasser_session.add(self.basket_topic_dss)

        self.basket_topic_kek = self.model_classes_interlis.t_ili2db_basket(
            t_id=5,
            dataset=dataset.t_id,
            topic=config.TOPIC_NAME_KEK,
            t_ili_tid=None,
            attachmentkey=dataset.datasetname,
            domains="",
        )
        self.abwasser_session.add(self.basket_topic_kek)

        self.basket_topic_ag64 = self.model_classes_interlis.t_ili2db_basket(
            t_id=5,
            dataset=dataset.t_id,
            topic=config.TOPIC_NAME_AG64,
            t_ili_tid=None,
            attachmentkey=dataset.datasetname,
            domains="",
        )
        self.abwasser_session.add(self.basket_topic_ag64)

        self.basket_topic_ag96 = self.model_classes_interlis.t_ili2db_basket(
            t_id=5,
            dataset=dataset.t_id,
            topic=config.TOPIC_NAME_AG96,
            t_ili_tid=None,
            attachmentkey=dataset.datasetname,
            domains="",
        )
        self.abwasser_session.add(self.basket_topic_96)
        self.abwasser_session.flush()

    def _export_sia405_abwasser(self):
        logger.info("Exporting TWW.organisation -> ABWASSER.organisation")
        self._export_organisation()
        self._check_for_stop()

        self.current_basket = self.basket_topic_sia405_abwasser

        logger.info("Exporting TWW.channel -> ABWASSER.kanal")
        self._export_channel()
        self._check_for_stop()

        logger.info("Exporting TWW.manhole -> ABWASSER.normschacht")
        self._export_manhole()
        self._check_for_stop()

        logger.info("Exporting TWW.discharge_point -> ABWASSER.einleitstelle")
        self._export_discharge_point()
        self._check_for_stop()

        logger.info("Exporting TWW.special_structure -> ABWASSER.spezialbauwerk")
        self._export_special_structure()
        self._check_for_stop()

        logger.info("Exporting TWW.infiltration_installation -> ABWASSER.versickerungsanlage")
        self._export_infiltration_installation()
        self._check_for_stop()

        logger.info("Exporting TWW.pipe_profile -> ABWASSER.rohrprofil")
        self._export_pipe_profile()
        self._check_for_stop()

        logger.info("Exporting TWW.reach_point -> ABWASSER.haltungspunkt")
        self._export_reach_point()
        self._check_for_stop()

        logger.info("Exporting TWW.wastewater_node -> ABWASSER.abwasserknoten")
        self._export_wastewater_node()
        self._check_for_stop()

        logger.info("Exporting TWW.reach -> ABWASSER.haltung")
        self._export_reach()
        self._check_for_stop()

        logger.info(
            "Exporting TWW.reach_progression_alternative -> ABWASSER.haltung_alternativverlauf"
        )
        self._export_reach_progression_alternative()
        self._check_for_stop()

        logger.info("Exporting TWW.dryweather_downspout -> ABWASSER.trockenwetterfallrohr")
        self._export_dryweather_downspout()
        self._check_for_stop()

        logger.info("Exporting TWW.access_aid -> ABWASSER.einstiegshilfe")
        self._export_access_aid()
        self._check_for_stop()

        logger.info("Exporting TWW.dryweather_flume -> ABWASSER.trockenwetterrinne")
        self._export_dryweather_flume()
        self._check_for_stop()

        logger.info("Exporting TWW.cover -> ABWASSER.deckel")
        self._export_cover()
        self._check_for_stop()

        logger.info("Exporting TWW.benching -> ABWASSER.bankett")
        self._export_benching()
        self._check_for_stop()

    def _export_dss(self):
        logger.info(
            "Exporting TWW.waste_water_treatment_plant -> ABWASSER.abwasserreinigungsanlage"
        )
        self._export_waste_water_treatment_plant()
        self._check_for_stop()

        logger.info("Exporting TWW.wwtp_energy_use -> ABWASSER.araenergienutzung")
        self._export_wwtp_energy_use()
        self._check_for_stop()

        logger.info("Exporting TWW.waste_water_treatment -> ABWASSER.abwasserbehandlung")
        self._export_waste_water_treatment()
        self._check_for_stop()

        logger.info("Exporting TWW.sludge_treatment -> ABWASSER.schlammbehandlung")
        self._export_sludge_treatment()
        self._check_for_stop()

        logger.info("Exporting TWW.wwtp_structure -> ABWASSER.arabauwerk")
        self._export_wwtp_structure()
        self._check_for_stop()

        logger.info("Exporting TWW.control_center -> ABWASSER.steuerungszentrale")
        self._export_control_center()
        self._check_for_stop()

        logger.info("Exporting TWW.drainless_toilet -> ABWASSER.Abflusslose_Toilette")
        self._export_drainless_toilet()
        self._check_for_stop()

        logger.info("Exporting TWW.throttle_shut_off_unit -> ABWASSER.Absperr_Drosselorgan")
        self._export_throttle_shut_off_unit()
        self._check_for_stop()

        logger.info("Exporting TWW.tank_emptying -> ABWASSER.Beckenentleerung")
        self._export_tank_emptying()
        self._check_for_stop()

        logger.info("Exporting TWW.tank_cleaning -> ABWASSER.Beckenreinigung")
        self._export_tank_cleaning()
        self._check_for_stop()

        logger.info("Exporting TWW.bio_ecol_assessment -> ABWASSER.Biol_oekol_Gesamtbeurteilung")
        self._export_bio_ecol_assessment()
        self._check_for_stop()

        logger.info("Exporting TWW.fountain -> ABWASSER.Brunnen")
        self._export_fountain()
        self._check_for_stop()

        logger.info("Exporting TWW.param_ca_general -> ABWASSER.EZG_PARAMETER_ALLG")
        self._export_param_ca_general()
        self._check_for_stop()

        logger.info("Exporting TWW.param_ca_mouse1 -> ABWASSER.EZG_PARAMETER_MOUSE1")
        self._export_param_ca_mouse1()
        self._check_for_stop()

        logger.info("Exporting TWW.individual_surface -> ABWASSER.Einzelflaeche")
        self._export_individual_surface()
        self._check_for_stop()

        logger.info("Exporting TWW.catchment_area -> ABWASSER.Einzugsgebiet")
        self._export_catchment_area()
        self._check_for_stop()

        logger.info("Exporting TWW.electric_equipment -> ABWASSER.ElektrischeEinrichtung")
        self._export_electric_equipment()
        self._check_for_stop()

        logger.info(
            "Exporting TWW.electromechanical_equipment -> ABWASSER.ElektromechanischeAusruestung"
        )
        self._export_electromechanical_equipment()
        self._check_for_stop()

        logger.info("Exporting TWW.disposal -> ABWASSER.Entsorgung")
        self._export_disposal()
        self._check_for_stop()

        logger.info("Exporting TWW.drainage_system -> ABWASSER.Entwaesserungssystem")
        self._export_drainage_system()
        self._check_for_stop()

        logger.info("Exporting TWW.solids_retention -> ABWASSER.Feststoffrueckhalt")
        self._export_solids_retention()
        self._check_for_stop()

        logger.info("Exporting TWW.pump -> ABWASSER.FoerderAggregat")
        self._export_pump()
        self._check_for_stop()

        logger.info("Exporting TWW.building -> ABWASSER.Gebaeude")
        self._export_building()
        self._check_for_stop()

        logger.info("Exporting TWW.building_group -> ABWASSER.Gebaeudegruppe")
        self._export_building_group()
        self._check_for_stop()

        logger.info("Exporting TWW.building_group_baugwr -> ABWASSER.Gebaeudegruppe_BAUGWR")
        self._export_building_group_baugwr()
        self._check_for_stop()

        logger.info("Exporting TWW.catchment_area_totals -> ABWASSER.Gesamteinzugsgebiet")
        self._export_catchment_area_totals()
        self._check_for_stop()

        logger.info("Exporting TWW.hq_relation -> ABWASSER.HQ_Relation")
        self._export_hq_relation()
        self._check_for_stop()

        logger.info("Exporting TWW.hydr_geom_relation -> ABWASSER.Hydr_GeomRelation")
        self._export_hydr_geom_relation()
        self._check_for_stop()

        logger.info("Exporting TWW.hydr_geometry -> ABWASSER.Hydr_Geometrie")
        self._export_hydr_geometry()
        self._check_for_stop()

        logger.info("Exporting TWW.hydraulic_char_data -> ABWASSER.Hydr_Kennwerte")
        self._export_hydraulic_char_data()
        self._check_for_stop()

        logger.info("Exporting TWW.small_treatment_plant -> ABWASSER.KLARA")
        self._export_small_treatment_plant()
        self._check_for_stop()

        logger.info("Exporting TWW.farm -> ABWASSER.Landwirtschaftsbetrieb")
        self._export_farm()
        self._check_for_stop()

        logger.info("Exporting TWW.leapingweir -> ABWASSER.Leapingwehr")
        self._export_leapingweir()
        self._check_for_stop()

        logger.info("Exporting TWW.measure -> ABWASSER.Massnahme")
        self._export_measure()
        self._check_for_stop()

        logger.info("Exporting TWW.mechanical_pretreatment -> ABWASSER.MechanischeVorreinigung")
        self._export_mechanical_pretreatment()
        self._check_for_stop()

        logger.info("Exporting TWW.measuring_device -> ABWASSER.Messgeraet")
        self._export_measuring_device()
        self._check_for_stop()

        logger.info("Exporting TWW.measurement_series -> ABWASSER.Messreihe")
        self._export_measurement_series()
        self._check_for_stop()

        logger.info("Exporting TWW.measurement_result -> ABWASSER.Messresultat")
        self._export_measurement_result()
        self._check_for_stop()

        logger.info("Exporting TWW.measuring_point -> ABWASSER.Messstelle")
        self._export_measuring_point()
        self._check_for_stop()

        logger.info("Exporting TWW.mutation -> ABWASSER.Mutation")
        self._export_mutation()
        self._check_for_stop()

        logger.info("Exporting TWW.reservoir -> ABWASSER.Reservoir")
        self._export_reservoir()
        self._check_for_stop()

        logger.info("Exporting TWW.retention_body -> ABWASSER.Retentionskoerper")
        self._export_retention_body()
        self._check_for_stop()

        logger.info("Exporting TWW.profile_geometry -> ABWASSER.Rohrprofil_Geometrie")
        self._export_profile_geometry()
        self._check_for_stop()

        logger.info("Exporting TWW.backflow_prevention -> ABWASSER.Rueckstausicherung")
        self._export_backflow_prevention()
        self._check_for_stop()

        logger.info("Exporting TWW.log_card -> ABWASSER.Stammkarte")
        self._export_log_card()
        self._check_for_stop()

        logger.info("Exporting TWW.prank_weir -> ABWASSER.Streichwehr")
        self._export_prank_weir()
        self._check_for_stop()

        logger.info("Exporting TWW.overflow_char -> ABWASSER.Ueberlaufcharakteristik")
        self._export_overflow_char()
        self._check_for_stop()

        logger.info("Exporting TWW.maintenance -> ABWASSER.Unterhalt")
        self._export_maintenance()
        self._check_for_stop()

        logger.info("Exporting TWW.infiltration_zone -> ABWASSER.Versickerungsbereich")
        self._export_infiltration_zone()
        self._check_for_stop()

    def _export_vsa_kek(self):
        logger.info("Exporting TWW.examination -> ABWASSER.untersuchung")
        self._export_examination()
        self._check_for_stop()

        logger.info("Exporting TWW.damage_manhole -> ABWASSER.normschachtschaden")
        self._export_damage_manhole()
        self._check_for_stop()

        logger.info("Exporting TWW.damage_channel -> ABWASSER.kanalschaden")
        self._export_damage_channel()
        self._check_for_stop()

        logger.info("Exporting TWW.data_media -> ABWASSER.datentraeger")
        self._export_data_media()
        self._check_for_stop()

        logger.info("Exporting TWW.file -> ABWASSER.datei")
        self._export_file()
        self._check_for_stop()

    def _export_ag64(self):
        logger.info("Exporting TWW.organisation -> ABWASSER.organisation")
        self._export_organisation()
        self._check_for_stop()

        logger.info("Exporting TWW.gepknoten -> ABWASSER.infrastrukturknoten")
        self._export_infrastrukturknoten()
        self._check_for_stop()
        
        logger.info("Exporting TWW.gephaltung -> ABWASSER.infrastrukturhaltung")
        self._export_infrastrukturhaltung()
        self._check_for_stop()
        
        logger.info("Exporting TWW.ueberlauf_foerderaggregat -> ABWASSER.ueberlauf_foerderaggregat")
        self._export_ueberlauf_foerderaggregat_ag64()
        self._check_for_stop()
        
    def _export_ag96(self):
        logger.info("Exporting TWW.organisation -> ABWASSER.organisation")
        self._export_organisation()
        self._check_for_stop()

        logger.info("Exporting TWW.gepmassnahme -> ABWASSER.gepmassnahme")
        self._export_gepmassnahme()
        self._check_for_stop()
        
        logger.info("Exporting TWW.gepknoten -> ABWASSER.gepknoten")
        self._export_gepknoten()
        self._check_for_stop()
        
        logger.info("Exporting TWW.gephaltung -> ABWASSER.gephaltung")
        self._export_gephaltung()
        self._check_for_stop()

        logger.info("Exporting TWW.einzugsgebiet -> ABWASSER.einzugsgebiet")
        self._export_einzugsgebiet()
        self._check_for_stop()  

        logger.info("Exporting TWW.bautenausserhalbbaugebiet -> ABWASSER.bautenausserhalbbaugebiet")
        self._export_bautenausserhalbbaugebiet()
        self._check_for_stop()
        
        logger.info("Exporting TWW.ueberlauf_foerderaggregat -> ABWASSER.ueberlauf_foerderaggregat")
        self._export_ueberlauf_foerderaggregat_ag96()
        self._check_for_stop()

        logger.info("Exporting TWW.sbw_einzugsgebiet -> ABWASSER.sbw_einzugsgebiet")
        self._export_sbw_einzugsgebiet()
        self._check_for_stop()
        
        logger.info("Exporting TWW.versickerungsbereichag -> ABWASSER.versickerungsbereichag")
        self._export_versickerungsbereichag()
        self._check_for_stop()

    def _export_organisation(self):
        if self.is_ag_xx_model:
            queryModel = self.model_classes_tww_ag6496
        else:
            queryModel = self.model_classes_tww_od
        query = self.tww_session.query(queryModel.organisation)
        for row in query:
            organisation = None
            if self.is_ag_xx_model:
                organisation = self.model_classes_interlis.organisation(
                    # FIELDS TO MAP TO ABWASSER.organisation
                    t_id=self.get_tid(row),
                    t_ili_tid=row.obj_id,
                    obj_id=row.obj_id,
                    auid=row.uid,
                    bezeichnung=self.truncate(self.emptystr_to_null(row.bezeichnung), 80),
                    kurzbezeichnung=self.truncate(self.emptystr_to_null(row.kurzbezeichnung), 12),
                    datenbewirtschafter_kt=row.datenbewirtschafter_kt,
                    organisationtyp=row.organisationtyp,
                    letzte_aenderung=row.letzte_aenderung,
                    bemerkung=self.truncate(self.emptystr_to_null(row.bemerkung), 80),
                )
                self.map_tid_ag_xx(row.obj_id, organisation.t_id)
            else:
                organisation = self.model_classes_interlis.organisation(
                    # FIELDS TO MAP TO ABWASSER.organisation
                    # --- sia405_baseclass ---
                    **self.sia_405_base_common(row, "organisation"),
                    # --- organisation ---
                    auid=row.uid,
                    bemerkung=self.truncate(self.emptystr_to_null(row.remark), 80),
                    bezeichnung=self.null_to_emptystr(row.identifier),
                    organisationstyp=self.get_vl(row.organisation_type__REL),
                    astatus=self.get_vl(row.status__REL),
                )
            self.abwasser_session.add(organisation)
            print(".", end="")
        logger.info("done")
        self.abwasser_session.flush()

    def _export_channel(self):
        query = self.tww_session.query(self.model_classes_tww_od.channel)
        if self.filtered:
            query = query.join(self.model_classes_tww_od.wastewater_networkelement).filter(
                self.model_classes_tww_od.wastewater_networkelement.obj_id.in_(self.subset_ids)
            )
        for row in query:
            kanal = self.model_classes_interlis.kanal(
                # FIELDS TO MAP TO ABWASSER.kanal
                # --- abwasserbauwerk ---
                **self.wastewater_structure_common(row, "kanal"),
                # --- kanal ---
                bettung_umhuellung=self.get_vl(row.bedding_encasement__REL),
                funktionhierarchisch=self.get_vl(row.function_hierarchic__REL),
                funktionhydraulisch=self.get_vl(row.function_hydraulic__REL),
                nutzungsart_geplant=self.get_vl(row.usage_planned__REL),
                nutzungsart_ist=self.get_vl(row.usage_current__REL),
                rohrlaenge=row.pipe_length,
                spuelintervall=row.jetting_interval,
                verbindungsart=self.get_vl(row.connection_type__REL),
            )
            self.abwasser_session.add(kanal)
            print(".", end="")
        logger.info("done")
        self.abwasser_session.flush()

    def _export_gepmassnahme(self):
        query = self.tww_session.query(self.model_classes_tww_ag6496.gepmassnahme)
        for row in query:
            gepmassnahme = self.model_classes_interlis.gepmassnahme(
                **self.gep_metainformation_common_ag_xx(row,'gepmassnahme'),
                ausdehnung=row.ausdehnung,
                beschreibung=self.truncate(self.emptystr_to_null(row.beschreibung), 100),
                bezeichnung=self.truncate(self.emptystr_to_null(row.bezeichnung), 20),
                datum_eingang=row.datum_eingang,
                gesamtkosten=row.gesamtkosten,
                handlungsbedarf=row.handlungsbedarf,
                jahr_umsetzung_effektiv=row.jahr_umsetzung_effektiv,
                jahr_umsetzung_geplant=row.jahr_umsetzung_planned,
                kategorie=row.kategorie,
                perimeter=row.perimeter,
                prioritaetag=row.prioritaetag,
                astatus=row.status,
                symbolpos=row.symbolpos,
                verweis=row.verweis,
                traegerschaft=self.get_tid_by_obj_id(row.traegerschaft),
                verantwortlich_ausloesung=self.get_tid_by_obj_id(row.verantwortlich_ausloesung),
            )
            self.map_tid_ag_xx(row.obj_id, gepmassnahme.t_id)
            self.abwasser_session.add(gepmassnahme)
            print(".", end="")
        logger.info("done")
        self.abwasser_session.flush()

    def _export_gepknoten(self):
        query = self.tww_session.query(self.model_classes_tww_ag6496.gepknoten)
        if self.filtered:
            query = query.join(self.model_classes_tww_ag6496.wastewater_networkelement).filter(
                self.model_classes_tww_ag6496.wastewater_networkelement.obj_id.in_(self.subset_ids)
            )
        
        """
        GEPKnoten werden nach Fläche sortiert hinzugefügt, damit bei der Triggerlogik
        hinter {ext_schema}.gepknoten die Verknüpfung zu anderen Abwasserbauwerken 
        basierend auf einem Spatial Join implementiert werden kann.
        Dies ist relevant, da Zweitknoten der FunktionAG "andere", die innerhalb der Detailgeometrie
        eines anderen Abwasserbauwerks liegen, als Deckel importiert werden.
        """
        query.order_by(nullslast(self.model_classes_tww_ag6496.gepknoten.detailgeometrie.ST_Area().asc()))
        for row in query:
            gepknoten = self.model_classes_interlis.abwasserbauwerk( #abwasserbauwerk wegen Kompatibiltät bei Label-Export
                **self.gep_metainformation_common_ag_xx(row,'gepknoten'),
                **self.knoten_common_ag_xx(row),
                istschnittstelle=row.istschnittstelle,
                maxrueckstauhoehe=row.maxrueckstauhoehe,
                gepmassnahmeref=self.get_tid_by_obj_id(row.gepmassnahmeref),
            )
            self.map_tid_ag_xx(row.obj_id, gepknoten.t_id)
            self.abwasser_session.add(gepknoten)
            print(".", end="")
        logger.info("done")
        self.abwasser_session.flush()

    def _export_infrastrukturknoten(self):
        query = self.tww_session.query(self.model_classes_tww_ag6496.gepknoten)

        """
        GEPKnoten werden nach Fläche sortiert hinzugefügt, damit bei der Triggerlogik
        hinter {ext_schema}.gepknoten die Verknüpfung zu anderen Abwasserbauwerken 
        basierend auf einem Spatial Join implementiert werden kann.
        Dies ist relevant, da Zweitknoten der FunktionAG "andere", die innerhalb der Detailgeometrie
        eines anderen Abwasserbauwerks liegen, als Deckel importiert werden.
        """
        query.order_by(nullslast(self.model_classes_tww_ag6496.gepknoten.detailgeometrie.ST_Area().asc()))
        for row in query:
            gepknoten = self.model_classes_interlis.abwasserbauwerk( #abwasserbauwerk wegen Kompatibiltät bei Label-Export
                **self.knoten_common_ag_xx(row),
                obj_id=row.obj_id,
                t_ili_tid=row.obj_id,
                t_id=self.get_tid(row),
            )
            self.map_tid_ag_xx(row.obj_id, gepknoten.t_id)
            self.abwasser_session.add(gepknoten)
            print(".", end="")
        logger.info("done")
        self.abwasser_session.flush()

    def _export_gephaltung(self):
        query = self.tww_session.query(self.model_classes_tww_ag6496.gephaltung)
        if self.filtered:
            query = query.join(self.model_classes_tww_ag6496.wastewater_networkelement).filter(
                self.model_classes_tww_ag6496.wastewater_networkelement.obj_id.in_(self.subset_ids)
            )
        for row in query:
            gephaltung = self.model_classes_interlis.haltung(
                **self.gep_metainformation_common_ag_xx(row,'gephaltung'),
                **self.haltung_common_ag_xx(row),
                gepmassnahmeref=self.get_tid_by_obj_id(row.gepmassnahmeref),
                hydraulischebelastung=row.hydraulischebelastung,
                lichte_breite_ist=row.lichte_breite_ist,
                lichte_breite_geplant=row.lichte_breite_geplant,
                lichte_hoehe_geplant=row.lichte_hoehe_geplant,
                nutzungsartag_geplant=row.nutzungsartag_geplant,
            )
            self.abwasser_session.add(gephaltung)
            print(".", end="")
        logger.info("done")
        self.abwasser_session.flush()

    def _export_infrastrukturhaltung(self):
        query = self.tww_session.query(self.model_classes_tww_ag6496.gephaltung)
        for row in query:
            gephaltung = self.model_classes_interlis.haltung(
                **self.haltung_common_ag_xx(row),
                obj_id=row.obj_id,
                t_ili_tid=row.obj_id,
                t_id=self.get_tid(row),
                lichte_breite=row.lichte_breite_ist,
            )
            self.abwasser_session.add(gephaltung)
            print(".", end="")
        logger.info("done")
        self.abwasser_session.flush()

    def _export_einzugsgebiet(self):
        query = self.tww_session.query(self.model_classes_tww_ag6496.einzugsgebiet)
        for row in query:
            einzugsgebiet = self.model_classes_interlis.einzugsgebiet(
                **self.gep_metainformation_common_ag_xx(row,'einzugsgebiet'),
                abflussbegrenzung_geplant=row.abflussbegrenzung_geplant,
                abflussbegrenzung_ist=row.abflussbegrenzung_ist,
                abflussbeiwert_rw_geplant=row.abflussbeiwert_rw_geplant,
                abflussbeiwert_rw_ist=row.abflussbeiwert_rw_ist,
                abflussbeiwert_sw_geplant=row.abflussbeiwert_sw_geplant,
                abflussbeiwert_sw_ist=row.abflussbeiwert_sw_ist,
                befestigungsgrad_rw_geplant=row.befestigungsgrad_rw_geplant,
                befestigungsgrad_rw_ist=row.befestigungsgrad_rw_ist,
                befestigungsgrad_sw_geplant=row.befestigungsgrad_sw_geplant,
                befestigungsgrad_sw_ist=row.befestigungsgrad_sw_ist,
                bezeichnung=self.truncate(self.emptystr_to_null(row.bezeichnung), 20),
                direkteinleitung_in_gewaesser_geplant=row.direkteinleitung_in_gewaesser_geplant,
                direkteinleitung_in_gewaesser_ist=row.direkteinleitung_in_gewaesser_ist,
                einwohnerdichte_geplant=row.einwohnerdichte_geplant,
                einwohnerdichte_ist=row.einwohnerdichte_ist,
                entwaesserungssystemag_geplant=row.entwaesserungssystemag_geplant,
                entwaesserungssystemag_ist=row.entwaesserungssystemag_ist,
                flaeche=row.flaeche,
                fremdwasseranfall_geplant=row.fremdwasseranfall_geplant,
                fremdwasseranfall_ist=row.fremdwasseranfall_ist,
                perimeter=row.perimeter,
                perimetertyp=row.perimetertyp,
                retention_geplant=row.retention_geplant,
                retention_ist="ja", # Change to row.retention_ist once the test data has been fixed
                schmutzabwasseranfall_geplant=row.schmutzabwasseranfall_geplant,
                schmutzabwasseranfall_ist=row.schmutzabwasseranfall_ist,
                versickerung_geplant=row.versickerung_geplant,
                versickerung_ist=row.versickerung_ist,
                gepknoten_rw_geplantref=self.get_tid_by_obj_id(row.gepknoten_rw_geplantref),
                gepknoten_rw_istref=self.get_tid_by_obj_id(row.gepknoten_rw_istref),
                gepknoten_sw_geplantref=self.get_tid_by_obj_id(row.gepknoten_sw_geplantref),
                gepknoten_sw_istref=self.get_tid_by_obj_id(row.gepknoten_sw_istref),
            )
            self.abwasser_session.add(einzugsgebiet)
            print(".", end="")
        logger.info("done")
        self.abwasser_session.flush()

    def _export_bautenausserhalbbaugebiet(self):
        query = self.tww_session.query(self.model_classes_tww_ag6496.bautenausserhalbbaugebiet)
        for row in query:
            bautenausserhalbbaugebiet = self.model_classes_interlis.bautenausserhalbbaugebiet(
                **self.gep_metainformation_common_ag_xx(row,'bautenausserhalbbaugebiet'),
                anzstaendigeeinwohner=row.anzstaendigeeinwohner,
                arealnutzung=row.arealnutzung,
                beseitigung_haeusliches_abwasser=row.beseitigung_haeusliches_abwasser,
                beseitigung_gewerbliches_abwasser=row.beseitigung_gewerbliches_abwasser,
                beseitigung_platzentwaesserung=row.beseitigung_platzentwaesserung,
                beseitigung_dachentwaesserung=row.beseitigung_dachentwaesserung,
                bezeichnung=self.truncate(self.emptystr_to_null(row.bezeichnung), 20),
                eigentuemeradresse=row.eigentuemeradresse,
                eigentuemername=row.eigentuemername,
                einwohnergleichwert=row.einwohnergleichwert,
                lage=row.lage,
                nummer=row.nummer,
                sanierungsbedarf=row.sanierungsbedarf.capitalize(),
                sanierungsdatum=row.sanierungsdatum,
                sanierungskonzept=row.sanierungskonzept,
            )
            self.abwasser_session.add(bautenausserhalbbaugebiet)
            print(".", end="")
        logger.info("done")
        self.abwasser_session.flush()

    def _export_ueberlauf_foerderaggregat_ag96(self):
        query = self.tww_session.query(self.model_classes_tww_ag6496.ueberlauf_foerderaggregat)
        if self.filtered:
            query = query.join(self.model_classes_tww_ag6496.wastewater_networkelement).filter(
                self.model_classes_tww_ag6496.wastewater_networkelement.obj_id.in_(self.subset_ids)
            )
        for row in query:
            ueberlauf_foerderaggregat = self.model_classes_interlis.ueberlauf_foerderaggregat(
                **self.gep_metainformation_common_ag_xx(row,'ueberlauf_foerderaggregat'),
                **self.ueberlauf_foerderaggregat_common_ag_xx(row),
            )
            self.abwasser_session.add(ueberlauf_foerderaggregat)
            print(".", end="")
        logger.info("done")
        self.abwasser_session.flush()

<<<<<<< HEAD
    def _export_sbw_einzugsgebiet(self):
        query = self.tww_session.query(self.model_classes_tww_ag6496.sbw_einzugsgebiet)
        for row in query:
            sbw_einzugsgebiet = self.model_classes_interlis.sbw_einzugsgebiet(
                **self.gep_metainformation_common_ag_xx(row,'sbw_einzugsgebiet'),
                bezeichnung=self.truncate(self.emptystr_to_null(row.bezeichnung), 20),
                einwohner_geplant=row.einwohner_geplant,
                einwohner_ist=row.einwohner_ist,
                flaeche_geplant=row.flaeche_geplant,
                flaeche_ist=row.flaeche_ist,
                flaeche_befestigt_geplant=row.flaeche_befestigt_geplant,
                flaeche_befestigt_ist=row.flaeche_befestigt_ist,
                flaeche_reduziert_geplant=row.flaeche_reduziert_geplant,
                flaeche_reduziert_ist=row.flaeche_reduziert_ist,
                fremdwasseranfall_geplant=row.fremdwasseranfall_geplant,
                fremdwasseranfall_ist=row.fremdwasseranfall_ist,
                perimeter_ist=row.perimeter_ist,
                schmutzabwasseranfall_geplant=row.schmutzabwasseranfall_geplant,
                schmutzabwasseranfall_ist=row.schmutzabwasseranfall_ist,
                einleitstelleref=self.get_tid_by_obj_id(row.einleitstelleref),
                sonderbauwerk_ref=self.get_tid_by_obj_id(row.sonderbauwerk_ref),
            )
            self.abwasser_session.add(sbw_einzugsgebiet)
=======
    def _export_ueberlauf_foerderaggregat_ag64(self):
        query = self.tww_session.query(self.model_classes_tww_ag6496.ueberlauf_foerderaggregat)
        for row in query:
            ueberlauf_foerderaggregat = self.model_classes_interlis.ueberlauf_foerderaggregat(
                **self.ueberlauf_foerderaggregat_common_ag_xx(row),
                obj_id=row.obj_id,
                t_ili_tid=row.obj_id,
                t_id=self.get_tid(row),
                letzte_aenderung_wi=row.letzte_aenderung_wi,
                bemerkung_wi=self.truncate(self.emptystr_to_null(row.bemerkung_wi), 80),
            )
            self.abwasser_session.add(ueberlauf_foerderaggregat)
>>>>>>> 57ea8413
            print(".", end="")
        logger.info("done")
        self.abwasser_session.flush()

    def _export_versickerungsbereichag(self):
        query = self.tww_session.query(self.model_classes_tww_ag6496.versickerungsbereichag)
        if self.filtered:
            query = query.join(self.model_classes_tww_ag6496.wastewater_networkelement).filter(
                self.model_classes_tww_ag6496.wastewater_networkelement.obj_id.in_(self.subset_ids)
            )
        for row in query:
            versickerungsbereichag = self.model_classes_interlis.versickerungsbereichag(
                # --- abwasserbauwerk ---
                **self.gep_metainformation_common_ag_xx(row,'versickerungsbereichag'),
                bezeichnung=self.truncate(self.emptystr_to_null(row.bezeichnung), 20),
                durchlaessigkeit=row.durchlaessigkeit,
                einschraenkung=row.einschraenkung,
                maechtigkeit=row.maechtigkeit,
                perimeter=row.perimeter,
                q_check=row.ag96_q_check,
                versickerungsmoeglichkeitag=row.versickerungsmoeglichkeitag,
            )
            self.abwasser_session.add(versickerungsbereichag)
            print(".", end="")
        logger.info("done")
        self.abwasser_session.flush()

    def _export_manhole(self):
        query = self.tww_session.query(self.model_classes_tww_od.manhole)
        if self.filtered:
            query = query.join(self.model_classes_tww_od.wastewater_networkelement).filter(
                self.model_classes_tww_od.wastewater_networkelement.obj_id.in_(self.subset_ids)
            )
        for row in query:
            normschacht = self.model_classes_interlis.normschacht(
                # --- abwasserbauwerk ---
                **self.wastewater_structure_common(row, "normschacht"),
                # --- normschacht ---
                dimension1=row.dimension1,
                dimension2=row.dimension2,
                funktion=self.get_vl(row.function__REL),
                material=self.get_vl(row.material__REL),
                oberflaechenzulauf=self.get_vl(row.surface_inflow__REL),
            )
            self.abwasser_session.add(normschacht)
            print(".", end="")
        logger.info("done")
        self.abwasser_session.flush()

    def _export_discharge_point(self):
        query = self.tww_session.query(self.model_classes_tww_od.discharge_point)
        if self.filtered:
            query = query.join(self.model_classes_tww_od.wastewater_networkelement).filter(
                self.model_classes_tww_od.wastewater_networkelement.obj_id.in_(self.subset_ids)
            )
        for row in query:
            einleitstelle = self.model_classes_interlis.einleitstelle(
                # --- abwasserbauwerk ---
                **self.wastewater_structure_common(row, "einleitstelle"),
                # --- einleitstelle ---
                hochwasserkote=row.highwater_level,
                relevanz=self.get_vl(row.relevance__REL),
                terrainkote=row.terrain_level,
                wasserspiegel_hydraulik=row.waterlevel_hydraulic,
            )
            self.abwasser_session.add(einleitstelle)
            print(".", end="")
        logger.info("done")
        self.abwasser_session.flush()

    def _export_special_structure(self):
        query = self.tww_session.query(self.model_classes_tww_od.special_structure)
        if self.filtered:
            query = query.join(self.model_classes_tww_od.wastewater_networkelement).filter(
                self.model_classes_tww_od.wastewater_networkelement.obj_id.in_(self.subset_ids)
            )
        for row in query:
            logger.warning(
                "TWW field special_structure.upper_elevation has no equivalent in the interlis model. It will be ignored."
            )
            spezialbauwerk = self.model_classes_interlis.spezialbauwerk(
                # FIELDS TO MAP TO ABWASSER.spezialbauwerk
                # --- abwasserbauwerk ---
                **self.wastewater_structure_common(row, "spezialbauwerk"),
                # --- spezialbauwerk ---
                # TODO : WARNING : upper_elevation is not mapped
                bypass=self.get_vl(row.bypass__REL),
                funktion=self.get_vl(row.function__REL),
                notueberlauf=self.get_vl(row.emergency_overflow__REL),
                regenbecken_anordnung=self.get_vl(row.stormwater_tank_arrangement__REL),
            )
            self.abwasser_session.add(spezialbauwerk)
            print(".", end="")
        logger.info("done")
        self.abwasser_session.flush()

    def _export_infiltration_installation(self):
        query = self.tww_session.query(self.model_classes_tww_od.infiltration_installation)
        if self.filtered:
            query = query.join(self.model_classes_tww_od.wastewater_networkelement).filter(
                self.model_classes_tww_od.wastewater_networkelement.obj_id.in_(self.subset_ids)
            )
        for row in query:
            logger.warning(
                "TWW field infiltration_installation.upper_elevation has no equivalent in the interlis model. It will be ignored."
            )
            versickerungsanlage = self.model_classes_interlis.versickerungsanlage(
                # FIELDS TO MAP TO ABWASSER.versickerungsanlage
                # --- abwasserbauwerk ---
                **self.wastewater_structure_common(row, "versickerungsanlage"),
                # --- versickerungsanlage ---
                # TODO : NOT MAPPED : upper_elevation
                art=self.get_vl(row.kind__REL),
                beschriftung=self.get_vl(row.labeling__REL),
                dimension1=row.dimension1,
                dimension2=row.dimension2,
                gwdistanz=row.distance_to_aquifer,
                maengel=self.get_vl(row.defects__REL),
                notueberlauf=self.get_vl(row.emergency_overflow__REL),
                saugwagen=self.get_vl(row.vehicle_access__REL),
                schluckvermoegen=row.absorption_capacity,
                versickerungswasser=self.get_vl(row.seepage_utilization__REL),
                wasserdichtheit=self.get_vl(row.watertightness__REL),
                wirksameflaeche=row.effective_area,
            )
            self.abwasser_session.add(versickerungsanlage)
            print(".", end="")
        logger.info("done")
        self.abwasser_session.flush()

    def _export_pipe_profile(self):
        query = self.tww_session.query(self.model_classes_tww_od.pipe_profile)
        if self.filtered:
            query = query.join(self.model_classes_tww_od.reach).filter(
                self.model_classes_tww_od.wastewater_networkelement.obj_id.in_(self.subset_ids)
            )
        for row in query:
            # AVAILABLE FIELDS IN TWW.pipe_profile

            # --- pipe_profile ---
            # fk_dataowner, fk_provider, height_width_ratio, identifier, last_modification, obj_id, profile_type, remark

            # --- _bwrel_ ---
            # profile_geometry__BWREL_fk_pipe_profile, reach__BWREL_fk_pipe_profile

            # --- _rel_ ---
            # fk_dataowner__REL, fk_provider__REL, profile_type__REL

            rohrprofil = self.model_classes_interlis.rohrprofil(
                # FIELDS TO MAP TO ABWASSER.rohrprofil
                # --- vsa_baseclass ---
                **self.vsa_base_common(row, "rohrprofil"),
                # --- rohrprofil ---
                bemerkung=self.truncate(self.emptystr_to_null(row.remark), 80),
                bezeichnung=self.null_to_emptystr(row.identifier),
                hoehenbreitenverhaeltnis=row.height_width_ratio,
                profiltyp=self.get_vl(row.profile_type__REL),
            )
            self.abwasser_session.add(rohrprofil)
            print(".", end="")
        logger.info("done")
        self.abwasser_session.flush()

    def _export_reach_point(self):
        query = self.tww_session.query(self.model_classes_tww_od.reach_point)
        if self.filtered:
            query = query.join(
                self.model_classes_tww_od.reach,
                or_(
                    self.model_classes_tww_od.reach_point.obj_id
                    == self.model_classes_tww_od.reach.fk_reach_point_from,
                    self.model_classes_tww_od.reach_point.obj_id
                    == self.model_classes_tww_od.reach.fk_reach_point_to,
                ),
            ).filter(
                self.model_classes_tww_od.wastewater_networkelement.obj_id.in_(self.subset_ids)
            )
        for row in query:
            # AVAILABLE FIELDS IN TWW.reach_point

            # --- reach_point ---
            # elevation_accuracy, fk_dataowner, fk_provider, fk_wastewater_networkelement, identifier, last_modification, level, obj_id, outlet_shape, position_of_connection, remark, situation_geometry

            # --- _bwrel_ ---
            # examination__BWREL_fk_reach_point, reach__BWREL_fk_reach_point_from, reach__BWREL_fk_reach_point_to

            # --- _rel_ ---
            # elevation_accuracy__REL, fk_dataowner__REL, fk_provider__REL, fk_wastewater_networkelement__REL, outlet_shape__REL

            haltungspunkt = self.model_classes_interlis.haltungspunkt(
                # FIELDS TO MAP TO ABWASSER.haltungspunkt
                # --- vsa_baseclass ---
                **self.vsa_base_common(row, "haltungspunkt"),
                # --- haltungspunkt ---
                abwassernetzelementref=self.get_tid(row.fk_wastewater_networkelement__REL),
                auslaufform=self.get_vl(row.outlet_shape__REL),
                bemerkung=self.truncate(self.emptystr_to_null(row.remark), 80),
                bezeichnung=self.null_to_emptystr(row.identifier),
                hoehengenauigkeit=self.get_vl(row.elevation_accuracy__REL),
                kote=row.level,
                lage=ST_Force2D(row.situation3d_geometry),
                lage_anschluss=row.position_of_connection,
            )
            self.abwasser_session.add(haltungspunkt)
            print(".", end="")
        logger.info("done")
        self.abwasser_session.flush()

    def _export_wastewater_node(self):
        query = self.tww_session.query(self.model_classes_tww_od.wastewater_node)
        if self.filtered:
            query = query.filter(
                self.model_classes_tww_od.wastewater_networkelement.obj_id.in_(self.subset_ids)
            )
        for row in query:
            # AVAILABLE FIELDS IN TWW.wastewater_node

            # --- wastewater_networkelement ---
            # fk_dataowner, fk_provider, fk_wastewater_structure, identifier, last_modification, remark

            # --- wastewater_node ---

            # --- _bwrel_ ---
            # catchment_area__BWREL_fk_wastewater_networkelement_rw_current, catchment_area__BWREL_fk_wastewater_networkelement_rw_planned, catchment_area__BWREL_fk_wastewater_networkelement_ww_current, catchment_area__BWREL_fk_wastewater_networkelement_ww_planned, connection_object__BWREL_fk_wastewater_networkelement, hydraulic_char_data__BWREL_fk_wastewater_node, overflow__BWREL_fk_overflow_to, overflow__BWREL_fk_wastewater_node, reach_point__BWREL_fk_wastewater_networkelement, throttle_shut_off_unit__BWREL_fk_wastewater_node, wastewater_structure__BWREL_fk_main_wastewater_node

            # --- _rel_ ---
            # fk_dataowner__REL, fk_hydr_geometry__REL, fk_provider__REL, fk_wastewater_structure__REL

            logger.warning(
                "TWW field wastewater_node.fk_hydr_geometry has no equivalent in the interlis model. It will be ignored."
            )
            abwasserknoten = self.model_classes_interlis.abwasserknoten(
                # FIELDS TO MAP TO ABWASSER.abwasserknoten
                # --- abwassernetzelement ---
                **self.wastewater_networkelement_common(row, "abwasserknoten"),
                # --- abwasserknoten ---
                # TODO : WARNING : fk_hydr_geometry is not mapped
                lage=ST_Force2D(row.situation3d_geometry),
                rueckstaukote_ist=row.backflow_level_current,
                sohlenkote=row.bottom_level,
            )
            self.abwasser_session.add(abwasserknoten)
            print(".", end="")
        logger.info("done")
        self.abwasser_session.flush()

    def _export_reach(self):
        query = self.tww_session.query(self.model_classes_tww_od.reach)
        if self.filtered:
            query = query.filter(
                self.model_classes_tww_od.wastewater_networkelement.obj_id.in_(self.subset_ids)
            )
        for row in query:
            # AVAILABLE FIELDS IN TWW.reach

            # --- wastewater_networkelement ---
            # fk_dataowner, fk_provider, fk_wastewater_structure, identifier, last_modification, remark

            # --- reach ---
            # clear_height, coefficient_of_friction, elevation_determination, fk_pipe_profile, fk_reach_point_from, fk_reach_point_to, horizontal_positioning, inside_coating, length_effective, material, obj_id, progression3d_geometry, reliner_material, reliner_nominal_size, relining_construction, relining_kind, ring_stiffness, slope_building_plan, wall_roughness

            # --- _bwrel_ ---
            # catchment_area__BWREL_fk_wastewater_networkelement_rw_current, catchment_area__BWREL_fk_wastewater_networkelement_rw_planned, catchment_area__BWREL_fk_wastewater_networkelement_ww_current, catchment_area__BWREL_fk_wastewater_networkelement_ww_planned, connection_object__BWREL_fk_wastewater_networkelement, reach_point__BWREL_fk_wastewater_networkelement, reach_text__BWREL_fk_reach, txt_text__BWREL_fk_reach

            # --- _rel_ ---
            # elevation_determination__REL, fk_dataowner__REL, fk_pipe_profile__REL, fk_provider__REL, fk_reach_point_from__REL, fk_reach_point_to__REL, fk_wastewater_structure__REL, horizontal_positioning__REL, inside_coating__REL, material__REL, reliner_material__REL, relining_construction__REL, relining_kind__REL

            logger.warning(
                "TWW field reach.elevation_determination has no equivalent in the interlis model. It will be ignored."
            )
            haltung = self.model_classes_interlis.haltung(
                # FIELDS TO MAP TO ABWASSER.haltung
                # --- abwassernetzelement ---
                **self.wastewater_networkelement_common(row, "haltung"),
                # --- haltung ---
                # NOT MAPPED : elevation_determination
                innenschutz=self.get_vl(row.inside_coating__REL),
                laengeeffektiv=row.length_effective,
                lagebestimmung=self.get_vl(row.horizontal_positioning__REL),
                lichte_hoehe=row.clear_height,
                material=self.get_vl(row.material__REL),
                nachhaltungspunktref=self.get_tid(row.fk_reach_point_to__REL),
                plangefaelle=row.slope_building_plan,  # TODO : check, does this need conversion ?
                reibungsbeiwert=row.coefficient_of_friction,
                reliner_art=self.get_vl(row.relining_kind__REL),
                reliner_bautechnik=self.get_vl(row.relining_construction__REL),
                reliner_material=self.get_vl(row.reliner_material__REL),
                reliner_nennweite=row.reliner_nominal_size,
                ringsteifigkeit=row.ring_stiffness,
                rohrprofilref=self.get_tid(row.fk_pipe_profile__REL),
                verlauf=ST_Force2D(row.progression3d_geometry),
                vonhaltungspunktref=self.get_tid(row.fk_reach_point_from__REL),
                wandrauhigkeit=row.wall_roughness,
            )
            self.abwasser_session.add(haltung)
            print(".", end="")
        logger.info("done")
        self.abwasser_session.flush()

    def _export_reach_progression_alternative(self):
        query = self.tww_session.query(self.model_classes_tww_od.reach_progression_alternative)
        if self.filtered:
            query = query.filter(
                self.model_classes_tww_od.reach_progression_alternative.obj_id.in_(self.subset_ids)
            )
        for row in query:
            haltung_alternativverlauf = self.model_classes_interlis.haltung_alternativverlauf(
                **self.base_common(row, "haltung_alternativverlauf"),
                # --- haltung_alternativverlauf ---
                plantyp=self.get_vl(row.plantype__REL),
                verlauf=row.progression_geometry,
                haltungref=self.get_pk(row.fk_reach__REL),
            )
            self.abwasser_session.add(haltung_alternativverlauf)
            print(".", end="")
        logger.info("done")
        self.abwasser_session.flush()

    def _export_dryweather_downspout(self):
        query = self.tww_session.query(self.model_classes_tww_od.dryweather_downspout)
        if self.filtered:
            query = query.join(
                self.model_classes_tww_od.wastewater_structure,
                self.model_classes_tww_od.wastewater_networkelement,
            ).filter(
                self.model_classes_tww_od.wastewater_networkelement.obj_id.in_(self.subset_ids)
            )
        for row in query:
            # AVAILABLE FIELDS IN TWW.dryweather_downspout

            # --- structure_part ---
            # fk_dataowner, fk_provider, fk_wastewater_structure, identifier, last_modification, remark, renovation_demand

            # --- dryweather_downspout ---
            # diameter, obj_id

            # --- _bwrel_ ---
            # access_aid_kind__BWREL_obj_id, backflow_prevention__BWREL_obj_id, benching_kind__BWREL_obj_id, dryweather_flume_material__BWREL_obj_id, electric_equipment__BWREL_obj_id, electromechanical_equipment__BWREL_obj_id, solids_retention__BWREL_obj_id, tank_cleaning__BWREL_obj_id, tank_emptying__BWREL_obj_id

            # --- _rel_ ---
            # fk_dataowner__REL, fk_provider__REL, fk_wastewater_structure__REL, renovation_demand__REL

            trockenwetterfallrohr = self.model_classes_interlis.trockenwetterfallrohr(
                # FIELDS TO MAP TO ABWASSER.trockenwetterfallrohr
                # --- bauwerksteil ---
                **self.structure_part_common(row, "trockenwetterfallrohr"),
                # --- trockenwetterfallrohr ---
                durchmesser=row.diameter,
            )
            self.abwasser_session.add(trockenwetterfallrohr)
            print(".", end="")
        logger.info("done")
        self.abwasser_session.flush()

    def _export_access_aid(self):
        query = self.tww_session.query(self.model_classes_tww_od.access_aid)
        if self.filtered:
            query = query.join(
                self.model_classes_tww_od.wastewater_structure,
                self.model_classes_tww_od.wastewater_networkelement,
            ).filter(
                self.model_classes_tww_od.wastewater_networkelement.obj_id.in_(self.subset_ids)
            )
        for row in query:
            # AVAILABLE FIELDS IN TWW.access_aid

            # --- structure_part ---
            # fk_dataowner, fk_provider, fk_wastewater_structure, identifier, last_modification, remark, renovation_demand

            # --- access_aid ---
            # kind, obj_id

            # --- _bwrel_ ---
            # access_aid_kind__BWREL_obj_id, backflow_prevention__BWREL_obj_id, benching_kind__BWREL_obj_id, dryweather_flume_material__BWREL_obj_id, electric_equipment__BWREL_obj_id, electromechanical_equipment__BWREL_obj_id, solids_retention__BWREL_obj_id, tank_cleaning__BWREL_obj_id, tank_emptying__BWREL_obj_id

            # --- _rel_ ---
            # fk_dataowner__REL, fk_provider__REL, fk_wastewater_structure__REL, kind__REL, renovation_demand__REL

            einstiegshilfe = self.model_classes_interlis.einstiegshilfe(
                # FIELDS TO MAP TO ABWASSER.einstiegshilfe
                # --- bauwerksteil ---
                **self.structure_part_common(row, "einstiegshilfe"),
                # --- einstiegshilfe ---
                art=self.get_vl(row.kind__REL),
            )
            self.abwasser_session.add(einstiegshilfe)
            print(".", end="")
        logger.info("done")
        self.abwasser_session.flush()

    def _export_dryweather_flume(self):
        query = self.tww_session.query(self.model_classes_tww_od.dryweather_flume)
        if self.filtered:
            query = query.join(
                self.model_classes_tww_od.wastewater_structure,
                self.model_classes_tww_od.wastewater_networkelement,
            ).filter(
                self.model_classes_tww_od.wastewater_networkelement.obj_id.in_(self.subset_ids)
            )
        for row in query:
            # AVAILABLE FIELDS IN TWW.dryweather_flume

            # --- structure_part ---
            # fk_dataowner, fk_provider, fk_wastewater_structure, identifier, last_modification, remark, renovation_demand

            # --- dryweather_flume ---
            # material, obj_id

            # --- _bwrel_ ---
            # access_aid_kind__BWREL_obj_id, backflow_prevention__BWREL_obj_id, benching_kind__BWREL_obj_id, dryweather_flume_material__BWREL_obj_id, electric_equipment__BWREL_obj_id, electromechanical_equipment__BWREL_obj_id, solids_retention__BWREL_obj_id, tank_cleaning__BWREL_obj_id, tank_emptying__BWREL_obj_id

            # --- _rel_ ---
            # fk_dataowner__REL, fk_provider__REL, fk_wastewater_structure__REL, material__REL, renovation_demand__REL

            trockenwetterrinne = self.model_classes_interlis.trockenwetterrinne(
                # FIELDS TO MAP TO ABWASSER.trockenwetterrinne
                # --- bauwerksteil ---
                **self.structure_part_common(row, "trockenwetterrinne"),
                # --- trockenwetterrinne ---
                material=self.get_vl(row.material__REL),
            )
            self.abwasser_session.add(trockenwetterrinne)
            print(".", end="")
        logger.info("done")
        self.abwasser_session.flush()

    def _export_cover(self):
        query = self.tww_session.query(self.model_classes_tww_od.cover)
        if self.filtered:
            query = query.join(
                self.model_classes_tww_od.wastewater_structure,
                self.model_classes_tww_od.wastewater_networkelement,
            ).filter(
                self.model_classes_tww_od.wastewater_networkelement.obj_id.in_(self.subset_ids)
            )
        for row in query:
            # AVAILABLE FIELDS IN TWW.cover

            # --- structure_part ---
            # fk_dataowner, fk_provider, fk_wastewater_structure, identifier, last_modification, remark, renovation_demand

            # --- cover ---
            # brand, cover_shape, diameter, fastening, level, material, obj_id, positional_accuracy, situation3d_geometry, sludge_bucket, venting

            # --- _bwrel_ ---
            # access_aid_kind__BWREL_obj_id, backflow_prevention__BWREL_obj_id, benching_kind__BWREL_obj_id, dryweather_flume_material__BWREL_obj_id, electric_equipment__BWREL_obj_id, electromechanical_equipment__BWREL_obj_id, solids_retention__BWREL_obj_id, tank_cleaning__BWREL_obj_id, tank_emptying__BWREL_obj_id, wastewater_structure__BWREL_fk_main_cover

            # --- _rel_ ---
            # cover_shape__REL, fastening__REL, fk_dataowner__REL, fk_provider__REL, fk_wastewater_structure__REL, material__REL, positional_accuracy__REL, renovation_demand__REL, sludge_bucket__REL, venting__REL

            deckel = self.model_classes_interlis.deckel(
                # FIELDS TO MAP TO ABWASSER.deckel
                # --- bauwerksteil ---
                **self.structure_part_common(row, "deckel"),
                # --- deckel ---
                deckelform=self.get_vl(row.cover_shape__REL),
                durchmesser=row.diameter,
                entlueftung=self.get_vl(row.venting__REL),
                fabrikat=row.brand,
                kote=row.level,
                lage=ST_Force2D(row.situation3d_geometry),
                lagegenauigkeit=self.get_vl(row.positional_accuracy__REL),
                material=self.get_vl(row.material__REL),
                schlammeimer=self.get_vl(row.sludge_bucket__REL),
                verschluss=self.get_vl(row.fastening__REL),
            )
            self.abwasser_session.add(deckel)
            print(".", end="")
        logger.info("done")
        self.abwasser_session.flush()

    def _export_benching(self):
        query = self.tww_session.query(self.model_classes_tww_od.benching)
        if self.filtered:
            query = query.join(
                self.model_classes_tww_od.wastewater_structure,
                self.model_classes_tww_od.wastewater_networkelement,
            ).filter(
                self.model_classes_tww_od.wastewater_networkelement.obj_id.in_(self.subset_ids)
            )
        for row in query:
            # AVAILABLE FIELDS IN TWW.benching

            # --- structure_part ---
            # fk_dataowner, fk_provider, fk_wastewater_structure, identifier, last_modification, remark, renovation_demand

            # --- benching ---
            # kind, obj_id

            # --- _bwrel_ ---
            # access_aid_kind__BWREL_obj_id, backflow_prevention__BWREL_obj_id, benching_kind__BWREL_obj_id, dryweather_flume_material__BWREL_obj_id, electric_equipment__BWREL_obj_id, electromechanical_equipment__BWREL_obj_id, solids_retention__BWREL_obj_id, tank_cleaning__BWREL_obj_id, tank_emptying__BWREL_obj_id

            # --- _rel_ ---
            # fk_dataowner__REL, fk_provider__REL, fk_wastewater_structure__REL, kind__REL, renovation_demand__REL

            bankett = self.model_classes_interlis.bankett(
                # FIELDS TO MAP TO ABWASSER.bankett
                # --- bauwerksteil ---
                **self.structure_part_common(row, "bankett"),
                # --- bankett ---
                art=self.get_vl(row.kind__REL),
            )
            self.abwasser_session.add(bankett)
            print(".", end="")
        logger.info("done")
        self.abwasser_session.flush()

    def _export_waste_water_treatment_plant(self):
        query = self.tww_session.query(self.model_classes_tww_od.waste_water_treatment_plant)
        if self.filtered:
            query = query.filter(
                self.model_classes_tww_od.waste_water_treatment_plant.obj_id.in_(self.subset_ids)
            )
        for row in query:
            abwasserreinigungsanlage = self.model_classes_interlis.abwasserreinigungsanlage(
                **self.vsa_base_common(row, "abwasserreinigungsanlage"),
                # --- abwasserreinigungsanlage ---
                perimeter=row.area_geometry,
                bsb5=row.bod5,
                csb=row.cod,
                eliminationcsb=row.elimination_cod,
                eliminationn=row.elimination_n,
                eliminationnh4=row.elimination_nh4,
                eliminationp=row.elimination_p,
                bezeichnung=row.identifier,
                art=row.kind,
                nh4=row.nh4,
                betreibertyp=self.get_vl(row.operator_type__REL),
                einwohner_angeschlossen=row.population_connected,
                einwohner_total=row.population_total,
                bemerkung=row.remark,
                lage=row.situation_geometry,
                inbetriebnahme=row.start_year,
                ara_nr=row.wwtp_number,
            )
            self.abwasser_session.add(abwasserreinigungsanlage)
            print(".", end="")
        logger.info("done")
        self.abwasser_session.flush()

    def _export_wwtp_energy_use(self):
        query = self.tww_session.query(self.model_classes_tww_od.wwtp_energy_use)
        if self.filtered:
            query = query.filter(
                self.model_classes_tww_od.wwtp_energy_use.obj_id.in_(self.subset_ids)
            )
        for row in query:
            araenergienutzung = self.model_classes_interlis.araenergienutzung(
                **self.vsa_base_common(row, "araenergienutzung"),
                # --- araenergienutzung ---
                gasmotor=row.gas_motor,
                waermepumpe=row.heat_pump,
                bezeichnung=row.identifier,
                bemerkung=row.remark,
                turbinierung=row.turbining,
                abwasserreinigungsanlageref=self.get_tid(row.fk_waste_water_treatment_plant__REL),
            )
            self.abwasser_session.add(araenergienutzung)
            print(".", end="")
        logger.info("done")
        self.abwasser_session.flush()

    def _export_waste_water_treatment(self):
        query = self.tww_session.query(self.model_classes_tww_od.waste_water_treatment)
        if self.filtered:
            query = query.filter(
                self.model_classes_tww_od.waste_water_treatment.obj_id.in_(self.subset_ids)
            )
        for row in query:
            abwasserbehandlung = self.model_classes_interlis.abwasserbehandlung(
                **self.vsa_base_common(row, "abwasserbehandlung"),
                # --- abwasserbehandlung ---
                bezeichnung=row.identifier,
                art=self.get_vl(row.kind__REL),
                bemerkung=row.remark,
                abwasserreinigungsanlageref=self.get_tid(row.fk_waste_water_treatment_plant__REL),
            )
            self.abwasser_session.add(abwasserbehandlung)
            print(".", end="")
        logger.info("done")
        self.abwasser_session.flush()

    def _export_sludge_treatment(self):
        query = self.tww_session.query(self.model_classes_tww_od.sludge_treatment)
        if self.filtered:
            query = query.filter(
                self.model_classes_tww_od.sludge_treatment.obj_id.in_(self.subset_ids)
            )
        for row in query:
            schlammbehandlung = self.model_classes_interlis.schlammbehandlung(
                **self.vsa_base_common(row, "schlammbehandlung"),
                # --- schlammbehandlung ---
                kompostierung=row.composting,
                entwaesserung=row.dehydration,
                faulschlammverbrennung=row.digested_sludge_combustion,
                trocknung=row.drying,
                frischschlammverbrennung=row.fresh_sludge_combustion,
                hygienisierung=row.hygenisation,
                bezeichnung=row.identifier,
                ueberschusschlammvoreindickung=row.predensification_of_excess_sludge,
                mischschlammvoreindickung=row.predensification_of_mixed_sludge,
                primaerschlammvoreindickung=row.predensification_of_primary_sludge,
                bemerkung=row.remark,
                stabilisierung=self.get_vl(row.stabilisation__REL),
                entwaessertklaerschlammstapelung=row.stacking_of_dehydrated_sludge,
                fluessigklaerschlammstapelung=row.stacking_of_liquid_sludge,
                abwasserreinigungsanlageref=self.get_tid(row.fk_waste_water_treatment_plant__REL),
            )
            self.abwasser_session.add(schlammbehandlung)
            print(".", end="")
        logger.info("done")
        self.abwasser_session.flush()

    def _export_wwtp_structure(self):
        query = self.tww_session.query(self.model_classes_tww_od.wwtp_structure)
        if self.filtered:
            query = query.join(
                self.model_classes_tww_od.wastewater_networkelement,
            ).filter(
                self.model_classes_tww_od.wastewater_networkelement.obj_id.in_(self.subset_ids)
            )
        for row in query:
            arabauwerk = self.model_classes_interlis.arabauwerk(
                # --- bauwerksteil ---
                **self.wastewater_structure_common(row, "arabauwerk"),
                # --- arabauwerk ---
                art=self.get_vl(row.kind__REL),
                abwasserreinigungsanlageref=self.get_tid(row.fk_waste_water_treatment_plant__REL),
            )
            self.abwasser_session.add(arabauwerk)
            print(".", end="")
        logger.info("done")
        self.abwasser_session.flush()

    def _export_control_center(self):
        query = self.tww_session.query(self.model_classes_tww_od.control_center)
        if self.filtered:
            query = query.filter(
                self.model_classes_tww_od.control_center.obj_id.in_(self.subset_ids)
            )
        for row in query:
            steuerungszentrale = self.model_classes_interlis.steuerungszentrale(
                **self.vsa_base_common(row, "steuerungszentrale"),
                # --- steuerungszentrale ---
                bezeichnung=row.identifier,
                lage=row.situation_geometry,
            )
            self.abwasser_session.add(steuerungszentrale)
            print(".", end="")
        logger.info("done")
        self.abwasser_session.flush()

    def _export_drainless_toilet(self):
        query = self.tww_session.query(self.model_classes_tww_od.drainless_toilet)
        if self.filtered:
            query = query.filter(
                self.model_classes_tww_od.drainless_toilet.obj_id.in_(self.subset_ids)
            )
        for row in query:
            abflusslose_toilette = self.model_classes_interlis.abflusslose_toilette(
                **self.wastewater_structure_common(row, "abflusslose_toilette"),
                # --- drainless_toilet ---
                art=self.get_vl(row.kind__REL),
            )
            self.abwasser_session.add(abflusslose_toilette)
            print(".", end="")
        logger.info("done")
        self.abwasser_session.flush()

    def _export_throttle_shut_off_unit(self):
        query = self.tww_session.query(self.model_classes_tww_od.throttle_shut_off_unit)
        if self.filtered:
            query = query.filter(
                self.model_classes_tww_od.throttle_shut_off_unit.obj_id.in_(self.subset_ids)
            )
        for row in query:
            absperr_drosselorgan = self.model_classes_interlis.absperr_drosselorgan(
                **self.vsa_base_common(row, "absperr_drosselorgan"),
                # --- throttle_shut_off_unit ---
                antrieb=self.get_vl(row.actuation__REL),
                verstellbarkeit=self.get_vl(row.adjustability__REL),
                steuerung=self.get_vl(row.control__REL),
                querschnitt=row.cross_section,
                wirksamer_qs=row.effective_cross_section,
                bruttokosten=row.gross_costs,
                bezeichnung=row.identifier,
                art=self.get_vl(row.kind__REL),
                fabrikat=row.manufacturer,
                bemerkung=row.remark,
                signaluebermittlung=self.get_vl(row.signal_transmission__REL),
                subventionen=row.subsidies,
                drosselorgan_oeffnung_ist=row.throttle_unit_opening_current,
                drosselorgan_oeffnung_ist_optimiert=row.throttle_unit_opening_current_optimized,
                abwasserknotenref=self.get_pk(row.fk_wastewater_node__REL),
                steuerungszentraleref=self.get_pk(row.fk_control_center__REL),
                ueberlaufref=self.get_pk(row.fk_overflow__REL),
            )
            self.abwasser_session.add(absperr_drosselorgan)
            print(".", end="")
        logger.info("done")
        self.abwasser_session.flush()

    def _export_tank_emptying(self):
        query = self.tww_session.query(self.model_classes_tww_od.tank_emptying)
        if self.filtered:
            query = query.filter(
                self.model_classes_tww_od.tank_emptying.obj_id.in_(self.subset_ids)
            )
        for row in query:
            beckenentleerung = self.model_classes_interlis.beckenentleerung(
                **self.vsa_base_common(row, "beckenentleerung"),
                **self.structure_part_common(row),
                # --- tank_emptying ---
                leistung=row.flow,
                bruttokosten=row.gross_costs,
                art=self.get_vl(row.type__REL),
                ersatzjahr=row.year_of_replacement,
                absperr_drosselorganref=self.get_pk(row.fk_throttle_shut_off_unit__REL),
                ueberlaufref=self.get_pk(row.fk_overflow__REL),
            )
            self.abwasser_session.add(beckenentleerung)
            print(".", end="")
        logger.info("done")
        self.abwasser_session.flush()

    def _export_tank_cleaning(self):
        query = self.tww_session.query(self.model_classes_tww_od.tank_cleaning)
        if self.filtered:
            query = query.filter(
                self.model_classes_tww_od.tank_cleaning.obj_id.in_(self.subset_ids)
            )
        for row in query:
            beckenreinigung = self.model_classes_interlis.beckenreinigung(
                **self.vsa_base_common(row, "beckenreinigung"),
                **self.structure_part_common(row),
                # --- tank_cleaning ---
                bruttokosten=row.gross_costs,
                art=self.get_vl(row.type__REL),
                ersatzjahr=row.year_of_replacement,
            )
            self.abwasser_session.add(beckenreinigung)
            print(".", end="")
        logger.info("done")
        self.abwasser_session.flush()

    def _export_bio_ecol_assessment(self):
        query = self.tww_session.query(self.model_classes_tww_od.bio_ecol_assessment)
        if self.filtered:
            query = query.filter(
                self.model_classes_tww_od.bio_ecol_assessment.obj_id.in_(self.subset_ids)
            )
        for row in query:
            biol_oekol_gesamtbeurteilung = self.model_classes_interlis.biol_oekol_gesamtbeurteilung(
                **self.vsa_base_common(row, "biol_oekol_gesamtbeurteilung"),
                **self.maintenance_event_common(row),
                # --- bio_ecol_assessment ---
                vergleich_letzte_untersuchung=self.get_vl(row.comparison_last__REL),
                datum_letzte_untersuchung=row.date_last_examen,
                einfluss_hilfsindikatoren=self.get_vl(row.impact_auxiliary_indic__REL),
                einfluss_aeusserer_aspekt=self.get_vl(row.impact_external_aspect__REL),
                einfluss_makroinvertebraten=self.get_vl(row.impact_macroinvertebrates__REL),
                einfluss_wasserpflanzen=self.get_vl(row.impact_water_plants__REL),
                handlungsbedarf=self.get_vl(row.intervention_demand__REL),
                immissionsorientierte_berechnung=self.get_vl(row.io_calculation__REL),
                auslaufrohr_lichte_hoehe=row.outlet_pipe_clear_height,
                q347=row.q347,
                relevanzmatrix=self.get_vl(row.relevance_matrix__REL),
                relevantes_gefaelle=row.relevant_slope,
                oberflaechengewaesser=row.surface_water_bodies,
                gewaesserart=self.get_vl(row.type_water_body__REL),
                gewaesserspezifische_entlastungsfracht_nh4_n_ist=row.water_specific_discharge_freight_nh4_n_current,
                gewaesserspezifische_entlastungsfracht_nh4_n_ist_optimiert=row.water_specific_discharge_freight_nh4_n_current_opt,
                gewaesserspezifische_entlastungsfracht_nh4_n_geplant=row.water_specific_discharge_freight_nh4_n_planned,
            )
            self.abwasser_session.add(biol_oekol_gesamtbeurteilung)
            print(".", end="")
        logger.info("done")
        self.abwasser_session.flush()

    def _export_fountain(self):
        query = self.tww_session.query(self.model_classes_tww_od.fountain)
        if self.filtered:
            query = query.filter(self.model_classes_tww_od.fountain.obj_id.in_(self.subset_ids))
        for row in query:
            brunnen = self.model_classes_interlis.brunnen(
                **self.vsa_base_common(row, "brunnen"),
                **self.connection_object_common(row),
                # --- fountain ---
                standortname=row.location_name,
                lage=row.situation_geometry,
            )
            self.abwasser_session.add(brunnen)
            print(".", end="")
        logger.info("done")
        self.abwasser_session.flush()

    def _export_param_ca_general(self):
        query = self.tww_session.query(self.model_classes_tww_od.param_ca_general)
        if self.filtered:
            query = query.filter(
                self.model_classes_tww_od.param_ca_general.obj_id.in_(self.subset_ids)
            )
        for row in query:
            ezg_parameter_allg = self.model_classes_interlis.ezg_parameter_allg(
                **self.vsa_base_common(row, "ezg_parameter_allg"),
                **self.surface_runoff_parameters_common(row),
                # --- param_ca_general ---
                trockenwetteranfall=row.dry_wheather_flow,
                fliessweglaenge=row.flow_path_length,
                fliessweggefaelle=row.flow_path_slope,
                einwohnergleichwert=row.population_equivalent,
                flaeche=row.surface_ca,
            )
            self.abwasser_session.add(ezg_parameter_allg)
            print(".", end="")
        logger.info("done")
        self.abwasser_session.flush()

    def _export_param_ca_mouse1(self):
        query = self.tww_session.query(self.model_classes_tww_od.param_ca_mouse1)
        if self.filtered:
            query = query.filter(
                self.model_classes_tww_od.param_ca_mouse1.obj_id.in_(self.subset_ids)
            )
        for row in query:
            ezg_parameter_mouse1 = self.model_classes_interlis.ezg_parameter_mouse1(
                **self.vsa_base_common(row, "ezg_parameter_mouse1"),
                **self.surface_runoff_parameters_common(row),
                # --- param_ca_mouse1 ---
                trockenwetteranfall=row.dry_wheather_flow,
                fliessweglaenge=row.flow_path_length,
                fliessweggefaelle=row.flow_path_slope,
                einwohnergleichwert=row.population_equivalent,
                flaeche=row.surface_ca_mouse,
                nutzungsart=row.usage,
            )
            self.abwasser_session.add(ezg_parameter_mouse1)
            print(".", end="")
        logger.info("done")
        self.abwasser_session.flush()

    def _export_individual_surface(self):
        query = self.tww_session.query(self.model_classes_tww_od.individual_surface)
        if self.filtered:
            query = query.filter(
                self.model_classes_tww_od.individual_surface.obj_id.in_(self.subset_ids)
            )
        for row in query:
            einzelflaeche = self.model_classes_interlis.einzelflaeche(
                **self.vsa_base_common(row, "einzelflaeche"),
                **self.connection_object_common(row),
                # --- individual_surface ---
                funktion=self.get_vl(row.function__REL),
                neigung=row.inclination,
                befestigung=self.get_vl(row.pavement__REL),
                perimeter=row.perimeter_geometry,
            )
            self.abwasser_session.add(einzelflaeche)
            print(".", end="")
        logger.info("done")
        self.abwasser_session.flush()

    def _export_catchment_area(self):
        query = self.tww_session.query(self.model_classes_tww_od.catchment_area)
        if self.filtered:
            query = query.filter(
                self.model_classes_tww_od.catchment_area.obj_id.in_(self.subset_ids)
            )
        for row in query:
            einzugsgebiet = self.model_classes_interlis.einzugsgebiet(
                **self.vsa_base_common(row, "einzugsgebiet"),
                # --- catchment_area ---
                direkteinleitung_in_gewaesser_ist=self.get_vl(row.direct_discharge_current__REL),
                direkteinleitung_in_gewaesser_geplant=self.get_vl(
                    row.direct_discharge_planned__REL
                ),
                abflussbeiwert_rw_ist=row.discharge_coefficient_rw_current,
                abflussbeiwert_rw_geplant=row.discharge_coefficient_rw_planned,
                abflussbeiwert_sw_ist=row.discharge_coefficient_ww_current,
                abflussbeiwert_sw_geplant=row.discharge_coefficient_ww_planned,
                entwaesserungssystem_ist=self.get_vl(row.drainage_system_current__REL),
                entwaesserungssystem_geplant=self.get_vl(row.drainage_system_planned__REL),
                bezeichnung=row.identifier,
                versickerung_ist=self.get_vl(row.infiltration_current__REL),
                versickerung_geplant=self.get_vl(row.infiltration_planned__REL),
                perimeter=row.perimeter_geometry,
                einwohnerdichte_ist=row.population_density_current,
                einwohnerdichte_geplant=row.population_density_planned,
                bemerkung=row.remark,
                retention_ist=self.get_vl(row.retention_current__REL),
                retention_geplant=self.get_vl(row.retention_planned__REL),
                abflussbegrenzung_ist=row.runoff_limit_current,
                abflussbegrenzung_geplant=row.runoff_limit_planned,
                befestigungsgrad_rw_ist=row.seal_factor_rw_current,
                befestigungsgrad_rw_geplant=row.seal_factor_rw_planned,
                befestigungsgrad_sw_ist=row.seal_factor_ww_current,
                befestigungsgrad_sw_geplant=row.seal_factor_ww_planned,
                fremdwasseranfall_ist=row.sewer_infiltration_water_production_current,
                fremdwasseranfall_geplant=row.sewer_infiltration_water_production_planned,
                flaeche=row.surface_area,
                schmutzabwasseranfall_ist=row.waste_water_production_current,
                schmutzabwasseranfall_geplant=row.waste_water_production_planned,
                abwassernetzelement_rw_istref=self.get_pk(
                    row.fk_wastewater_networkelement_rw_current__REL
                ),
                abwassernetzelement_rw_geplantref=self.get_pk(
                    row.fk_wastewater_networkelement_rw_planned__REL
                ),
                abwassernetzelement_sw_geplantref=self.get_pk(
                    row.fk_wastewater_networkelement_ww_planned__REL
                ),
                abwassernetzelement_sw_istref=self.get_pk(
                    row.fk_wastewater_networkelement_ww_current__REL
                ),
                sbw_rw_geplantref=self.get_pk(row.fk_special_building_rw_planned__REL),
                sbw_rw_istref=self.get_pk(row.fk_special_building_rw_current__REL),
                sbw_sw_geplantref=self.get_pk(row.fk_special_building_ww_planned__REL),
                sbw_sw_istref=self.get_pk(row.fk_special_building_ww_current__REL),
            )
            self.abwasser_session.add(einzugsgebiet)
            print(".", end="")
        logger.info("done")
        self.abwasser_session.flush()

    def _export_electric_equipment(self):
        query = self.tww_session.query(self.model_classes_tww_od.electric_equipment)
        if self.filtered:
            query = query.filter(
                self.model_classes_tww_od.electric_equipment.obj_id.in_(self.subset_ids)
            )
        for row in query:
            elektrischeeinrichtung = self.model_classes_interlis.elektrischeeinrichtung(
                **self.vsa_base_common(row, "elektrischeeinrichtung"),
                **self.structure_part_common(row),
                # --- electric_equipment ---
                bruttokosten=row.gross_costs,
                art=self.get_vl(row.kind__REL),
                ersatzjahr=row.year_of_replacement,
            )
            self.abwasser_session.add(elektrischeeinrichtung)
            print(".", end="")
        logger.info("done")
        self.abwasser_session.flush()

    def _export_electromechanical_equipment(self):
        query = self.tww_session.query(self.model_classes_tww_od.electromechanical_equipment)
        if self.filtered:
            query = query.filter(
                self.model_classes_tww_od.electromechanical_equipment.obj_id.in_(self.subset_ids)
            )
        for row in query:
            elektromechanischeausruestung = self.model_classes_interlis.elektromechanischeausruestung(
                **self.vsa_base_common(row, "elektromechanischeausruestung"),
                **self.structure_part_common(row),
                # --- electromechanical_equipment ---
                bruttokosten=row.gross_costs,
                art=self.get_vl(row.kind__REL),
                ersatzjahr=row.year_of_replacement,
            )
            self.abwasser_session.add(elektromechanischeausruestung)
            print(".", end="")
        logger.info("done")
        self.abwasser_session.flush()

    def _export_disposal(self):
        query = self.tww_session.query(self.model_classes_tww_od.disposal)
        if self.filtered:
            query = query.filter(self.model_classes_tww_od.disposal.obj_id.in_(self.subset_ids))
        for row in query:
            entsorgung = self.model_classes_interlis.entsorgung(
                **self.vsa_base_common(row, "entsorgung"),
                # --- disposal ---
                entsorgungsintervall_ist=row.disposal_interval_current,
                entsorgungsintervall_soll=row.disposal_interval_nominal,
                entsorgungsort_ist=self.get_vl(row.disposal_place_current__REL),
                entsorgungsort_geplant=self.get_vl(row.disposal_place_planned__REL),
                volumenabflusslosegrube=row.volume_pit_without_drain,
                versickerungsanlageref=self.get_pk(row.fk_infiltration_installation__REL),
                einleitstelleref=self.get_pk(row.fk_discharge_point__REL),
                abwasserbauwerkref=self.get_pk(row.fk_wastewater_structure__REL),
            )
            self.abwasser_session.add(entsorgung)
            print(".", end="")
        logger.info("done")
        self.abwasser_session.flush()

    def _export_drainage_system(self):
        query = self.tww_session.query(self.model_classes_tww_od.drainage_system)
        if self.filtered:
            query = query.filter(
                self.model_classes_tww_od.drainage_system.obj_id.in_(self.subset_ids)
            )
        for row in query:
            entwaesserungssystem = self.model_classes_interlis.entwaesserungssystem(
                **self.vsa_base_common(row, "entwaesserungssystem"),
                **self.zone_common(row),
                # --- drainage_system ---
                art=self.get_vl(row.kind__REL),
                perimeter=row.perimeter_geometry,
            )
            self.abwasser_session.add(entwaesserungssystem)
            print(".", end="")
        logger.info("done")
        self.abwasser_session.flush()

    def _export_solids_retention(self):
        query = self.tww_session.query(self.model_classes_tww_od.solids_retention)
        if self.filtered:
            query = query.filter(
                self.model_classes_tww_od.solids_retention.obj_id.in_(self.subset_ids)
            )
        for row in query:
            feststoffrueckhalt = self.model_classes_interlis.feststoffrueckhalt(
                **self.vsa_base_common(row, "feststoffrueckhalt"),
                **self.structure_part_common(row),
                # --- solids_retention ---
                dimensionierungswert=row.dimensioning_value,
                bruttokosten=row.gross_costs,
                anspringkote=row.overflow_level,
                art=self.get_vl(row.type__REL),
                ersatzjahr=row.year_of_replacement,
            )
            self.abwasser_session.add(feststoffrueckhalt)
            print(".", end="")
        logger.info("done")
        self.abwasser_session.flush()

    def _export_pump(self):
        query = self.tww_session.query(self.model_classes_tww_od.pump)
        if self.filtered:
            query = query.filter(self.model_classes_tww_od.pump.obj_id.in_(self.subset_ids))
        for row in query:
            foerderaggregat = self.model_classes_interlis.foerderaggregat(
                **self.vsa_base_common(row, "foerderaggregat"),
                **self.overflow_common(row),
                # --- pump ---
                bauart=self.get_vl(row.construction_type__REL),
                arbeitspunkt=row.operating_point,
                aufstellungantrieb=self.get_vl(row.placement_of_actuation__REL),
                aufstellungfoerderaggregat=self.get_vl(row.placement_of_pump__REL),
                foerderstrommax_einzel=row.pump_flow_max_single,
                foerderstrommin_einzel=row.pump_flow_min_single,
                kotestart=row.start_level,
                kotestop=row.stop_level,
            )
            self.abwasser_session.add(foerderaggregat)
            print(".", end="")
        logger.info("done")
        self.abwasser_session.flush()

    def _export_building(self):
        query = self.tww_session.query(self.model_classes_tww_od.building)
        if self.filtered:
            query = query.filter(self.model_classes_tww_od.building.obj_id.in_(self.subset_ids))
        for row in query:
            gebaeude = self.model_classes_interlis.gebaeude(
                **self.vsa_base_common(row, "gebaeude"),
                **self.connection_object_common(row),
                # --- building ---
                hausnummer=row.house_number,
                standortname=row.location_name,
                perimeter=row.perimeter_geometry,
                referenzpunkt=row.reference_point_geometry,
            )
            self.abwasser_session.add(gebaeude)
            print(".", end="")
        logger.info("done")
        self.abwasser_session.flush()

    def _export_building_group(self):
        query = self.tww_session.query(self.model_classes_tww_od.building_group)
        if self.filtered:
            query = query.filter(
                self.model_classes_tww_od.building_group.obj_id.in_(self.subset_ids)
            )
        for row in query:
            gebaeudegruppe = self.model_classes_interlis.gebaeudegruppe(
                **self.vsa_base_common(row, "gebaeudegruppe"),
                # --- building_group ---
                kinositzplaetze=row.movie_theater_seats,
                kirchesitzplaetze=row.church_seats,
                campingflaeche=row.camping_area,
                campinguebernachtungen=row.camping_lodgings,
                anschlusspflicht=self.get_vl(row.connecting_obligation__REL),
                anschlussara=self.get_vl(row.connection_wwtp__REL),
                gewerbebeschaeftigte=row.craft_employees,
                schlafsaalbetten=row.dorm_beds,
                schlafsaaluebernachtungen=row.dorm_overnight_stays,
                entwaesserungsplan=self.get_vl(row.drainage_map__REL),
                trinkwassernetzanschluss=self.get_vl(row.drinking_water_network__REL),
                trinkwasserandere=self.get_vl(row.drinking_water_others__REL),
                stromanschluss=self.get_vl(row.electric_connection__REL),
                veranstaltungbesucher=row.event_visitors,
                funktion=self.get_vl(row.function__REL),
                turnhalleflaeche=row.gym_area,
                ferienuebernachtungen=row.holiday_accomodation,
                spitalbetten=row.hospital_beds,
                hotelbetten=row.hotel_beds,
                hoteluebernachtungen=row.hotel_overnight_stays,
                bezeichnung=row.identifier,
                anderenutzungegw=row.other_usage_population_equivalent,
                anderenutzungart=row.other_usage_type,
                einwohnerwerte=row.population_equivalent,
                bemerkung=row.remark,
                sanierungsdatum=row.renovation_date,
                sanierungsbedarf=self.get_vl(row.renovation_necessity__REL),
                raststaettesitzplaetze=row.restaurant_seats,
                restaurantsitzplaetze_saalgarten=row.restaurant_seats_hall_garden,
                restaurantsitzplaetze_permanent=row.restaurant_seats_permanent,
                sanierungskonzept=row.restructuring_concept,
                schuleschueler=row.school_students,
                lage=row.situation_geometry,
                # entsorgungref=self.get_pk(row.fk_disposal__REL), # TODO check why not available
                massnahmeref=self.get_pk(row.fk_measure__REL),
            )
            self.abwasser_session.add(gebaeudegruppe)
            print(".", end="")
        logger.info("done")
        self.abwasser_session.flush()

    def _export_building_group_baugwr(self):
        query = self.tww_session.query(self.model_classes_tww_od.building_group_baugwr)
        if self.filtered:
            query = query.filter(
                self.model_classes_tww_od.building_group_baugwr.obj_id.in_(self.subset_ids)
            )
        for row in query:
            gebaeudegruppe_baugwr = self.model_classes_interlis.gebaeudegruppe_baugwr(
                **self.vsa_base_common(row, "gebaeudegruppe_baugwr"),
                # --- building_group_baugwr ---
                egid=row.egid,
                gebaeudegrupperef=self.get_pk(row.fk_building_group__REL),
            )
            self.abwasser_session.add(gebaeudegruppe_baugwr)
            print(".", end="")
        logger.info("done")
        self.abwasser_session.flush()

    def _export_catchment_area_totals(self):
        query = self.tww_session.query(self.model_classes_tww_od.catchment_area_totals)
        if self.filtered:
            query = query.filter(
                self.model_classes_tww_od.catchment_area_totals.obj_id.in_(self.subset_ids)
            )
        for row in query:
            gesamteinzugsgebiet = self.model_classes_interlis.gesamteinzugsgebiet(
                **self.vsa_base_common(row, "gesamteinzugsgebiet"),
                # --- catchment_area_totals ---
                entlastungsfracht_nh4_n=row.discharge_freight_nh4_n,
                entlastungsanteil_nh4_n=row.discharge_proportion_nh4_n,
                bezeichnung=row.identifier,
                einwohner=row.population,
                einwohner_dim=row.population_dim,
                fremdwasseranfall=row.sewer_infiltration_water,
                flaeche=row.surface_area,
                flaeche_dim=row.surface_dim,
                flaeche_bef=row.surface_imp,
                flaeche_bef_dim=row.surface_imp_dim,
                flaeche_red=row.surface_red,
                flaeche_red_dim=row.surface_red_dim,
                schmutzabwasseranfall=row.waste_water_production,
                einleitstelleref=self.get_pk(row.fk_discharge_point__REL),
                hydr_kennwerteref=self.get_pk(row.fk_hydraulic_char_data__REL),
            )
            self.abwasser_session.add(gesamteinzugsgebiet)
            print(".", end="")
        logger.info("done")
        self.abwasser_session.flush()

    def _export_hq_relation(self):
        query = self.tww_session.query(self.model_classes_tww_od.hq_relation)
        if self.filtered:
            query = query.filter(self.model_classes_tww_od.hq_relation.obj_id.in_(self.subset_ids))
        for row in query:
            hq_relation = self.model_classes_interlis.hq_relation(
                **self.vsa_base_common(row, "hq_relation"),
                # --- hq_relation ---
                hoehe=row.altitude,
                abfluss=row.flow,
                zufluss=row.flow_from,
                ueberlaufcharakteristikref=self.get_pk(row.fk_overflow_char__REL),
            )
            self.abwasser_session.add(hq_relation)
            print(".", end="")
        logger.info("done")
        self.abwasser_session.flush()

    def _export_hydr_geom_relation(self):
        query = self.tww_session.query(self.model_classes_tww_od.hydr_geom_relation)
        if self.filtered:
            query = query.filter(
                self.model_classes_tww_od.hydr_geom_relation.obj_id.in_(self.subset_ids)
            )
        for row in query:
            hydr_geomrelation = self.model_classes_interlis.hydr_geomrelation(
                **self.vsa_base_common(row, "hydr_geomrelation"),
                # --- hydr_geom_relation ---
                wassertiefe=row.water_depth,
                wasseroberflaeche=row.water_surface,
                benetztequerschnittsflaeche=row.wet_cross_section_area,
                hydr_geometrieref=self.get_pk(row.fk_hydr_geometry__REL),
            )
            self.abwasser_session.add(hydr_geomrelation)
            print(".", end="")
        logger.info("done")
        self.abwasser_session.flush()

    def _export_hydr_geometry(self):
        query = self.tww_session.query(self.model_classes_tww_od.hydr_geometry)
        if self.filtered:
            query = query.filter(
                self.model_classes_tww_od.hydr_geometry.obj_id.in_(self.subset_ids)
            )
        for row in query:
            hydr_geometrie = self.model_classes_interlis.hydr_geometrie(
                **self.vsa_base_common(row, "hydr_geometrie"),
                # --- hydr_geometry ---
                bemerkung=row.remark,
                stauraum=row.storage_volume,
                nutzinhalt_fangteil=row.usable_capacity_storage,
                nutzinhalt_klaerteil=row.usable_capacity_treatment,
                nutzinhalt=row.utilisable_capacity,
                volumen_pumpensumpf=row.volume_pump_sump,
            )
            self.abwasser_session.add(hydr_geometrie)
            print(".", end="")
        logger.info("done")
        self.abwasser_session.flush()

    def _export_hydraulic_char_data(self):
        query = self.tww_session.query(self.model_classes_tww_od.hydraulic_char_data)
        if self.filtered:
            query = query.filter(
                self.model_classes_tww_od.hydraulic_char_data.obj_id.in_(self.subset_ids)
            )
        for row in query:
            hydr_kennwerte = self.model_classes_interlis.hydr_kennwerte(
                **self.vsa_base_common(row, "hydr_kennwerte"),
                # --- hydraulic_char_data ---
                qan=row.qon,
                bemerkung=row.remark,
                status=self.get_vl_code(
                    self.model_classes_tww_vl.hydraulic_char_data_status, row.astatus
                ),
                aggregatezahl=row.aggregate_number,
                foerderhoehe_geodaetisch=row.delivery_height_geodaetic,
                bezeichnung=row.identifier,
                is_overflowing=self.get_vl_code(
                    self.model_classes_tww_vl.hydraulic_char_data_is_overflowing, row.springt_an
                ),
                hauptwehrart=self.get_vl(row.main_weir_kind__REL),
                mehrbelastung=row.overcharge,
                ueberlaufdauer=row.overflow_duration,
                ueberlauffracht=row.overflow_freight,
                ueberlaufhaeufigkeit=row.overflow_frequency,
                ueberlaufmenge=row.overflow_volume,
                pumpenregime=self.get_vl(row.pump_characteristics__REL),
                foerderstrommax=row.pump_flow_max,
                foerderstrommin=row.pump_flow_min,
                qab=row.q_discharge,
                abwasserknotenref=self.get_pk(row.fk_wastewater_node__REL),
                ueberlaufcharakteristikref=self.get_pk(row.fk_overflow_char__REL),
                primaerrichtungref=self.get_pk(row.fk_primary_direction__REL),
            )
            self.abwasser_session.add(hydr_kennwerte)
            print(".", end="")
        logger.info("done")
        self.abwasser_session.flush()

    def _export_small_treatment_plant(self):
        query = self.tww_session.query(self.model_classes_tww_od.small_treatment_plant)
        if self.filtered:
            query = query.filter(
                self.model_classes_tww_od.small_treatment_plant.obj_id.in_(self.subset_ids)
            )
        for row in query:
            klara = self.model_classes_interlis.klara(
                **self.vsa_base_common(row, "klara"),
                **self.wastewater_structure_common(row),
                # --- small_treatment_plant ---
                bewilligungsnummer=row.approval_number,
                funktion=self.get_vl(row.function__REL),
                anlagenummer=row.installation_number,
                fernueberwachung=self.get_vl(row.remote_monitoring__REL),
            )
            self.abwasser_session.add(klara)
            print(".", end="")
        logger.info("done")
        self.abwasser_session.flush()

    def _export_farm(self):
        query = self.tww_session.query(self.model_classes_tww_od.farm)
        if self.filtered:
            query = query.filter(self.model_classes_tww_od.farm.obj_id.in_(self.subset_ids))
        for row in query:
            landwirtschaftsbetrieb = self.model_classes_interlis.landwirtschaftsbetrieb(
                **self.vsa_base_common(row, "landwirtschaftsbetrieb"),
                # --- farm ---
                nutzflaechelandwirtschaft=row.agriculture_arable_surface,
                guellegrubebemerkung=row.cesspit_comment,
                guellegrubevolumen=self.get_vl(row.cesspit_volume__REL),
                guellegrubevolumen_ist=row.cesspit_volume_current,
                guellegrubevolumen_soll=row.cesspit_volume_nominal,
                guellegrubevolumen_sw_behandelt=row.cesspit_volume_ww_treated,
                guellegrubebewilligungsjahr=row.cesspit_year_of_approval,
                konformitaet=self.get_vl(row.conformity__REL),
                fortbestand=self.get_vl(row.continuance__REL),
                fortbestandbemerkung=row.continuance_comment,
                mistplatzflaeche_ist=row.dung_heap_area_current,
                mistplatzflaeche_soll=row.dung_heap_area_nominal,
                bemerkung=row.remark,
                hirtenhuettebemerkung=row.shepherds_hut_comment,
                hirtenhuetteegw=row.shepherds_hut_population_equivalent,
                hirtenhuetteabwasser=self.get_vl(row.shepherds_hut_wastewater__REL),
                stallvieh=self.get_vl(row.stable_cattle__REL),
                stallgrossvieheinheit_fremdvieh=row.stable_cattle_equivalent_other_cattle,
                stallgrossvieheinheit_eigenesvieh=row.stable_cattle_equivalent_own_cattle,
                gebaeudegrupperef=self.get_pk(row.fk_building_group__REL),
            )
            self.abwasser_session.add(landwirtschaftsbetrieb)
            print(".", end="")
        logger.info("done")
        self.abwasser_session.flush()

    def _export_leapingweir(self):
        query = self.tww_session.query(self.model_classes_tww_od.leapingweir)
        if self.filtered:
            query = query.filter(self.model_classes_tww_od.leapingweir.obj_id.in_(self.subset_ids))
        for row in query:
            leapingwehr = self.model_classes_interlis.leapingwehr(
                **self.vsa_base_common(row, "leapingwehr"),
                **self.overflow_common(row),
                # --- leapingweir ---
                laenge=row.length,
                oeffnungsform=self.get_vl(row.opening_shape__REL),
                breite=row.width,
            )
            self.abwasser_session.add(leapingwehr)
            print(".", end="")
        logger.info("done")
        self.abwasser_session.flush()

    def _export_measure(self):
        query = self.tww_session.query(self.model_classes_tww_od.measure)
        if self.filtered:
            query = query.filter(self.model_classes_tww_od.measure.obj_id.in_(self.subset_ids))
        for row in query:
            massnahme = self.model_classes_interlis.massnahme(
                **self.vsa_base_common(row, "massnahme"),
                # --- measure ---
                datum_eingang=row.date_entry,
                beschreibung=row.description,
                kategorie=self.get_vl(row.category__REL),
                bezeichnung=row.identifier,
                handlungsbedarf=row.intervention_demand,
                linie=row.line_geometry,
                verweis=row.link,
                perimeter=row.perimeter_geometry,
                prioritaet=self.get_vl(row.priority__REL),
                bemerkung=row.remark,
                astatus=self.get_vl(row.status__REL),
                symbolpos=row.symbolpos_geometry,
                gesamtkosten=row.total_cost,
                jahr_umsetzung_effektiv=row.year_implementation_effective,
                jahr_umsetzung_geplant=row.year_implementation_planned,
                traegerschaftref=row.fk_responsible_entity,
                verantwortlich_ausloesungref=row.fk_responsible_start,
            )
            self.abwasser_session.add(massnahme)
            print(".", end="")
        logger.info("done")
        self.abwasser_session.flush()

    def _export_mechanical_pretreatment(self):
        query = self.tww_session.query(self.model_classes_tww_od.mechanical_pretreatment)
        if self.filtered:
            query = query.filter(
                self.model_classes_tww_od.mechanical_pretreatment.obj_id.in_(self.subset_ids)
            )
        for row in query:
            mechanischevorreinigung = self.model_classes_interlis.mechanischevorreinigung(
                **self.vsa_base_common(row, "mechanischevorreinigung"),
                # --- mechanical_pretreatment ---
                bezeichnung=row.identifier,
                art=self.get_vl(row.kind__REL),
                bemerkung=row.remark,
                abwasserbauwerkref=self.get_pk(row.fk_wastewater_structure__REL),
            )
            self.abwasser_session.add(mechanischevorreinigung)
            print(".", end="")
        logger.info("done")
        self.abwasser_session.flush()

    def _export_measuring_device(self):
        query = self.tww_session.query(self.model_classes_tww_od.measuring_device)
        if self.filtered:
            query = query.filter(
                self.model_classes_tww_od.measuring_device.obj_id.in_(self.subset_ids)
            )
        for row in query:
            messgeraet = self.model_classes_interlis.messgeraet(
                **self.vsa_base_common(row, "messgeraet"),
                # --- measuring_device ---
                seriennummer=row.serial_number,
                fabrikat=row.brand,
                bezeichnung=row.identifier,
                art=self.get_vl(row.kind__REL),
                bemerkung=row.remark,
                messstelleref=self.get_pk(row.fk_measuring_point__REL),
            )
            self.abwasser_session.add(messgeraet)
            print(".", end="")
        logger.info("done")
        self.abwasser_session.flush()

    def _export_measurement_series(self):
        query = self.tww_session.query(self.model_classes_tww_od.measurement_series)
        if self.filtered:
            query = query.filter(
                self.model_classes_tww_od.measurement_series.obj_id.in_(self.subset_ids)
            )
        for row in query:
            messreihe = self.model_classes_interlis.messreihe(
                **self.vsa_base_common(row, "messreihe"),
                # --- measurement_series ---
                dimension=row.dimension,
                bezeichnung=row.identifier,
                art=self.get_vl(row.kind__REL),
                bemerkung=row.remark,
                messstelleref=self.get_pk(row.fk_measuring_point__REL),
                abwassernetzelementref=self.get_pk(row.fk_wastewater_networkelement__REL),
            )
            self.abwasser_session.add(messreihe)
            print(".", end="")
        logger.info("done")
        self.abwasser_session.flush()

    def _export_measurement_result(self):
        query = self.tww_session.query(self.model_classes_tww_od.measurement_result)
        if self.filtered:
            query = query.filter(
                self.model_classes_tww_od.measurement_result.obj_id.in_(self.subset_ids)
            )
        for row in query:
            messresultat = self.model_classes_interlis.messresultat(
                **self.vsa_base_common(row, "messresultat"),
                # --- measurement_result ---
                bezeichnung=row.identifier,
                messart=self.get_vl(row.measurement_type__REL),
                messdauer=row.measuring_duration,
                bemerkung=row.remark,
                zeit=row.time,
                wert=row.value,
                messgeraetref=self.get_pk(row.fk_measuring_device__REL),
                messreiheref=self.get_pk(row.fk_measurement_series__REL),
            )
            self.abwasser_session.add(messresultat)
            print(".", end="")
        logger.info("done")
        self.abwasser_session.flush()

    def _export_measuring_point(self):
        query = self.tww_session.query(self.model_classes_tww_od.measuring_point)
        if self.filtered:
            query = query.filter(
                self.model_classes_tww_od.measuring_point.obj_id.in_(self.subset_ids)
            )
        for row in query:
            messstelle = self.model_classes_interlis.messstelle(
                **self.vsa_base_common(row, "messstelle"),
                # --- measuring_point ---
                zweck=row.purpose,
                bemerkung=row.remark,
                staukoerper=row.damming_device,
                bezeichnung=row.identifier,
                art=row.kind,
                lage=row.situation_geometry,
                betreiberref=row.fk_operator,
                abwasserreinigungsanlageref=self.get_pk(row.fk_waste_water_treatment_plant__REL),
                abwasserbauwerkref=self.get_pk(row.fk_wastewater_structure__REL),
            )
            self.abwasser_session.add(messstelle)
            print(".", end="")
        logger.info("done")
        self.abwasser_session.flush()

    def _export_mutation(self):
        query = self.tww_session.query(self.model_classes_tww_od.mutation)
        if self.filtered:
            query = query.filter(self.model_classes_tww_od.mutation.obj_id.in_(self.subset_ids))
        for row in query:
            mutation = self.model_classes_interlis.mutation(
                **self.vsa_base_common(row, "mutation"),
                # --- mutation ---
                attribut=row.attribute,
                klasse=row.classname,
                mutationsdatum=row.date_mutation,
                aufnahmedatum=row.date_time,
                art=self.get_vl(row.kind__REL),
                letzter_wert=row.last_value,
                objekt=row.object,
                aufnehmer=row.recorded_by,
                bemerkung=row.remark,
                systembenutzer=row.system_user,
            )
            self.abwasser_session.add(mutation)
            print(".", end="")
        logger.info("done")
        self.abwasser_session.flush()

    def _export_reservoir(self):
        query = self.tww_session.query(self.model_classes_tww_od.reservoir)
        if self.filtered:
            query = query.filter(self.model_classes_tww_od.reservoir.obj_id.in_(self.subset_ids))
        for row in query:
            reservoir = self.model_classes_interlis.reservoir(
                **self.vsa_base_common(row, "reservoir"),
                **self.connection_object_common(row),
                # --- reservoir ---
                standortname=row.location_name,
                lage=row.situation_geometry,
            )
            self.abwasser_session.add(reservoir)
            print(".", end="")
        logger.info("done")
        self.abwasser_session.flush()

    def _export_retention_body(self):
        query = self.tww_session.query(self.model_classes_tww_od.retention_body)
        if self.filtered:
            query = query.filter(
                self.model_classes_tww_od.retention_body.obj_id.in_(self.subset_ids)
            )
        for row in query:
            retentionskoerper = self.model_classes_interlis.retentionskoerper(
                **self.vsa_base_common(row, "retentionskoerper"),
                # --- retention_body ---
                bezeichnung=row.identifier,
                art=self.get_vl(row.kind__REL),
                bemerkung=row.remark,
                retention_volumen=row.volume,
                versickerungsanlageref=self.get_pk(row.fk_infiltration_installation__REL),
            )
            self.abwasser_session.add(retentionskoerper)
            print(".", end="")
        logger.info("done")
        self.abwasser_session.flush()

    def _export_profile_geometry(self):
        query = self.tww_session.query(self.model_classes_tww_od.profile_geometry)
        if self.filtered:
            query = query.filter(
                self.model_classes_tww_od.profile_geometry.obj_id.in_(self.subset_ids)
            )
        for row in query:
            rohrprofil_geometrie = self.model_classes_interlis.rohrprofil_geometrie(
                **self.vsa_base_common(row, "rohrprofil_geometrie"),
                # --- profile_geometry ---
                reihenfolge=row.sequence,
                x=row.x,
                y=row.y,
                rohrprofilref=self.get_pk(row.fk_pipe_profile__REL),
            )
            self.abwasser_session.add(rohrprofil_geometrie)
            print(".", end="")
        logger.info("done")
        self.abwasser_session.flush()

    def _export_backflow_prevention(self):
        query = self.tww_session.query(self.model_classes_tww_od.backflow_prevention)
        if self.filtered:
            query = query.filter(
                self.model_classes_tww_od.backflow_prevention.obj_id.in_(self.subset_ids)
            )
        for row in query:
            rueckstausicherung = self.model_classes_interlis.rueckstausicherung(
                **self.vsa_base_common(row, "rueckstausicherung"),
                **self.structure_part_common(row),
                # --- backflow_prevention ---
                bruttokosten=row.gross_costs,
                art=self.get_vl(row.kind__REL),
                ersatzjahr=row.year_of_replacement,
                fk_throttle_shut_off_unit=self.get_pk(row.absperr_drosselorganref),
                fk_pump=self.get_pk(row.foerderaggregatref),
            )
            self.abwasser_session.add(rueckstausicherung)
            print(".", end="")
        logger.info("done")
        self.abwasser_session.flush()

    def _export_log_card(self):
        query = self.tww_session.query(self.model_classes_tww_od.log_card)
        if self.filtered:
            query = query.filter(self.model_classes_tww_od.log_card.obj_id.in_(self.subset_ids))
        for row in query:
            stammkarte = self.model_classes_interlis.stammkarte(
                **self.vsa_base_common(row, "stammkarte"),
                # --- log_card ---
                steuerung_fernwirkung=self.get_vl(row.control_remote_control__REL),
                informationsquelle=self.get_vl(row.information_source__REL),
                sachbearbeiter=row.person_in_charge,
                bemerkung=row.remark,
                paa_knotenref=self.get_pk(row.fk_pwwf_wastewater_node__REL),
                bueroref=row.fk_agency,
                standortgemeinderef=row.fk_location_municipality,
            )
            self.abwasser_session.add(stammkarte)
            print(".", end="")
        logger.info("done")
        self.abwasser_session.flush()

    def _export_prank_weir(self):
        query = self.tww_session.query(self.model_classes_tww_od.prank_weir)
        if self.filtered:
            query = query.filter(self.model_classes_tww_od.prank_weir.obj_id.in_(self.subset_ids))
        for row in query:
            streichwehr = self.model_classes_interlis.streichwehr(
                **self.vsa_base_common(row, "streichwehr"),
                **self.overflow_common(row),
                # --- prank_weir ---
                hydrueberfalllaenge=row.hydraulic_overflow_length,
                kotemax=row.level_max,
                kotemin=row.level_min,
                ueberfallkante=self.get_vl(row.weir_edge__REL),
                wehr_art=self.get_vl(row.weir_kind__REL),
            )
            self.abwasser_session.add(streichwehr)
            print(".", end="")
        logger.info("done")
        self.abwasser_session.flush()

    def _export_overflow_char(self):
        query = self.tww_session.query(self.model_classes_tww_od.overflow_char)
        if self.filtered:
            query = query.filter(
                self.model_classes_tww_od.overflow_char.obj_id.in_(self.subset_ids)
            )
        for row in query:
            ueberlaufcharakteristik = self.model_classes_interlis.ueberlaufcharakteristik(
                **self.vsa_base_common(row, "ueberlaufcharakteristik"),
                # --- overflow_char ---
                bezeichnung=row.identifier,
                kennlinie_typ=self.get_vl(row.kind_overflow_char__REL),
                bemerkung=row.remark,
            )
            self.abwasser_session.add(ueberlaufcharakteristik)
            print(".", end="")
        logger.info("done")
        self.abwasser_session.flush()

    def _export_maintenance(self):
        query = self.tww_session.query(self.model_classes_tww_od.maintenance)
        if self.filtered:
            query = query.filter(self.model_classes_tww_od.maintenance.obj_id.in_(self.subset_ids))
        for row in query:
            unterhalt = self.model_classes_interlis.unterhalt(
                **self.vsa_base_common(row, "unterhalt"),
                **self.maintenance_event_common(row),
                # --- maintenance ---
                art=self.get_vl(row.kind__REL),
            )
            self.abwasser_session.add(unterhalt)
            print(".", end="")
        logger.info("done")
        self.abwasser_session.flush()

    def _export_infiltration_zone(self):
        query = self.tww_session.query(self.model_classes_tww_od.infiltration_zone)
        if self.filtered:
            query = query.filter(
                self.model_classes_tww_od.infiltration_zone.obj_id.in_(self.subset_ids)
            )
        for row in query:
            versickerungsbereich = self.model_classes_interlis.versickerungsbereich(
                **self.vsa_base_common(row, "versickerungsbereich"),
                **self.zone_common(row),
                # --- infiltration_zone ---
                art=self.get_vl(row.kind__REL),
                versickerungsmoeglichkeit=self.get_vl(row.infiltration_capacity__REL),
                perimeter=row.perimeter_geometry,
            )
            self.abwasser_session.add(versickerungsbereich)
            print(".", end="")
        logger.info("done")
        self.abwasser_session.flush()

    def _export_examination(self):
        query = self.tww_session.query(self.model_classes_tww_od.examination)
        if self.filtered:
            query = (
                query.join(self.model_classes_tww_od.re_maintenance_event_wastewater_structure)
                .join(self.model_classes_tww_od.wastewater_structure)
                .join(self.model_classes_tww_od.wastewater_networkelement)
                .filter(
                    self.model_classes_tww_od.wastewater_networkelement.obj_id.in_(self.subset_ids)
                )
            )

        for row in query:
            untersuchung = self.model_classes_interlis.untersuchung(
                # --- baseclass ---
                **self.vsa_base_common(row, "untersuchung"),
                # --- erhaltungsereignis ---
                astatus=self.get_vl(row.status__REL),
                ausfuehrende_firmaref=self.get_tid(row.fk_operating_company__REL),
                ausfuehrender=row.operator,
                bemerkung=self.truncate(self.emptystr_to_null(row.remark), 80),
                bezeichnung=self.null_to_emptystr(row.identifier),
                datengrundlage=row.base_data,
                dauer=row.duration,
                detaildaten=row.data_details,
                ergebnis=row.result,
                grund=row.reason,
                kosten=row.cost,
                zeitpunkt=row.time_point,
                # --- untersuchung ---
                bispunktbezeichnung=row.to_point_identifier,
                erfassungsart=self.get_vl(row.recording_type__REL),
                fahrzeug=row.vehicle,
                geraet=row.equipment,
                haltungspunktref=self.get_tid(row.fk_reach_point__REL),
                inspizierte_laenge=row.inspected_length,
                videonummer=row.videonumber,
                vonpunktbezeichnung=row.from_point_identifier,
                witterung=self.get_vl(row.weather__REL),
            )
            self.abwasser_session.add(untersuchung)
            print(".", end="")
        logger.info("done")
        self.abwasser_session.flush()

    def _export_damage_manhole(self):
        query = self.tww_session.query(self.model_classes_tww_od.damage_manhole)
        if self.filtered:
            query = (
                query.join(self.model_classes_tww_od.examination)
                .join(self.model_classes_tww_od.re_maintenance_event_wastewater_structure)
                .join(self.model_classes_tww_od.wastewater_structure)
                .join(self.model_classes_tww_od.wastewater_networkelement)
                .filter(
                    self.model_classes_tww_od.wastewater_networkelement.obj_id.in_(self.subset_ids)
                )
            )
        for row in query:
            normschachtschaden = self.model_classes_interlis.normschachtschaden(
                # FIELDS TO MAP TO ABWASSER.normschachtschaden
                # --- baseclass ---
                # --- sia405_baseclass ---
                **self.vsa_base_common(row, "normschachtschaden"),
                # --- schaden ---
                anmerkung=row.comments,
                ansichtsparameter=row.view_parameters,
                untersuchungref=self.get_tid(row.fk_examination__REL),
                verbindung=self.get_vl(row.connection__REL),
                videozaehlerstand=row.video_counter,
                # --- normschachtschaden ---
                distanz=row.manhole_channel_distance,
                quantifizierung1=row.manhole_quantification1,
                quantifizierung2=row.manhole_quantification2,
                schachtbereich=self.get_vl(row.manhole_shaft_area__REL),
                schachtschadencode=self.get_vl(row.manhole_damage_code__REL),
                schadenlageanfang=row.manhole_damage_begin,
                schadenlageende=row.manhole_damage_end,
            )
            self.abwasser_session.add(normschachtschaden)
            print(".", end="")
        logger.info("done")
        self.abwasser_session.flush()

    def _export_damage_channel(self):
        query = self.tww_session.query(self.model_classes_tww_od.damage_channel)
        if self.filtered:
            query = (
                query.join(self.model_classes_tww_od.examination)
                .join(self.model_classes_tww_od.re_maintenance_event_wastewater_structure)
                .join(self.model_classes_tww_od.wastewater_structure)
                .join(self.model_classes_tww_od.wastewater_networkelement)
                .filter(
                    self.model_classes_tww_od.wastewater_networkelement.obj_id.in_(self.subset_ids)
                )
            )
        for row in query:
            kanalschaden = self.model_classes_interlis.kanalschaden(
                # FIELDS TO MAP TO ABWASSER.kanalschaden
                # --- baseclass ---
                # --- sia405_baseclass ---
                **self.vsa_base_common(row, "kanalschaden"),
                # --- schaden ---
                anmerkung=row.comments,
                ansichtsparameter=row.view_parameters,
                einzelschadenklasse=self.get_vl(row.single_damage_class__REL),
                streckenschaden=row.damage_reach,
                untersuchungref=self.get_tid(row.fk_examination__REL),
                verbindung=self.get_vl(row.connection__REL),
                videozaehlerstand=row.video_counter,
                # --- kanalschaden ---
                distanz=row.channel_distance,
                kanalschadencode=self.get_vl(row.channel_damage_code__REL),
                quantifizierung1=row.channel_quantification1,
                quantifizierung2=row.channel_quantification2,
                schadenlageanfang=row.channel_damage_begin,
                schadenlageende=row.channel_damage_end,
            )
            self.abwasser_session.add(kanalschaden)
            print(".", end="")
        logger.info("done")
        self.abwasser_session.flush()

    def _export_data_media(self):
        query = self.tww_session.query(self.model_classes_tww_od.data_media)
        for row in query:
            # AVAILABLE FIELDS IN TWW.data_media

            # --- data_media ---
            # fk_dataowner, fk_provider, identifier, kind, last_modification, location, obj_id, path, remark

            # --- _rel_ ---
            # fk_dataowner__REL, fk_provider__REL, kind__REL

            datentraeger = self.model_classes_interlis.datentraeger(
                # FIELDS TO MAP TO ABWASSER.datentraeger
                # --- vsa_baseclass ---
                **self.vsa_base_common(row, "datentraeger"),
                # --- datentraeger ---
                art=self.get_vl(row.kind__REL),
                bemerkung=self.truncate(self.emptystr_to_null(row.remark), 80),
                bezeichnung=self.null_to_emptystr(row.identifier),
                pfad=row.path,
                standort=row.location,
            )
            self.abwasser_session.add(datentraeger)
            print(".", end="")
        logger.info("done")
        self.abwasser_session.flush()

    def _export_file(self):
        query = self.tww_session.query(self.model_classes_tww_od.file)
        if self.filtered:
            query = (
                query.outerjoin(
                    self.model_classes_tww_od.damage,
                    self.model_classes_tww_od.file.object
                    == self.model_classes_tww_od.damage.obj_id,
                )
                .join(
                    self.model_classes_tww_od.examination,
                    or_(
                        self.model_classes_tww_od.file.object
                        == self.model_classes_tww_od.damage.obj_id,
                        self.model_classes_tww_od.file.object
                        == self.model_classes_tww_od.examination.obj_id,
                    ),
                )
                .join(self.model_classes_tww_od.re_maintenance_event_wastewater_structure)
                .join(self.model_classes_tww_od.wastewater_structure)
                .join(self.model_classes_tww_od.wastewater_networkelement)
                .filter(
                    self.model_classes_tww_od.wastewater_networkelement.obj_id.in_(self.subset_ids)
                )
            )
        for row in query:
            datei = self.model_classes_interlis.datei(
                # FIELDS TO MAP TO ABWASSER.datei
                # --- vsa_baseclass ---
                **self.vsa_base_common(row, "datei"),
                # --- datei ---
                art=self.get_vl(row.kind__REL) or "andere",
                bemerkung=self.truncate(self.emptystr_to_null(row.remark), 80),
                bezeichnung=self.null_to_emptystr(row.identifier),
                datentraegerref=self.get_tid(row.fk_data_media__REL),
                klasse=self.get_vl_by_code(
                    self.model_classes_tww_vl.file_classname, row.class_column
                ),
                objekt=self.null_to_emptystr(row.object),
                relativpfad=row.path_relative,
            )
            self.abwasser_session.add(datei)
            print(".", end="")
        logger.info("done")
        self.abwasser_session.flush()

    def get_tid(self, relation):
        """
        Makes a tid for a relation
        """
        if relation is None:
            return None
        return self.tid_maker.tid_for_row(relation)

    def get_vl(self, relation):
        """
        Gets a literal value from a value list relation
        """
        if relation is None:
            return None
        return relation.value_de

    def get_vl_by_code(self, vl_table, vl_code):
        instance = self.tww_session.query(vl_table).filter(vl_table.code == vl_code).first()
        if instance is None:
            logger.warning(
                f'Could not find code `{vl_code}` in value list "{vl_table.__table__.schema}.{vl_table.__name__}". Setting to None instead.'
            )
            return None

        return instance.value_de

    def null_to_emptystr(self, val):
        """
        Converts nulls to blank strings and raises a warning
        """
        if val is None:
            logger.warning(
                "A mandatory value was null. It will be cast to a blank string, and probably cause validation errors",
            )
            val = ""
        return val

    def emptystr_to_null(self, val):
        """
        Converts blank strings to nulls and raises a warning

        This is needed as is seems ili2pg 4.4.6 crashes with emptystrings under certain circumstances (see https://github.com/TWW/tww2ili/issues/33)
        """
        if val == "":
            logger.warning(
                "An empty string was converted to NULL, to workaround ili2pg issue. This should have no impact on output.",
            )
            val = None
        return val

    def truncate(self, val, max_length):
        """
        Raises a warning if values gets truncated
        """
        if val is None:
            return None
        if len(val) > max_length:
            logger.warning(f"Value '{val}' exceeds expected length ({max_length})", stacklevel=2)
        return val[0:max_length]

    def _modulo_angle(self, val):
        """
        Returns an angle between 0 and 359.9 (for Orientierung in Base_d-20181005.ili)
        """
        if val is None:
            return None
        val = val % 360.0
        if val > 359.9:
            val = 0
        return val

    def base_common(self, row, type_name):
        """
        Returns common attributes for base
        """
        base = {
            "t_ili_tid": row.obj_id,
            "t_type": type_name,
            "t_id": self.get_tid(row),
        }
        if self.current_basket:
            base["t_basket"] = self.current_basket.t_id

        return base

    def sia_405_base_common(self, row, type_name):
        return {
            **self.base_common(row, type_name),
            "letzte_aenderung": row.last_modification,
        }

    def vsa_base_common(self, row, type_name):
        """
        Returns common attributes for base
        """
        datenherrref = self.get_tid(row.fk_dataowner__REL)
        if datenherrref is None:
            raise InterlisExporterToIntermediateSchemaError(
                f"Invalid dataowner reference for object '{row.obj_id}' of type '{type_name}'"
            )

        datenlieferantref = self.get_tid(row.fk_provider__REL)
        if datenlieferantref is None:
            raise InterlisExporterToIntermediateSchemaError(
                f"Invalid provider reference for object '{row.obj_id}' of type '{type_name}'"
            )

        return {
            **self.sia_405_base_common(row, type_name),
            "datenherrref": datenherrref,
            "datenlieferantref": datenlieferantref,
        }

    def wastewater_structure_common(self, row, type_name):
        """
        Returns common attributes for wastewater_structure
        """
        logger.warning(
            "Mapping of wastewater_structure->abwasserbauwerk is not fully implemented."
        )

        eigentuemerref = self.get_tid(row.fk_owner__REL)
        if eigentuemerref is None:
            raise InterlisExporterToIntermediateSchemaError(
                f"Invalid owner reference for object '{row.obj_id}' of type '{type_name}'"
            )

        return {
            **self.vsa_base_common(row, type_name),
            "akten": row.records,
            "astatus": self.get_vl(row.status__REL),
            "baujahr": row.year_of_construction,
            "baulicherzustand": self.get_vl(row.structure_condition__REL),
            "baulos": row.contract_section,
            "bemerkung": self.truncate(self.emptystr_to_null(row.remark), 80),
            "betreiberref": self.get_tid(row.fk_operator__REL),
            "bezeichnung": self.null_to_emptystr(row.identifier),
            "bruttokosten": row.gross_costs,
            "detailgeometrie": ST_Force2D(row.detail_geometry3d_geometry),
            "eigentuemerref": eigentuemerref,
            "ersatzjahr": row.year_of_replacement,
            "finanzierung": self.get_vl(row.financing__REL),
            "inspektionsintervall": row.inspection_interval,
            "sanierungsbedarf": self.get_vl(row.renovation_necessity__REL),
            "standortname": row.location_name,
            "subventionen": row.subsidies,
            "wbw_basisjahr": row.rv_base_year,
            "wbw_bauart": self.get_vl(row.rv_construction_type__REL),
            "wiederbeschaffungswert": row.replacement_value,
            "zugaenglichkeit": self.get_vl(row.accessibility__REL),
        }

    def wastewater_networkelement_common(self, row, type_name):
        """
        Returns common attributes for network_element
        """
        return {
            **self.vsa_base_common(row, type_name),
            "abwasserbauwerkref": self.get_tid(row.fk_wastewater_structure__REL),
            "bemerkung": self.truncate(self.emptystr_to_null(row.remark), 80),
            "bezeichnung": self.null_to_emptystr(row.identifier),
        }

    def structure_part_common(self, row, type_name):
        """
        Returns common attributes for structure_part
        """
        return {
            **self.vsa_base_common(row, type_name),
            "abwasserbauwerkref": self.get_tid(row.fk_wastewater_structure__REL),
            "bemerkung": self.truncate(self.emptystr_to_null(row.remark), 80),
            "bezeichnung": self.null_to_emptystr(row.identifier),
            "instandstellung": self.get_vl(row.renovation_demand__REL),
        }

    def _textpos_common(self, row, t_type, geojson_crs_def):
        """
        Returns common attributes for textpos
        """
        t_id = self.tid_maker.next_tid()

        return {
            "t_id": t_id,
            "t_type": t_type,
            "t_ili_tid": f"ch080txtPR0000{t_id}",
            # --- TextPos ---
            "textpos": ST_GeomFromGeoJSON(
                json.dumps(
                    {
                        "type": "Point",
                        "coordinates": row["geometry"]["coordinates"],
                        "crs": geojson_crs_def,
                    }
                )
            ),
            "textori": self._modulo_angle(row["properties"]["LabelRotation"]),
            "texthali": "Left",  # can be Left/Center/Right
            "textvali": "Bottom",  # can be Top,Cap,Half,Base,Bottom
            # --- SIA405_TextPos ---
            "plantyp": row["properties"]["scale"],
            "textinhalt": row["properties"]["LabelText"],
            "bemerkung": None,
        }

    def _export_label_positions(self):
        logger.info(f"Exporting label positions from {self.labels_file}")

        # Get t_id by obj_name to create the reference on the labels below
        tid_for_obj_id = {
            "vw_tww_reach": {},
            "vw_tww_wastewater_structure": {},
            "catchment_area": {},
        }
        for row in self.abwasser_session.query(self.model_classes_interlis.haltung):
            tid_for_obj_id["vw_tww_reach"][row.t_ili_tid] = row.t_id
        for row in self.abwasser_session.query(self.model_classes_interlis.abwasserbauwerk):
            tid_for_obj_id["vw_tww_wastewater_structure"][row.t_ili_tid] = row.t_id
        for row in self.abwasser_session.query(self.model_classes_interlis.einzugsgebiet):
            tid_for_obj_id["catchment_area"][row.t_ili_tid] = row.t_id

        with open(self.labels_file) as labels_file_handle:
            labels = json.load(labels_file_handle)

        geojson_crs_def = labels["crs"]

        for label in labels["features"]:
            layer_name = label["properties"]["Layer"]
            obj_id = label["properties"]["tww_obj_id"]

            print(f"label[properties]: {label['properties']}")

            if self.subset_ids and obj_id not in self.subset_ids:
                logger.warning(
                    f"Label for {layer_name} `{obj_id}` exists, but that object is not part of the export"
                )
                continue

            if not label["properties"]["LabelText"]:
                logger.warning(
                    f"Label of object '{obj_id}' from layer '{layer_name}' is empty and will not be exported"
                )
                continue

            t_id = tid_for_obj_id.get(layer_name, {}).get(obj_id, None)
            if not t_id:
                logger.warning(
                    f"Label for '{layer_name}' '{obj_id}' exists, but that object is not part of the export"
                )
                continue

            if layer_name == "vw_tww_reach":
                ili_label = self.model_classes_interlis.haltung_text(
                    **self._textpos_common(label, "haltung_text", geojson_crs_def),
                    haltungref=t_id,
                )

            elif layer_name == "vw_tww_wastewater_structure":
                ili_label = self.model_classes_interlis.abwasserbauwerk_text(
                    **self._textpos_common(label, "abwasserbauwerk_text", geojson_crs_def),
                    abwasserbauwerkref=t_id,
                )

            elif layer_name == "catchment_area":
                ili_label = self.model_classes_interlis.einzugsgebiet_text(
                    **self._textpos_common(label, "einzugsgebiet_text", geojson_crs_def),
                    einzugsgebietref=t_id,
                )

            else:
                logger.warning(
                    f"Unknown layer `{layer_name}` for label with id '{obj_id}'. Label will be ignored",
                )
                continue

            self.abwasser_session.add(ili_label)
            print(".", end="")
        logger.info("done")
        self.abwasser_session.flush()

    def close_sessions(self):
        self.tww_session.close()
        self.abwasser_session.close()

    def _check_for_stop(self):
        if self.callback_progress_done:
            self.callback_progress_done()

    def map_tid_ag_xx(self, obj_id, t_id):
        """
        Creates a t_id for a given obj_id
        """
        if hasattr(self, "obj2tId") is False:
            self.obj2tId = {}

        if obj_id not in self.obj2tId.keys():
            self.obj2tId[obj_id] = t_id

    def get_tid_by_obj_id(self, obj_id):
        """
        Returns a t_id for a given obj_id
        """
        if obj_id in self.obj2tId.keys():
            return self.obj2tId[obj_id]
        else:
            return None

    def gep_metainformation_common_ag_xx(self, row, type_name):
        return {
            **self.base_common(row, type_name),
            "bemerkung_gep": row.bemerkung_gep,
            "datenbewirtschafter_gep": self.get_tid_by_obj_id(row.datenbewirtschafter_gep),
            "letzte_aenderung_gep": row.letzte_aenderung_gep,
        }
    
    def knoten_common_ag_xx(self, row):
        """
        Returns common attributes for wastewater_structure
        """
        return {
            "ara_nr": row.ara_nr,
            "baujahr": row.baujahr,
            "baulicherzustand": row.baulicherzustand,
            "bauwerkstatus": row.bauwerkstatus,
            "bemerkung_wi": self.truncate(self.emptystr_to_null(row.bemerkung_wi), 80),
            "bezeichnung": self.truncate(self.emptystr_to_null(row.bezeichnung), 20),
            "deckelkote": row.deckelkote,
            "detailgeometrie": row.detailgeometrie,
            "finanzierung": row.finanzierung,
            "funktionag": row.funktionag,
            "funktionhierarchisch": row.funktionhierarchisch,
            "jahr_zustandserhebung": row.jahr_zustandserhebung,
            "lage": row.lage,
            "lagegenauigkeit": row.lagegenauigkeit,
            "letzte_aenderung_wi": row.letzte_aenderung_wi,
            "sanierungsbedarf": row.sanierungsbedarf,
            "sohlenkote": row.sohlenkote,
            "zugaenglichkeit": row.zugaenglichkeit,
            "betreiber": self.get_tid_by_obj_id(row.betreiber),
            "datenbewirtschafter_wi": self.get_tid_by_obj_id(row.datenbewirtschafter_wi),
            "eigentuemer": self.get_tid_by_obj_id(row.eigentuemer),
        }

    def haltung_common_ag_xx(self, row):
        """
        Returns common attributes for wastewater_structure
        """
        return {
            "baujahr": row.baujahr,
            "baulicherzustand": row.baulicherzustand,
            "bauwerkstatus": row.bauwerkstatus,
            "bemerkung_wi": self.truncate(self.emptystr_to_null(row.bemerkung_wi), 80),
            "betreiber": self.get_tid_by_obj_id(row.betreiber),
            "bezeichnung": self.truncate(self.emptystr_to_null(row.bezeichnung), 20),
            "datenbewirtschafter_wi": self.get_tid_by_obj_id(row.datenbewirtschafter_wi),
            "eigentuemer": self.get_tid_by_obj_id(row.eigentuemer),
            "endknoten":self.get_tid_by_obj_id(row.endknoten),
            "finanzierung": row.finanzierung,
            "funktionhierarchisch": row.funktionhierarchisch,
            "funktionhydraulisch": row.funktionhydraulisch,
            "hoehengenauigkeit_nach": row.hoehengenauigkeit_nach,
            "hoehengenauigkeit_von": row.hoehengenauigkeit_von,
            "jahr_zustandserhebung": row.jahr_zustandserhebung,
            "kote_beginn": row.kote_beginn,
            "kote_ende": row.kote_ende,
            "laengeeffektiv": row.laengeeffektiv,
            "letzte_aenderung_wi": row.letzte_aenderung_wi,
            "lichte_hoehe_ist": row.lichte_hoehe_ist,
            "material": row.material,
            "nutzungsartag_ist": row.nutzungsartag_ist,
            "profiltyp": row.profiltyp,
            "reliner_art": row.reliner_art,
            "reliner_bautechnik": row.reliner_bautechnik,
            "reliner_material": row.reliner_material,
            "reliner_nennweite": row.reliner_nennweite,
            "sanierungsbedarf": row.sanierungsbedarf,
            "startknoten":self.get_tid_by_obj_id(row.startknoten),
            "verlauf": row.verlauf,
            "wbw_basisjahr": row.wbw_basisjahr,
            "wiederbeschaffungswert": row.wiederbeschaffungswert,
        }

    def ueberlauf_foerderaggregat_common_ag_xx(self, row):
        """
        Returns common attributes for ueberlauf_foerderaggregat
        """
        return {
            "art": row.art,
            "bezeichnung": self.truncate(self.emptystr_to_null(row.bezeichnung), 20),
            "knotenref": self.get_tid_by_obj_id(row.knotenref),
            "knoten_nachref": self.get_tid_by_obj_id(row.knoten_nachref),
        }<|MERGE_RESOLUTION|>--- conflicted
+++ resolved
@@ -790,7 +790,22 @@
         logger.info("done")
         self.abwasser_session.flush()
 
-<<<<<<< HEAD
+    def _export_ueberlauf_foerderaggregat_ag64(self):
+        query = self.tww_session.query(self.model_classes_tww_ag6496.ueberlauf_foerderaggregat)
+        for row in query:
+            ueberlauf_foerderaggregat = self.model_classes_interlis.ueberlauf_foerderaggregat(
+                **self.ueberlauf_foerderaggregat_common_ag_xx(row),
+                obj_id=row.obj_id,
+                t_ili_tid=row.obj_id,
+                t_id=self.get_tid(row),
+                letzte_aenderung_wi=row.letzte_aenderung_wi,
+                bemerkung_wi=self.truncate(self.emptystr_to_null(row.bemerkung_wi), 80),
+            )
+            self.abwasser_session.add(ueberlauf_foerderaggregat)
+            print(".", end="")
+        logger.info("done")
+        self.abwasser_session.flush()
+
     def _export_sbw_einzugsgebiet(self):
         query = self.tww_session.query(self.model_classes_tww_ag6496.sbw_einzugsgebiet)
         for row in query:
@@ -814,20 +829,6 @@
                 sonderbauwerk_ref=self.get_tid_by_obj_id(row.sonderbauwerk_ref),
             )
             self.abwasser_session.add(sbw_einzugsgebiet)
-=======
-    def _export_ueberlauf_foerderaggregat_ag64(self):
-        query = self.tww_session.query(self.model_classes_tww_ag6496.ueberlauf_foerderaggregat)
-        for row in query:
-            ueberlauf_foerderaggregat = self.model_classes_interlis.ueberlauf_foerderaggregat(
-                **self.ueberlauf_foerderaggregat_common_ag_xx(row),
-                obj_id=row.obj_id,
-                t_ili_tid=row.obj_id,
-                t_id=self.get_tid(row),
-                letzte_aenderung_wi=row.letzte_aenderung_wi,
-                bemerkung_wi=self.truncate(self.emptystr_to_null(row.bemerkung_wi), 80),
-            )
-            self.abwasser_session.add(ueberlauf_foerderaggregat)
->>>>>>> 57ea8413
             print(".", end="")
         logger.info("done")
         self.abwasser_session.flush()
