--- conflicted
+++ resolved
@@ -1993,16 +1993,6 @@
     def _export_disposal(self):
         query = self.tww_session.query(self.model_classes_tww_od.disposal)
         if self.filtered:
-<<<<<<< HEAD
-            query = query.join(
-                self.model_classes_tww_od.wastewater_structure,
-                self.model_classes_tww_od.wastewater_networkelement,
-            ).filter(self.model_classes_tww_od.disposal.obj_id.in_(self.subset_ids))
-            # add sql statement to logger
-            statement = query.statement
-            logger.info(f" selection query = {statement}")
-
-=======
             query = (
                 query.join(self.model_classes_tww_od.wastewater_structure)
                 .join(self.model_classes_tww_od.wastewater_networkelement)
@@ -2011,7 +2001,6 @@
                 )
             )
             logger.info(f"Selection query: {query.statement}")
->>>>>>> 4a9d9bb4
         for row in query:
             entsorgung = self.model_classes_interlis.entsorgung(
                 **self.vsa_base_common(row, "entsorgung"),
@@ -2200,15 +2189,6 @@
     def _export_building_group_baugwr(self):
         query = self.tww_session.query(self.model_classes_tww_od.building_group_baugwr)
         if self.filtered:
-<<<<<<< HEAD
-            query = query.join(
-                self.model_classes_tww_od.building_group,
-                self.model_classes_tww_od.re_building_group_disposal,
-                self.model_classes_tww_od.disposal,
-                self.model_classes_tww_od.wastewater_structure,
-                self.model_classes_tww_od.wastewater_networkelement,
-            ).filter()
-=======
             query = (
                 query.join(self.model_classes_tww_od.building_group)
                 .join(self.model_classes_tww_od.re_building_group_disposal)
@@ -2219,7 +2199,6 @@
                     self.model_classes_tww_od.wastewater_networkelement.obj_id.in_(self.subset_ids)
                 )
             )
->>>>>>> 4a9d9bb4
             logger.info(f"Selection query: {query.statement}")
         for row in query:
             gebaeudegruppe_baugwr = self.model_classes_interlis.gebaeudegruppe_baugwr(
@@ -2522,21 +2501,12 @@
     def _export_mechanical_pretreatment(self):
         query = self.tww_session.query(self.model_classes_tww_od.mechanical_pretreatment)
         if self.filtered:
-<<<<<<< HEAD
-
-            query = query.join(
-                self.model_classes_tww_od.wastewater_structure,
-                self.model_classes_tww_od.wastewater_networkelement,
-            ).filter(
-                self.model_classes_tww_od.wastewater_networkelement.obj_id.in_(self.subset_ids)
-=======
             query = (
                 query.join(self.model_classes_tww_od.wastewater_structure)
                 .join(self.model_classes_tww_od.wastewater_networkelement)
                 .filter(
                     self.model_classes_tww_od.wastewater_networkelement.obj_id.in_(self.subset_ids)
                 )
->>>>>>> 4a9d9bb4
             )
             logger.info(f"Selection query: {query.statement}")
         for row in query:
