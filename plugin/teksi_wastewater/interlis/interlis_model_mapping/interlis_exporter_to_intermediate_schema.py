--- conflicted
+++ resolved
@@ -99,15 +99,13 @@
         if self.basket_enabled:
             self._create_basket()
 
-<<<<<<< HEAD
         self._set_tid_iterator()
-=======
+
         if self.model not in (config.MODEL_NAME_AG64, config.MODEL_NAME_AG96):
             self._export_sia405_abwasser_base()
             if self.model != config.MODEL_NAME_SIA405_BASE_ABWASSER:
 
                 self._export_sia405_abwasser()
->>>>>>> db7a73f8
 
         if self.model == config.MODEL_NAME_AG64:
             self.current_basket = self.basket_topic_ag64
