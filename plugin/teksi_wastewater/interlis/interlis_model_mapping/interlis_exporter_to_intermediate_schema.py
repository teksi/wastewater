--- conflicted
+++ resolved
@@ -1891,9 +1891,6 @@
             ).filter(
                 self.model_classes_tww_od.wastewater_networkelement.obj_id.in_(self.subset_ids)
             )
-<<<<<<< HEAD
-            logger.info(f"Selection query: {query.statement}")
-=======
             # add sql statement to logger
             statement = query.statement
             logger.info(f" selection query = {statement}")
@@ -1902,7 +1899,6 @@
             statement = query.statement
             logger.debug(f" query = {statement}")
 
->>>>>>> 54274e9f
         for row in query:
             brunnen = self.model_classes_interlis.brunnen(
                 **self.connection_object_common(row, "brunnen"),
@@ -2118,14 +2114,10 @@
                 self.model_classes_tww_od.wastewater_structure,
                 self.model_classes_tww_od.wastewater_networkelement,
             ).filter(self.model_classes_tww_od.disposal.obj_id.in_(self.subset_ids))
-<<<<<<< HEAD
-            logger.info(f"Selection query: {query.statement}")
-=======
             # add sql statement to logger
             statement = query.statement
             logger.info(f" selection query = {statement}")
             
->>>>>>> 54274e9f
         for row in query:
             entsorgung = self.model_classes_interlis.entsorgung(
                 **self.vsa_base_common(row, "entsorgung"),
@@ -2205,14 +2197,11 @@
             ).filter(
                 self.model_classes_tww_od.wastewater_networkelement.obj_id.in_(self.subset_ids)
             )
-<<<<<<< HEAD
-            logger.info(f"Selection query: {query.statement}")
-=======
             # add sql statement to logger
             statement = query.statement
             logger.info(f" selection query = {statement}")
 
->>>>>>> 54274e9f
+
         for row in query:
             foerderaggregat = self.model_classes_interlis.foerderaggregat(
                 **self.overflow_common(row, "foerderaggregat"),
@@ -2240,9 +2229,6 @@
             ).filter(
                 self.model_classes_tww_od.wastewater_networkelement.obj_id.in_(self.subset_ids)
             )
-<<<<<<< HEAD
-            logger.info(f"Selection query: {query.statement}")
-=======
             # add sql statement to logger
             statement = query.statement
             logger.info(f" selection query = {statement}")
@@ -2251,7 +2237,6 @@
             statement = query.statement
             logger.debug(f" query = {statement}")
 
->>>>>>> 54274e9f
         for row in query:
             gebaeude = self.model_classes_interlis.gebaeude(
                 **self.connection_object_common(row, "gebaeude"),
@@ -2391,14 +2376,11 @@
             query = query.join(
                 self.model_classes_tww_od.overflow_char,
             )
-<<<<<<< HEAD
-            logger.info(f"Selection query: {query.statement}")
-=======
             # add sql statement to logger
             statement = query.statement
             logger.info(f" selection query = {statement}")
 
->>>>>>> 54274e9f
+
         for row in query:
             hq_relation = self.model_classes_interlis.hq_relation(
                 **self.vsa_base_common(row, "hq_relation"),
@@ -2544,14 +2526,10 @@
             ).filter(
                 self.model_classes_tww_od.wastewater_networkelement.obj_id.in_(self.subset_ids)
             )
-<<<<<<< HEAD
-            logger.info(f"Selection query: {query.statement}")
-=======
             # add sql statement to logger
             statement = query.statement
             logger.info(f" selection query = {statement}")
 
->>>>>>> 54274e9f
         for row in query:
             landwirtschaftsbetrieb = self.model_classes_interlis.landwirtschaftsbetrieb(
                 **self.vsa_base_common(row, "landwirtschaftsbetrieb"),
@@ -2596,14 +2574,10 @@
             ).filter(
                 self.model_classes_tww_od.wastewater_networkelement.obj_id.in_(self.subset_ids)
             )
-<<<<<<< HEAD
-            logger.info(f"Selection query: {query.statement}")
-=======
             # add sql statement to logger
             statement = query.statement
             logger.info(f" selection query = {statement}")
 
->>>>>>> 54274e9f
         for row in query:
             leapingwehr = self.model_classes_interlis.leapingwehr(
                 **self.overflow_common(row, "leapingwehr"),
@@ -2980,14 +2954,10 @@
             ).filter(
                 self.model_classes_tww_od.wastewater_networkelement.obj_id.in_(self.subset_ids)
             )
-<<<<<<< HEAD
-            logger.info(f"Selection query: {query.statement}")
-=======
             # add sql statement to logger
             statement = query.statement
             logger.info(f" selection query = {statement}")
 
->>>>>>> 54274e9f
         for row in query:
             streichwehr = self.model_classes_interlis.streichwehr(
                 **self.overflow_common(row, "streichwehr"),
@@ -3032,14 +3002,10 @@
                     self.model_classes_tww_od.wastewater_networkelement.obj_id.in_(self.subset_ids)
                 )
             )
-<<<<<<< HEAD
-            logger.info(f"Selection query: {query.statement}")
-=======
             # add sql statement to logger
             statement = query.statement
             logger.info(f" selection query = {statement}")
 
->>>>>>> 54274e9f
         for row in query:
             unterhalt = self.model_classes_interlis.unterhalt(
                 **self.maintenance_event_common(row, "unterhalt"),
