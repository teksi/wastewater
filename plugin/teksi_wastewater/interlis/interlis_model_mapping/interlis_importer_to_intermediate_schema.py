from datetime import date, datetime

from geoalchemy2.functions import ST_Force3D, ST_Multi
from sqlalchemy.orm import Session
from sqlalchemy.orm.attributes import flag_dirty
from sqlalchemy.sql import text

from ...utils.plugin_utils import logger
from .. import config, utils


class InterlisImporterToIntermediateSchema:
    def __init__(
        self,
        model,
        model_classes_interlis,
        model_classes_tww_od,
        model_classes_tww_vl,
        model_classes_tww_app=None,
        callback_progress_done=None,
    ):
        self.model = model
        self.callback_progress_done = callback_progress_done

        self.model_classes_interlis = model_classes_interlis
        self.model_classes_tww_od = model_classes_tww_od
        self.model_classes_tww_vl = model_classes_tww_vl
        self.model_classes_tww_app = model_classes_tww_app

        self.session_interlis = None
        self.session_tww = None

    def tww_import(self, skip_closing_tww_session=False):
        try:
            self._tww_import(skip_closing_tww_session)
        except Exception as exception:
            try:
                self.session_tww.rollback()
                self.session_tww.close()
                self.session_interlis.close()
            except Exception as cleanup_exception:
                logger.warning(f"Could not close sessions cleanly: {cleanup_exception}")
            raise exception

    def _tww_import(self, skip_closing_tww_session):
        """
        Imports data from the ili2pg model into the TWW model.

        Args:
            precommit_callback: optional callable that gets invoked with the sqlalchemy's session,
                                allowing for a GUI to  filter objects before committing. It MUST either
                                commit or rollback and close the session.
        """

        # We use two different sessions for reading and writing so it's easier to
        # review imports and to keep the door open to getting data from another
        # connection / database type.
        self.session_interlis = Session(
            utils.tww_sqlalchemy.create_engine(), autocommit=False, autoflush=False
        )
        self.session_tww = Session(
            utils.tww_sqlalchemy.create_engine(), autocommit=False, autoflush=False
        )

        # Allow to insert rows with cyclic dependencies at once
        self.session_tww.execute(text("SET CONSTRAINTS ALL DEFERRED;"))

<<<<<<< HEAD
        if self.model not in [config.MODEL_NAME_AG64, config.MODEL_NAME_AG96]:
            self._import_sia405_abwasser()
=======
        if self.model not in (config.MODEL_NAME_AG64, config.MODEL_NAME_AG96):
            self._import_sia405_abwasser_base()
            if self.model != config.MODEL_NAME_SIA405_BASE_ABWASSER:
                self._import_sia405_abwasser()
>>>>>>> db7a73f8

        if self.model == config.MODEL_NAME_DSS:
            self._import_dss()

        if self.model == config.MODEL_NAME_VSA_KEK:
            self._import_vsa_kek()

        if self.model == config.MODEL_NAME_AG96:
            self._import_ag96()

        if self.model == config.MODEL_NAME_AG64:
            self._import_ag64()

        self.close_sessions(skip_closing_tww_session=skip_closing_tww_session)

    def _import_sia405_abwasser_base(self):
        logger.info("\nImporting ABWASSER.organisation -> TWW.organisation")
        self._import_organisation()
        self._check_for_stop()

    def _import_sia405_abwasser(self):

        logger.info("\nImporting ABWASSER.kanal -> TWW.channel")
        self._import_kanal()
        self._check_for_stop()

        logger.info("\nImporting ABWASSER.normschacht -> TWW.manhole")
        self._import_normschacht()
        self._check_for_stop()

        logger.info("\nImporting ABWASSER.einleitstelle -> TWW.discharge_point")
        self._import_einleitstelle()
        self._check_for_stop()

        logger.info("\nImporting ABWASSER.spezialbauwerk -> TWW.special_structure")
        self._import_spezialbauwerk()
        self._check_for_stop()

        logger.info("\nImporting ABWASSER.versickerungsanlage -> TWW.infiltration_installation")
        self._import_versickerungsanlage()
        self._check_for_stop()

        logger.info("\nImporting ABWASSER.rohrprofil -> TWW.pipe_profile")
        self._import_rohrprofil()
        self._check_for_stop()

        # As fk_hydr_geometry only exists in VSA-DSS, but not in SIA405_Abwasser, distinguish which matching configuration is used
        if self.model == config.MODEL_NAME_DSS:
            logger.info(
                "\nImporting ABWASSER.abwasserknoten with VSA-DSS 2020 -> TWW.wastewater_node"
            )
            self._import_abwasserknoten_dss()
        else:
            logger.info("\nImporting ABWASSER.abwasserknoten -> TWW.wastewater_node")
            self._import_abwasserknoten()
        self._check_for_stop()

        logger.info("\nImporting ABWASSER.haltung -> TWW.reach")
        self._import_haltung()
        self._check_for_stop()

        logger.info(
            "\nImporting ABWASSER.haltung_alternativverlauf -> TWW.reach_progression_alternative"
        )
        self._import_haltung_alternativverlauf()
        self._check_for_stop()

        logger.info("\nImporting ABWASSER.haltungspunkt -> TWW.reach_point")
        self._import_haltungspunkt()
        self._check_for_stop()

        logger.info("\nImporting ABWASSER.trockenwetterfallrohr -> TWW.dryweather_downspout")
        self._import_trockenwetterfallrohr()
        self._check_for_stop()

        logger.info("\nImporting ABWASSER.einstiegshilfe -> TWW.access_aid")
        self._import_einstiegshilfe()
        self._check_for_stop()

        logger.info("\nImporting ABWASSER.trockenwetterrinne -> TWW.dryweather_flume")
        self._import_trockenwetterrinne()
        self._check_for_stop()

        logger.info("\nImporting ABWASSER.deckel -> TWW.cover")
        self._import_deckel()
        self._check_for_stop()

        logger.info("\nImporting ABWASSER.bankett -> TWW.benching")
        self._import_bankett()
        self._check_for_stop()

        logger.info("\nImporting ABWASSER.spuelstutzen -> TWW.flushing_nozzle")
        self._import_spuelstutzen()
        self._check_for_stop()

        logger.info(
            "\nImporting ABWASSER.abwasserbauwerk_symbol -> TWW.wastewater_structure_symbol"
        )
        self._import_abwasserbauwerk_symbol()
        self._check_for_stop()

    def _import_dss(self):
        logger.info(
            "\nImporting ABWASSER.abwasserreinigungsanlage -> TWW.waste_water_treatment_plant"
        )
        self._import_abwasserreinigungsanlage()
        self._check_for_stop()

        logger.info("\nImporting ABWASSER.araenergienutzung -> TWW.wwtp_energy_use")
        self._import_araenergienutzung()
        self._check_for_stop()

        logger.info("\nImporting ABWASSER.abwasserbehandlung -> TWW.waste_water_treatment")
        self._import_abwasserbehandlung()
        self._check_for_stop()

        logger.info("\nImporting ABWASSER.schlammbehandlung -> TWW.sludge_treatment")
        self._import_schlammbehandlung()
        self._check_for_stop()

        logger.info("\nImporting ABWASSER.arabauwerk -> TWW.wwtp_structure")
        self._import_arabauwerk()
        self._check_for_stop()

        logger.info("\nImporting ABWASSER.steuerungszentrale -> TWW.control_center")
        self._import_steuerungszentrale()
        self._check_for_stop()

        logger.info("\nImporting ABWASSER.abflusslose_toilette -> TWW.drainless_toilet")
        self._import_abflusslose_toilette()
        self._check_for_stop()

        logger.info("\nImporting ABWASSER.absperr_drosselorgan -> TWW.throttle_shut_off_unit")
        self._import_absperr_drosselorgan()
        self._check_for_stop()

        logger.info("\nImporting ABWASSER.beckenentleerung -> TWW.tank_emptying")
        self._import_beckenentleerung()
        self._check_for_stop()

        logger.info("\nImporting ABWASSER.beckenreinigung -> TWW.tank_cleaning")
        self._import_beckenreinigung()
        self._check_for_stop()

        logger.info("\nImporting ABWASSER.biol_oekol_gesamtbeurteilung -> TWW.bio_ecol_assessment")
        self._import_biol_oekol_gesamtbeurteilung()
        self._check_for_stop()

        logger.info("\nImporting ABWASSER.brunnen -> TWW.fountain")
        self._import_brunnen()
        self._check_for_stop()

        logger.info("\nImporting ABWASSER.ezg_parameter_allg -> TWW.param_ca_general")
        self._import_ezg_parameter_allg()
        self._check_for_stop()

        logger.info("\nImporting ABWASSER.ezg_parameter_mouse1 -> TWW.param_ca_mouse1")
        self._import_ezg_parameter_mouse1()
        self._check_for_stop()

        logger.info("\nImporting ABWASSER.einzelflaeche -> TWW.individual_surface")
        self._import_einzelflaeche()
        self._check_for_stop()

        logger.info("\nImporting ABWASSER.einzugsgebiet -> TWW.catchment_area")
        self._import_einzugsgebiet()
        self._check_for_stop()

        logger.info("\nImporting ABWASSER.elektrischeeinrichtung -> TWW.electric_equipment")
        self._import_elektrischeeinrichtung()
        self._check_for_stop()

        logger.info(
            "\nImporting ABWASSER.elektromechanischeausruestung -> TWW.electromechanical_equipment"
        )
        self._import_elektromechanischeausruestung()
        self._check_for_stop()

        logger.info("\nImporting ABWASSER.entsorgung -> TWW.disposal")
        self._import_entsorgung()
        self._check_for_stop()

        logger.info("\nImporting ABWASSER.entwaesserungssystem -> TWW.drainage_system")
        self._import_entwaesserungssystem()
        self._check_for_stop()

        logger.info("\nImporting ABWASSER.feststoffrueckhalt -> TWW.solids_retention")
        self._import_feststoffrueckhalt()
        self._check_for_stop()

        logger.info("\nImporting ABWASSER.foerderaggregat -> TWW.pump")
        self._import_foerderaggregat()
        self._check_for_stop()

        logger.info("\nImporting ABWASSER.gebaeude -> TWW.building")
        self._import_gebaeude()
        self._check_for_stop()

        logger.info("\nImporting ABWASSER.gebaeudegruppe -> TWW.building_group")
        self._import_gebaeudegruppe()
        self._check_for_stop()

        logger.info("\nImporting ABWASSER.gebaeudegruppe_baugwr -> TWW.building_group_baugwr")
        self._import_gebaeudegruppe_baugwr()
        self._check_for_stop()

        logger.info("\nImporting ABWASSER.gesamteinzugsgebiet -> TWW.catchment_area_totals")
        self._import_gesamteinzugsgebiet()
        self._check_for_stop()

        logger.info("\nImporting ABWASSER.hq_relation -> TWW.hq_relation")
        self._import_hq_relation()
        self._check_for_stop()

        logger.info("\nImporting ABWASSER.hydr_geomrelation -> TWW.hydr_geom_relation")
        self._import_hydr_geomrelation()
        self._check_for_stop()

        logger.info("\nImporting ABWASSER.hydr_geometrie -> TWW.hydr_geometry")
        self._import_hydr_geometrie()
        self._check_for_stop()

        logger.info("\nImporting ABWASSER.hydr_kennwerte -> TWW.hydraulic_char_data")
        self._import_hydr_kennwerte()
        self._check_for_stop()

        logger.info("\nImporting ABWASSER.klara -> TWW.small_treatment_plant")
        self._import_klara()
        self._check_for_stop()

        logger.info("\nImporting ABWASSER.landwirtschaftsbetrieb -> TWW.farm")
        self._import_landwirtschaftsbetrieb()
        self._check_for_stop()

        logger.info("\nImporting ABWASSER.leapingwehr -> TWW.leapingweir")
        self._import_leapingwehr()
        self._check_for_stop()

        logger.info("\nImporting ABWASSER.massnahme -> TWW.measure")
        self._import_massnahme()
        self._check_for_stop()

        logger.info("\nImporting ABWASSER.mechanischevorreinigung -> TWW.mechanical_pretreatment")
        self._import_mechanischevorreinigung()
        self._check_for_stop()

        logger.info("\nImporting ABWASSER.messgeraet -> TWW.measuring_device")
        self._import_messgeraet()
        self._check_for_stop()

        logger.info("\nImporting ABWASSER.messreihe -> TWW.measurement_series")
        self._import_messreihe()
        self._check_for_stop()

        logger.info("\nImporting ABWASSER.messresultat -> TWW.measurement_result")
        self._import_messresultat()
        self._check_for_stop()

        logger.info("\nImporting ABWASSER.messstelle -> TWW.measuring_point")
        self._import_messstelle()
        self._check_for_stop()

        logger.info("\nImporting ABWASSER.mutation -> TWW.mutation")
        self._import_mutation()
        self._check_for_stop()

        logger.info("\nImporting ABWASSER.reservoir -> TWW.reservoir")
        self._import_reservoir()
        self._check_for_stop()

        logger.info("\nImporting ABWASSER.retentionskoerper -> TWW.retention_body")
        self._import_retentionskoerper()
        self._check_for_stop()

        logger.info("\nImporting ABWASSER.rohrprofil_geometrie -> TWW.profile_geometry")
        self._import_rohrprofil_geometrie()
        self._check_for_stop()

        logger.info("\nImporting ABWASSER.rueckstausicherung -> TWW.backflow_prevention")
        self._import_rueckstausicherung()
        self._check_for_stop()

        logger.info("\nImporting ABWASSER.stammkarte -> TWW.log_card")
        self._import_stammkarte()
        self._check_for_stop()

        logger.info("\nImporting ABWASSER.streichwehr -> TWW.prank_weir")
        self._import_streichwehr()
        self._check_for_stop()

        logger.info("\nImporting ABWASSER.ueberlaufcharakteristik -> TWW.overflow_char")
        self._import_ueberlaufcharakteristik()
        self._check_for_stop()

        logger.info("\nImporting ABWASSER.unterhalt -> TWW.maintenance")
        self._import_unterhalt()
        self._check_for_stop()

        logger.info("\nImporting ABWASSER.versickerungsbereich -> TWW.infiltration_zone")
        self._import_versickerungsbereich()
        self._check_for_stop()

        logger.info(
            "\nImporting ABWASSER.erhaltungsereignis_abwasserbauwerkassoc -> TWW.re_maintenance_event_wastewater_structure"
        )
        self._import_erhaltungsereignis_abwasserbauwerkassoc()
        self._check_for_stop()

        logger.info(
            "\nImporting ABWASSER.gebaeudegruppe_entsorgungassoc -> TWW.re_building_group_disposal"
        )
        self._import_gebaeudegruppe_entsorgungassoc()
        self._check_for_stop()

    def _import_vsa_kek(self):
        logger.info("\nImporting ABWASSER.untersuchung -> TWW.examination")
        self._import_untersuchung()
        self._check_for_stop()

        logger.info("\nImporting ABWASSER.normschachtschaden -> TWW.damage_manhole")
        self._import_normschachtschaden()
        self._check_for_stop()

        logger.info("\nImporting ABWASSER.kanalschaden -> TWW.damage_channel")
        self._import_kanalschaden()
        self._check_for_stop()

        logger.info("\nImporting ABWASSER.datentraeger -> TWW.data_media")
        self._import_datentraeger()
        self._check_for_stop()

        logger.info("\nImporting ABWASSER.datei -> TWW.file")
        self._import_datei()
        self._check_for_stop()

    def close_sessions(self, skip_closing_tww_session=False):
        # Calling the precommit callback if provided, allowing to filter before final import
        if not skip_closing_tww_session:
            self.session_tww.commit()
            self.session_tww.close()
        self.session_interlis.close()

    def get_vl_instance(self, vl_table, value_de):
        """
        Gets a value list instance from the value_de name. Returns None and a warning if not found.
        """
        # TODO : memoize (and get the whole table at once) to improve N+1 performance issue
        # TODO : return "other" (or other applicable value) rather than None, or even throwing an exception, would probably be better
        instance = self.session_tww.query(vl_table).filter(vl_table.value_de == value_de).first()
        if instance is None:
            logger.warning(
                f'Could not find value `{value_de}` in value list "{vl_table.__table__.schema}.{vl_table.__name__}". Setting to None instead.'
            )
            return None
        return instance

    def get_vl_code(self, vl_table, value_de):
        if value_de is None:
            return None

        instance = self.get_vl_instance(vl_table, value_de)
        if instance is None:
            return None
        return instance.code

    def get_pk(self, relation):
        """
        Returns the primary key for a relation
        """
        if relation is None:
            return None
        return (
            relation.t_ili_tid if relation.t_ili_tid else relation.obj_id
        )  # if else needed for AG-64/AG-96

    def geometry3D_convert(
        self, geometryattribute, levelattribute, obj_id, classname_attributename
    ):
        """
        Checks if levelattribute or geometryattribut is Null or empty and calls ST_Force3D accordingly as else 3D geometry will be set to NULL if levelattribute is missing - see https://github.com/teksi/wastewater/issues/475#issuecomment-2441032526 and https://trac.osgeo.org/postgis/ticket/5804#comment:1
        """
        if levelattribute is None or levelattribute == "":
            if geometryattribute is None or geometryattribute == "":
                # No geometry AND no levelattribute provided
                logger.warning(
                    f"No {classname_attributename} and geometry (Lage) provided for object {obj_id} -  situation3d_geometry cannot be defined! Object cannot be displayed in TEKSI TWW!"
                )
                return None

            else:
                # geometry attribute but no levelattribute provided
                geom = self.session_tww.scalar(ST_Force3D(geometryattribute))
                logger.info(
                    f"No {classname_attributename} provided for object {obj_id}- situation3d_geometry with no z-value created: {geom}."
                )
                return geom
        else:
            if geometryattribute is None or geometryattribute == "":
                # Levelattribute provided but no geometry attribute
                logger.warning(
                    f"{classname_attributename} provided but no geometry (Lage) provided for object {obj_id} -  situation3d_geometry cannot be defined! Object cannot be displayed in TEKSI TWW!"
                )
                return None
            else:
                # Levelattribute and geometry attribute provided - 3D coordinate can be created as expected
                geom = self.session_tww.scalar(ST_Force3D(geometryattribute, levelattribute))
                logger.debug(
                    f" debug: situation3d_geometry created with geometry (x,y) and level (z): {geom}."
                )
                return geom

    def create_or_update(self, cls, **kwargs):
        """
        Updates an existing instance (if obj_id is found) or creates an instance of the provided class
        with given kwargs, and returns it.
        """
        instance = None

        # We try to get the instance from the session/database
        obj_id = kwargs.get("obj_id", None)
        if obj_id:
            instance = self.session_tww.get(cls, obj_id)

        if instance:
            flag_dirty(
                instance
            )  # we flag it as dirty so it stays in the session. This is a workaround trick
            # needed because the session is not meant to be used as a cache: https://docs.sqlalchemy.org/en/20/orm/session_basics.html#is-the-session-a-cache

            # Update dates times (different resolution Interlis / TWW)
            date_time_keys = [
                "last_modification",
                "time_point",
                "date_last_examen",
                "renovation_date",
                "date_entry",
                "time",
                "date_mutation",
            ]

            # Double fields that needs special comparison (imported as text from interlis)
            double_value_keys = ["value", "x", "y"]

            for key, value in kwargs.items():
                if key in date_time_keys and isinstance(value, date):
                    value = datetime.combine(value, datetime.min.time())

                instanceAttribute = getattr(instance, key, None)

                if key in double_value_keys:
                    try:
                        value = float(value)
                        instanceAttribute = float(instanceAttribute)
                    except Exception:
                        logger.warning(
                            f"Values of column '{key}' are not convertible to float: interlis='{value}', old='{instanceAttribute}'"
                        )

                if instanceAttribute != value:
                    # Setattr in the background updates the session state and make it possible to use "is_modified" afterwards
                    setattr(instance, key, value)
        else:
            # We didn't find it -> create
            instance = cls(**kwargs)

        return instance

    def base_common(self, row):
        """
        Returns common attributes for base
        """
        return {
            "obj_id": row.t_ili_tid,
            "fk_dataowner": row.datenherrref,
            "fk_provider": row.datenlieferantref,
            "last_modification": row.letzte_aenderung,
        }

    def wastewater_structure_common(self, row):
        """
        Returns common attributes for wastewater_structure
        """
        return {
            "accessibility": self.get_vl_code(
                self.model_classes_tww_od.wastewater_structure_accessibility, row.zugaenglichkeit
            ),
            # new attribute condition_score Release 2020
            "condition_score": row.zustandsnote,
            "contract_section": row.baulos,
            "detail_geometry3d_geometry": (
                row.detailgeometrie
                if row.detailgeometrie is None
                else self.session_tww.scalar(ST_Force3D(row.detailgeometrie))
            ),
            # -- attribute 3D ---
            # "elevation_determination": self.get_vl_code(
            #    self.model_classes_tww_od.wastewater_structure_elevation_determination, row.hoehenbestimmung
            # ),
            "financing": self.get_vl_code(
                self.model_classes_tww_od.wastewater_structure_financing, row.finanzierung
            ),
            # looks like wrong notation
            # "fk_main_cover": row.hauptdeckelref,
            "fk_main_cover": self.get_pk(row.hauptdeckelref__REL),
            # TO DO check also if ok or other notation needed
            "fk_operator": row.betreiberref,
            "fk_owner": row.eigentuemerref,
            "gross_costs": row.bruttokosten,
            "identifier": row.bezeichnung,
            "inspection_interval": row.inspektionsintervall,
            "location_name": row.standortname,
            "records": row.akten,
            "remark": row.bemerkung,
            "renovation_necessity": self.get_vl_code(
                self.model_classes_tww_od.wastewater_structure_renovation_necessity,
                row.sanierungsbedarf,
            ),
            "replacement_value": row.wiederbeschaffungswert,
            "rv_base_year": row.wbw_basisjahr,
            "rv_construction_type": self.get_vl_code(
                self.model_classes_tww_od.wastewater_structure_rv_construction_type, row.wbw_bauart
            ),
            "status": self.get_vl_code(
                self.model_classes_tww_vl.wastewater_structure_status, row.astatus
            ),
            # new attribute status_survey_year Release 2020
            "status_survey_year": row.zustandserhebung_jahr,
            "structure_condition": self.get_vl_code(
                self.model_classes_tww_od.wastewater_structure_structure_condition,
                row.baulicherzustand,
            ),
            "subsidies": row.subventionen,
            # new attribute urgency_figure Release 2020.1
            "urgency_figure": row.dringlichkeitszahl,
            "year_of_construction": row.baujahr,
            "year_of_replacement": row.ersatzjahr,
        }

    def wastewater_networkelement_common(self, row):
        """
        Returns common attributes for wastewater_networkelement
        """
        return {
            "fk_wastewater_structure": self.get_pk(row.abwasserbauwerkref__REL),
            "identifier": row.bezeichnung,
            "remark": row.bemerkung,
        }

    def structure_part_common(self, row):
        """
        Returns common attributes for structure_part
        """
        return {
            "fk_wastewater_structure": self.get_pk(row.abwasserbauwerkref__REL),
            "identifier": row.bezeichnung,
            "remark": row.bemerkung,
            "renovation_demand": self.get_vl_code(
                self.model_classes_tww_od.structure_part_renovation_demand, row.instandstellung
            ),
        }

    def maintenance_event_common(self, row):
        """
        Returns common attributes for connection_object
        """
        return {
            "base_data": row.datengrundlage,
            "cost": row.kosten,
            "data_details": row.detaildaten,
            "duration": row.dauer,
            "operator": row.ausfuehrender,
            "reason": row.grund,
            "result": row.ergebnis,
            "status": self.get_vl_code(
                self.model_classes_tww_vl.maintenance_event_status, row.astatus
            ),
            "time_point": row.zeitpunkt,
            "identifier": row.bezeichnung,
            "remark": row.bemerkung,
            "fk_operating_company": row.ausfuehrende_firmaref,
            "fk_measure": self.get_pk(row.massnahmeref__REL),
        }

    def connection_object_common(self, row):
        """
        Returns common attributes for connection_object
        """
        return {
            "identifier": row.bezeichnung,
            "remark": row.bemerkung,
            "sewer_infiltration_water_production": row.fremdwasseranfall,
            "fk_wastewater_networkelement": self.get_pk(row.abwassernetzelementref__REL),
        }

    def surface_runoff_parameters_common(self, row):
        """
        Returns common attributes for surface_runoff_parameters
        """
        return {
            "evaporation_loss": row.verdunstungsverlust,
            "identifier": row.bezeichnung,
            "infiltration_loss": row.versickerungsverlust,
            "remark": row.bemerkung,
            "surface_storage": row.muldenverlust,
            "wetting_loss": row.benetzungsverlust,
            "fk_catchment_area": self.get_pk(row.einzugsgebietref__REL),
        }

    def zone_common(self, row):
        """
        Returns common attributes for zone
        """
        return {
            "identifier": row.bezeichnung,
            "remark": row.bemerkung,
        }

    def overflow_common(self, row):
        """
        Returns common attributes for overflow
        """
        return {
            "identifier": row.bezeichnung,
            "remark": row.bemerkung,
            "actuation": self.get_vl_code(
                self.model_classes_tww_vl.overflow_actuation, row.antrieb
            ),
            "adjustability": self.get_vl_code(
                self.model_classes_tww_vl.overflow_adjustability, row.verstellbarkeit
            ),
            "brand": row.fabrikat,
            "control": self.get_vl_code(self.model_classes_tww_vl.overflow_control, row.steuerung),
            "discharge_point": row.einleitstelle,
            "function": self.get_vl_code(
                self.model_classes_tww_vl.overflow_function, row.funktion
            ),
            "gross_costs": row.bruttokosten,
            "qon_dim": row.qan_dim,
            "signal_transmission": self.get_vl_code(
                self.model_classes_tww_vl.overflow_signal_transmission, row.signaluebermittlung
            ),
            "subsidies": row.subventionen,
            "fk_wastewater_node": self.get_pk(row.abwasserknotenref__REL),
            "fk_overflow_to": self.get_pk(row.ueberlaufnachref__REL),
            "fk_overflow_char": self.get_pk(row.ueberlaufcharakteristikref__REL),
            "fk_control_center": self.get_pk(row.steuerungszentraleref__REL),
        }

    def _import_organisation(self):
        for row in self.session_interlis.query(self.model_classes_interlis.organisation):
            organisation = self.create_or_update(
                self.model_classes_tww_od.organisation,
                obj_id=row.t_ili_tid,
                # manually add for organisation (instead of adding **self.base_common(row) as this would also add fk_dataowner and fk_provider, that are not in INTERLIS for class organisation (change to VSA-DSS 2015, as organisation is now a separate external class maintained by the VSA (or its successor organisation for this)
                last_modification=row.letzte_aenderung,
                # --- organisation ---
                identifier=row.bezeichnung,
                identifier_short=row.kurzbezeichnung,
                municipality_number=row.gemeindenummer,
                organisation_type=self.get_vl_code(
                    self.model_classes_tww_vl.organisation_organisation_type, row.organisationstyp
                ),
                remark=row.bemerkung,
                status=self.get_vl_code(
                    self.model_classes_tww_vl.organisation_status, row.astatus
                ),
                uid=row.auid,
            )

            self.session_tww.add(organisation)
            print(".", end="")

    def _import_kanal(self):
        for row in self.session_interlis.query(self.model_classes_interlis.kanal):
            channel = self.create_or_update(
                self.model_classes_tww_od.channel,
                **self.base_common(row),
                # --- wastewater_structure ---
                **self.wastewater_structure_common(row),
                # --- channel ---
                bedding_encasement=self.get_vl_code(
                    self.model_classes_tww_od.channel_bedding_encasement, row.bettung_umhuellung
                ),
                connection_type=self.get_vl_code(
                    self.model_classes_tww_od.channel_connection_type, row.verbindungsart
                ),
                # new attribute function_amelioration Release 2020
                function_amelioration=self.get_vl_code(
                    self.model_classes_tww_od.channel_function_amelioration,
                    row.funktionmelioration,
                ),
                function_hierarchic=self.get_vl_code(
                    self.model_classes_tww_od.channel_function_hierarchic, row.funktionhierarchisch
                ),
                function_hydraulic=self.get_vl_code(
                    self.model_classes_tww_od.channel_function_hydraulic, row.funktionhydraulisch
                ),
                jetting_interval=row.spuelintervall,
                pipe_length=row.rohrlaenge,
                # new attribute seepage Release 2020
                seepage=self.get_vl_code(self.model_classes_tww_od.channel_seepage, row.sickerung),
                usage_current=self.get_vl_code(
                    self.model_classes_tww_od.channel_usage_current, row.nutzungsart_ist
                ),
                usage_planned=self.get_vl_code(
                    self.model_classes_tww_od.channel_usage_planned, row.nutzungsart_geplant
                ),
            )
            self.session_tww.add(channel)
            print(".", end="")

    def _import_normschacht(self):
        for row in self.session_interlis.query(self.model_classes_interlis.normschacht):
            manhole = self.create_or_update(
                self.model_classes_tww_od.manhole,
                **self.base_common(row),
                # --- wastewater_structure ---
                **self.wastewater_structure_common(row),
                # --- manhole ---
                # _orientation=row.REPLACE_ME,
                # new attribute amphibian_exit Release 2020
                amphibian_exit=self.get_vl_code(
                    self.model_classes_tww_vl.manhole_amphibian_exit, row.amphibienausstieg
                ),
                # -- attribute 3D ---
                # depth=row.maechtigkeit,
                dimension1=row.dimension1,
                dimension2=row.dimension2,
                function=self.get_vl_code(
                    self.model_classes_tww_vl.manhole_function, row.funktion
                ),
                material=self.get_vl_code(
                    self.model_classes_tww_vl.manhole_material, row.material
                ),
                # new attribute possibility_intervention Release 2020
                possibility_intervention=self.get_vl_code(
                    self.model_classes_tww_vl.manhole_possibility_intervention,
                    row.interventionsmoeglichkeit,
                ),
                surface_inflow=self.get_vl_code(
                    self.model_classes_tww_od.manhole_surface_inflow, row.oberflaechenzulauf
                ),
            )
            self.session_tww.add(manhole)
            print(".", end="")

    def _import_einleitstelle(self):
        for row in self.session_interlis.query(self.model_classes_interlis.einleitstelle):
            discharge_point = self.create_or_update(
                self.model_classes_tww_od.discharge_point,
                **self.base_common(row),
                # --- wastewater_structure ---
                **self.wastewater_structure_common(row),
                # --- discharge_point ---
                # only VSA-DSS 2015
                # fk_sector_water_body=row.REPLACE_ME, # TODO : NOT MAPPED
                # -- attribute 3D ---
                # depth=row.maechtigkeit,
                highwater_level=row.hochwasserkote,
                relevance=self.get_vl_code(
                    self.model_classes_tww_od.discharge_point_relevance, row.relevanz
                ),
                terrain_level=row.terrainkote,
                # -- attribute 3D ---
                # upper_elevation=row.deckenkote,
                # new attribute water_course_segment_canton Release 2020
                water_course_segment_canton=row.gewaesserabschnitt_kanton,
                # new attribute water_course_number Release 2020
                water_course_number=row.gewaesserlaufnummer,
                waterlevel_hydraulic=row.wasserspiegel_hydraulik,
            )
            self.session_tww.add(discharge_point)
            print(".", end="")

    def _import_spezialbauwerk(self):
        for row in self.session_interlis.query(self.model_classes_interlis.spezialbauwerk):
            special_structure = self.create_or_update(
                self.model_classes_tww_od.special_structure,
                **self.base_common(row),
                # --- wastewater_structure ---
                **self.wastewater_structure_common(row),
                # --- special_structure ---
                # new attribute amphibian_exit Release 2020
                amphibian_exit=self.get_vl_code(
                    self.model_classes_tww_vl.special_structure_amphibian_exit,
                    row.amphibienausstieg,
                ),
                bypass=self.get_vl_code(
                    self.model_classes_tww_vl.special_structure_bypass, row.bypass
                ),
                # -- attribute 3D ---
                # depth=row.maechtigkeit,
                emergency_overflow=self.get_vl_code(
                    self.model_classes_tww_vl.special_structure_emergency_overflow,
                    row.notueberlauf,
                ),
                function=self.get_vl_code(
                    self.model_classes_tww_od.special_structure_function, row.funktion
                ),
                # new attribute possibility_intervention Release 2020
                possibility_intervention=self.get_vl_code(
                    self.model_classes_tww_vl.special_structure_possibility_intervention,
                    row.interventionsmoeglichkeit,
                ),
                stormwater_tank_arrangement=self.get_vl_code(
                    self.model_classes_tww_od.special_structure_stormwater_tank_arrangement,
                    row.regenbecken_anordnung,
                ),
                # -- attribute 3D ---
                # upper_elevation=row.deckenkote,
            )
            self.session_tww.add(special_structure)
            print(".", end="")

    def _import_versickerungsanlage(self):
        for row in self.session_interlis.query(self.model_classes_interlis.versickerungsanlage):
            infiltration_installation = self.create_or_update(
                self.model_classes_tww_od.infiltration_installation,
                **self.base_common(row),
                # --- wastewater_structure ---
                **self.wastewater_structure_common(row),
                # --- infiltration_installation ---
                absorption_capacity=row.schluckvermoegen,
                defects=self.get_vl_code(
                    self.model_classes_tww_od.infiltration_installation_defects, row.maengel
                ),
                # -- attribute 3D ---
                # depth=row.maechtigkeit,
                dimension1=row.dimension1,
                dimension2=row.dimension2,
                distance_to_aquifer=row.gwdistanz,
                effective_area=row.wirksameflaeche,
                emergency_overflow=self.get_vl_code(
                    self.model_classes_tww_od.infiltration_installation_emergency_overflow,
                    row.notueberlauf,
                ),
                # new attribute filling_material Release 2020,
                filling_material=self.get_vl_code(
                    self.model_classes_tww_od.infiltration_installation_filling_material,
                    row.fuellmaterial,
                ),
                # fk_dss15_aquifer=row.REPLACE_ME,  # only in TEKSI, not supported in VSA-DSS 2020
                kind=self.get_vl_code(
                    self.model_classes_tww_vl.infiltration_installation_kind, row.art
                ),
                labeling=self.get_vl_code(
                    self.model_classes_tww_od.infiltration_installation_labeling, row.beschriftung
                ),
                seepage_utilization=self.get_vl_code(
                    self.model_classes_tww_od.infiltration_installation_seepage_utilization,
                    row.versickerungswasser,
                ),
                # -- attribute 3D ---
                # upper_elevation=row.deckenkote,
                vehicle_access=self.get_vl_code(
                    self.model_classes_tww_od.infiltration_installation_vehicle_access,
                    row.saugwagen,
                ),
                watertightness=self.get_vl_code(
                    self.model_classes_tww_od.infiltration_installation_watertightness,
                    row.wasserdichtheit,
                ),
            )
            self.session_tww.add(infiltration_installation)
            print(".", end="")

    def _import_abwasserreinigungsanlage(self):
        for row in self.session_interlis.query(
            self.model_classes_interlis.abwasserreinigungsanlage
        ):
            waste_water_treatment_plant = self.create_or_update(
                self.model_classes_tww_od.waste_water_treatment_plant,
                **self.base_common(row),
                # --- waste_water_treatment_plant ---
                area_geometry=row.perimeter,
                bod5=row.bsb5,
                cod=row.csb,
                elimination_cod=row.eliminationcsb,
                elimination_n=row.eliminationn,
                elimination_nh4=row.eliminationnh4,
                elimination_p=row.eliminationp,
                identifier=row.bezeichnung,
                kind=row.art,
                nh4=row.nh4,
                operator_type=self.get_vl_code(
                    self.model_classes_tww_vl.waste_water_treatment_plant_operator_type,
                    row.betreibertyp,
                ),
                population_connected=row.einwohner_angeschlossen,
                population_total=row.einwohner_total,
                remark=row.bemerkung,
                situation_geometry=row.lage,
                start_year=row.inbetriebnahme,
                wwtp_number=row.ara_nr,
            )
            self.session_tww.add(waste_water_treatment_plant)
            print(".", end="")

    def _import_araenergienutzung(self):
        for row in self.session_interlis.query(self.model_classes_interlis.araenergienutzung):
            wwtp_energy_use = self.create_or_update(
                self.model_classes_tww_od.wwtp_energy_use,
                **self.base_common(row),
                # --- wwtp_energy_use ---
                gas_motor=row.gasmotor,
                heat_pump=row.waermepumpe,
                identifier=row.bezeichnung,
                remark=row.bemerkung,
                turbining=row.turbinierung,
                fk_waste_water_treatment_plant=self.get_pk(row.abwasserreinigungsanlageref__REL),
            )
            self.session_tww.add(wwtp_energy_use)
            print(".", end="")

    def _import_abwasserbehandlung(self):
        for row in self.session_interlis.query(self.model_classes_interlis.abwasserbehandlung):
            waste_water_treatment = self.create_or_update(
                self.model_classes_tww_od.waste_water_treatment,
                **self.base_common(row),
                # --- waste_water_treatment ---
                identifier=row.bezeichnung,
                kind=self.get_vl_code(
                    self.model_classes_tww_vl.waste_water_treatment_kind, row.art
                ),
                remark=row.bemerkung,
                fk_waste_water_treatment_plant=self.get_pk(row.abwasserreinigungsanlageref__REL),
            )
            self.session_tww.add(waste_water_treatment)
            print(".", end="")

    def _import_schlammbehandlung(self):
        for row in self.session_interlis.query(self.model_classes_interlis.schlammbehandlung):
            sludge_treatment = self.create_or_update(
                self.model_classes_tww_od.sludge_treatment,
                **self.base_common(row),
                # --- sludge_treatment ---
                composting=row.kompostierung,
                dehydration=row.entwaesserung,
                digested_sludge_combustion=row.faulschlammverbrennung,
                drying=row.trocknung,
                fresh_sludge_combustion=row.frischschlammverbrennung,
                hygenisation=row.hygienisierung,
                identifier=row.bezeichnung,
                predensification_of_excess_sludge=row.ueberschusschlammvoreindickung,
                predensification_of_mixed_sludge=row.mischschlammvoreindickung,
                predensification_of_primary_sludge=row.primaerschlammvoreindickung,
                remark=row.bemerkung,
                stabilisation=self.get_vl_code(
                    self.model_classes_tww_vl.sludge_treatment_stabilisation, row.stabilisierung
                ),
                stacking_of_dehydrated_sludge=row.entwaessertklaerschlammstapelung,
                stacking_of_liquid_sludge=row.fluessigklaerschlammstapelung,
                fk_waste_water_treatment_plant=self.get_pk(row.abwasserreinigungsanlageref__REL),
            )
            self.session_tww.add(sludge_treatment)
            print(".", end="")

    def _import_arabauwerk(self):
        for row in self.session_interlis.query(self.model_classes_interlis.arabauwerk):
            wwtp_structure = self.create_or_update(
                self.model_classes_tww_od.wwtp_structure,
                **self.base_common(row),
                # --- wastewater_structure ---
                **self.wastewater_structure_common(row),
                # --- wwtp_structure ---
                kind=self.get_vl_code(self.model_classes_tww_vl.wwtp_structure_kind, row.art),
                fk_waste_water_treatment_plant=self.get_pk(row.abwasserreinigungsanlageref__REL),
            )
            self.session_tww.add(wwtp_structure)
            print(".", end="")

    def _import_steuerungszentrale(self):
        for row in self.session_interlis.query(self.model_classes_interlis.steuerungszentrale):
            control_center = self.create_or_update(
                self.model_classes_tww_od.control_center,
                **self.base_common(row),
                # --- control_center ---
                identifier=row.bezeichnung,
                situation_geometry=row.lage,
            )
            self.session_tww.add(control_center)
            print(".", end="")

    def _import_abflusslose_toilette(self):
        for row in self.session_interlis.query(self.model_classes_interlis.abflusslose_toilette):
            drainless_toilet = self.create_or_update(
                self.model_classes_tww_od.drainless_toilet,
                **self.base_common(row),
                **self.wastewater_structure_common(row),
                # --- drainless_toilet ---
                kind=self.get_vl_code(self.model_classes_tww_vl.drainless_toilet_kind, row.art),
            )
            self.session_tww.add(drainless_toilet)
            print(".", end="")

    def _import_absperr_drosselorgan(self):
        for row in self.session_interlis.query(self.model_classes_interlis.absperr_drosselorgan):
            throttle_shut_off_unit = self.create_or_update(
                self.model_classes_tww_od.throttle_shut_off_unit,
                **self.base_common(row),
                # --- throttle_shut_off_unit ---
                actuation=self.get_vl_code(
                    self.model_classes_tww_vl.throttle_shut_off_unit_actuation, row.antrieb
                ),
                adjustability=self.get_vl_code(
                    self.model_classes_tww_vl.throttle_shut_off_unit_adjustability,
                    row.verstellbarkeit,
                ),
                control=self.get_vl_code(
                    self.model_classes_tww_vl.throttle_shut_off_unit_control, row.steuerung
                ),
                cross_section=row.querschnitt,
                effective_cross_section=row.wirksamer_qs,
                gross_costs=row.bruttokosten,
                identifier=row.bezeichnung,
                kind=self.get_vl_code(
                    self.model_classes_tww_vl.throttle_shut_off_unit_kind, row.art
                ),
                manufacturer=row.fabrikat,
                remark=row.bemerkung,
                signal_transmission=self.get_vl_code(
                    self.model_classes_tww_vl.throttle_shut_off_unit_signal_transmission,
                    row.signaluebermittlung,
                ),
                subsidies=row.subventionen,
                throttle_unit_opening_current=row.drosselorgan_oeffnung_ist,
                throttle_unit_opening_current_optimized=row.drosselorgan_oeffnung_ist_optimiert,
                fk_wastewater_node=self.get_pk(row.abwasserknotenref__REL),
                fk_control_center=self.get_pk(row.steuerungszentraleref__REL),
                fk_overflow=self.get_pk(row.ueberlaufref__REL),
            )
            self.session_tww.add(throttle_shut_off_unit)
            print(".", end="")

    def _import_beckenentleerung(self):
        for row in self.session_interlis.query(self.model_classes_interlis.beckenentleerung):
            tank_emptying = self.create_or_update(
                self.model_classes_tww_od.tank_emptying,
                **self.base_common(row),
                **self.structure_part_common(row),
                # --- tank_emptying ---
                flow=row.leistung,
                gross_costs=row.bruttokosten,
                kind=self.get_vl_code(self.model_classes_tww_vl.tank_emptying_kind, row.art),
                year_of_replacement=row.ersatzjahr,
                fk_throttle_shut_off_unit=self.get_pk(row.absperr_drosselorganref__REL),
                fk_overflow=self.get_pk(row.ueberlaufref__REL),
            )
            self.session_tww.add(tank_emptying)
            print(".", end="")

    def _import_beckenreinigung(self):
        for row in self.session_interlis.query(self.model_classes_interlis.beckenreinigung):
            tank_cleaning = self.create_or_update(
                self.model_classes_tww_od.tank_cleaning,
                **self.base_common(row),
                **self.structure_part_common(row),
                # --- tank_cleaning ---
                gross_costs=row.bruttokosten,
                kind=self.get_vl_code(self.model_classes_tww_vl.tank_cleaning_kind, row.art),
                year_of_replacement=row.ersatzjahr,
            )
            self.session_tww.add(tank_cleaning)
            print(".", end="")

    def _import_biol_oekol_gesamtbeurteilung(self):
        for row in self.session_interlis.query(
            self.model_classes_interlis.biol_oekol_gesamtbeurteilung
        ):
            bio_ecol_assessment = self.create_or_update(
                self.model_classes_tww_od.bio_ecol_assessment,
                **self.base_common(row),
                **self.maintenance_event_common(row),
                # --- bio_ecol_assessment ---
                comparison_last=self.get_vl_code(
                    self.model_classes_tww_vl.bio_ecol_assessment_comparison_last,
                    row.vergleich_letzte_untersuchung,
                ),
                date_last_examen=row.datum_letzte_untersuchung,
                impact_auxiliary_indic=self.get_vl_code(
                    self.model_classes_tww_vl.bio_ecol_assessment_impact_auxiliary_indic,
                    row.einfluss_hilfsindikatoren,
                ),
                impact_external_aspect=self.get_vl_code(
                    self.model_classes_tww_vl.bio_ecol_assessment_impact_external_aspect,
                    row.einfluss_aeusserer_aspekt,
                ),
                impact_macroinvertebrates=self.get_vl_code(
                    self.model_classes_tww_vl.bio_ecol_assessment_impact_macroinvertebrates,
                    row.einfluss_makroinvertebraten,
                ),
                impact_water_plants=self.get_vl_code(
                    self.model_classes_tww_vl.bio_ecol_assessment_impact_water_plants,
                    row.einfluss_wasserpflanzen,
                ),
                intervention_demand=self.get_vl_code(
                    self.model_classes_tww_vl.bio_ecol_assessment_intervention_demand,
                    row.handlungsbedarf,
                ),
                io_calculation=self.get_vl_code(
                    self.model_classes_tww_vl.bio_ecol_assessment_io_calculation,
                    row.immissionsorientierte_berechnung,
                ),
                outlet_pipe_clear_height=row.auslaufrohr_lichte_hoehe,
                q347=row.q347,
                relevance_matrix=self.get_vl_code(
                    self.model_classes_tww_vl.bio_ecol_assessment_relevance_matrix,
                    row.relevanzmatrix,
                ),
                relevant_slope=row.relevantes_gefaelle,
                surface_water_bodies=row.oberflaechengewaesser,
                kind_water_body=self.get_vl_code(
                    self.model_classes_tww_vl.bio_ecol_assessment_kind_water_body, row.gewaesserart
                ),
                water_specific_discharge_freight_nh4_n_current=row.gewaesserspezifische_entlastungsfracht_nh4_n_ist,
                water_specific_discharge_freight_nh4_n_current_opt=row.gewaesserspezifische_entlastungsfracht_nh4_n_ist_optimiert,
                water_specific_discharge_freight_nh4_n_planned=row.gewaesserspezifische_entlastungsfracht_nh4_n_geplant,
            )
            self.session_tww.add(bio_ecol_assessment)
            print(".", end="")

    def _import_brunnen(self):
        for row in self.session_interlis.query(self.model_classes_interlis.brunnen):
            fountain = self.create_or_update(
                self.model_classes_tww_od.fountain,
                **self.base_common(row),
                **self.connection_object_common(row),
                # --- fountain ---
                location_name=row.standortname,
                situation_geometry=row.lage,
            )
            self.session_tww.add(fountain)
            print(".", end="")

    def _import_ezg_parameter_allg(self):
        for row in self.session_interlis.query(self.model_classes_interlis.ezg_parameter_allg):
            param_ca_general = self.create_or_update(
                self.model_classes_tww_od.param_ca_general,
                **self.base_common(row),
                **self.surface_runoff_parameters_common(row),
                # --- param_ca_general ---
                dry_wheather_flow=row.trockenwetteranfall,
                flow_path_length=row.fliessweglaenge,
                flow_path_slope=row.fliessweggefaelle,
                population_equivalent=row.einwohnergleichwert,
                surface_ca=row.flaeche,
            )
            self.session_tww.add(param_ca_general)
            print(".", end="")

    def _import_ezg_parameter_mouse1(self):
        for row in self.session_interlis.query(self.model_classes_interlis.ezg_parameter_mouse1):
            param_ca_mouse1 = self.create_or_update(
                self.model_classes_tww_od.param_ca_mouse1,
                **self.base_common(row),
                **self.surface_runoff_parameters_common(row),
                # --- param_ca_mouse1 ---
                dry_wheather_flow=row.trockenwetteranfall,
                flow_path_length=row.fliessweglaenge,
                flow_path_slope=row.fliessweggefaelle,
                population_equivalent=row.einwohnergleichwert,
                surface_ca_mouse=row.flaeche,
                usage=row.nutzungsart,
            )
            self.session_tww.add(param_ca_mouse1)
            print(".", end="")

    def _import_einzelflaeche(self):
        for row in self.session_interlis.query(self.model_classes_interlis.einzelflaeche):
            individual_surface = self.create_or_update(
                self.model_classes_tww_od.individual_surface,
                **self.base_common(row),
                **self.connection_object_common(row),
                # --- individual_surface ---
                function=self.get_vl_code(
                    self.model_classes_tww_vl.individual_surface_function, row.funktion
                ),
                inclination=row.neigung,
                pavement=self.get_vl_code(
                    self.model_classes_tww_vl.individual_surface_pavement, row.befestigung
                ),
                perimeter_geometry=row.perimeter,
            )
            self.session_tww.add(individual_surface)
            print(".", end="")

    def _import_einzugsgebiet(self):
        for row in self.session_interlis.query(self.model_classes_interlis.einzugsgebiet):
            catchment_area = self.create_or_update(
                self.model_classes_tww_od.catchment_area,
                **self.base_common(row),
                # --- catchment_area ---
                direct_discharge_current=self.get_vl_code(
                    self.model_classes_tww_vl.catchment_area_direct_discharge_current,
                    row.direkteinleitung_in_gewaesser_ist,
                ),
                direct_discharge_planned=self.get_vl_code(
                    self.model_classes_tww_vl.catchment_area_direct_discharge_planned,
                    row.direkteinleitung_in_gewaesser_geplant,
                ),
                discharge_coefficient_rw_current=row.abflussbeiwert_rw_ist,
                discharge_coefficient_rw_planned=row.abflussbeiwert_rw_geplant,
                discharge_coefficient_ww_current=row.abflussbeiwert_sw_ist,
                discharge_coefficient_ww_planned=row.abflussbeiwert_sw_geplant,
                drainage_system_current=self.get_vl_code(
                    self.model_classes_tww_vl.catchment_area_drainage_system_current,
                    row.entwaesserungssystem_ist,
                ),
                drainage_system_planned=self.get_vl_code(
                    self.model_classes_tww_vl.catchment_area_drainage_system_planned,
                    row.entwaesserungssystem_geplant,
                ),
                identifier=row.bezeichnung,
                infiltration_current=self.get_vl_code(
                    self.model_classes_tww_vl.catchment_area_infiltration_current,
                    row.versickerung_ist,
                ),
                infiltration_planned=self.get_vl_code(
                    self.model_classes_tww_vl.catchment_area_infiltration_planned,
                    row.versickerung_geplant,
                ),
                perimeter_geometry=row.perimeter,
                population_density_current=row.einwohnerdichte_ist,
                population_density_planned=row.einwohnerdichte_geplant,
                remark=row.bemerkung,
                retention_current=self.get_vl_code(
                    self.model_classes_tww_vl.catchment_area_retention_current, row.retention_ist
                ),
                retention_planned=self.get_vl_code(
                    self.model_classes_tww_vl.catchment_area_retention_planned,
                    row.retention_geplant,
                ),
                runoff_limit_current=row.abflussbegrenzung_ist,
                runoff_limit_planned=row.abflussbegrenzung_geplant,
                seal_factor_rw_current=row.befestigungsgrad_rw_ist,
                seal_factor_rw_planned=row.befestigungsgrad_rw_geplant,
                seal_factor_ww_current=row.befestigungsgrad_sw_ist,
                seal_factor_ww_planned=row.befestigungsgrad_sw_geplant,
                sewer_infiltration_water_production_current=row.fremdwasseranfall_ist,
                sewer_infiltration_water_production_planned=row.fremdwasseranfall_geplant,
                surface_area=row.flaeche,
                waste_water_production_current=row.schmutzabwasseranfall_ist,
                waste_water_production_planned=row.schmutzabwasseranfall_geplant,
                fk_wastewater_networkelement_rw_current=self.get_pk(
                    row.abwassernetzelement_rw_istref__REL
                ),
                fk_wastewater_networkelement_rw_planned=self.get_pk(
                    row.abwassernetzelement_rw_geplantref__REL
                ),
                fk_wastewater_networkelement_ww_planned=self.get_pk(
                    row.abwassernetzelement_sw_geplantref__REL
                ),
                fk_wastewater_networkelement_ww_current=self.get_pk(
                    row.abwassernetzelement_sw_istref__REL
                ),
                fk_special_building_rw_planned=self.get_pk(row.sbw_rw_geplantref__REL),
                fk_special_building_rw_current=self.get_pk(row.sbw_rw_istref__REL),
                fk_special_building_ww_planned=self.get_pk(row.sbw_sw_geplantref__REL),
                fk_special_building_ww_current=self.get_pk(row.sbw_sw_istref__REL),
            )
            self.session_tww.add(catchment_area)
            print(".", end="")

    def _import_elektrischeeinrichtung(self):
        for row in self.session_interlis.query(self.model_classes_interlis.elektrischeeinrichtung):
            electric_equipment = self.create_or_update(
                self.model_classes_tww_od.electric_equipment,
                **self.base_common(row),
                **self.structure_part_common(row),
                # --- electric_equipment ---
                gross_costs=row.bruttokosten,
                kind=self.get_vl_code(self.model_classes_tww_vl.electric_equipment_kind, row.art),
                year_of_replacement=row.ersatzjahr,
            )
            self.session_tww.add(electric_equipment)
            print(".", end="")

    def _import_elektromechanischeausruestung(self):
        for row in self.session_interlis.query(
            self.model_classes_interlis.elektromechanischeausruestung
        ):
            electromechanical_equipment = self.create_or_update(
                self.model_classes_tww_od.electromechanical_equipment,
                **self.base_common(row),
                **self.structure_part_common(row),
                # --- electromechanical_equipment ---
                gross_costs=row.bruttokosten,
                kind=self.get_vl_code(
                    self.model_classes_tww_vl.electromechanical_equipment_kind, row.art
                ),
                year_of_replacement=row.ersatzjahr,
            )
            self.session_tww.add(electromechanical_equipment)
            print(".", end="")

    def _import_entsorgung(self):
        for row in self.session_interlis.query(self.model_classes_interlis.entsorgung):
            disposal = self.create_or_update(
                self.model_classes_tww_od.disposal,
                **self.base_common(row),
                # --- disposal ---
                disposal_interval_current=row.entsorgungsintervall_ist,
                disposal_interval_nominal=row.entsorgungsintervall_soll,
                disposal_place_current=self.get_vl_code(
                    self.model_classes_tww_vl.disposal_disposal_place_current,
                    row.entsorgungsort_ist,
                ),
                disposal_place_planned=self.get_vl_code(
                    self.model_classes_tww_vl.disposal_disposal_place_planned,
                    row.entsorgungsort_geplant,
                ),
                volume_pit_without_drain=row.volumenabflusslosegrube,
                fk_infiltration_installation=self.get_pk(row.versickerungsanlageref__REL),
                fk_discharge_point=self.get_pk(row.einleitstelleref__REL),
                fk_wastewater_structure=self.get_pk(row.abwasserbauwerkref__REL),
            )
            self.session_tww.add(disposal)
            print(".", end="")

    def _import_entwaesserungssystem(self):
        for row in self.session_interlis.query(self.model_classes_interlis.entwaesserungssystem):
            drainage_system = self.create_or_update(
                self.model_classes_tww_od.drainage_system,
                **self.base_common(row),
                **self.zone_common(row),
                # --- drainage_system ---
                kind=self.get_vl_code(self.model_classes_tww_vl.drainage_system_kind, row.art),
                perimeter_geometry=row.perimeter,
            )
            self.session_tww.add(drainage_system)
            print(".", end="")

    def _import_feststoffrueckhalt(self):
        for row in self.session_interlis.query(self.model_classes_interlis.feststoffrueckhalt):
            solids_retention = self.create_or_update(
                self.model_classes_tww_od.solids_retention,
                **self.base_common(row),
                **self.structure_part_common(row),
                # --- solids_retention ---
                dimensioning_value=row.dimensionierungswert,
                gross_costs=row.bruttokosten,
                overflow_level=row.anspringkote,
                kind=self.get_vl_code(self.model_classes_tww_vl.solids_retention_kind, row.art),
                year_of_replacement=row.ersatzjahr,
            )
            self.session_tww.add(solids_retention)
            print(".", end="")

    def _import_foerderaggregat(self):
        for row in self.session_interlis.query(self.model_classes_interlis.foerderaggregat):
            pump = self.create_or_update(
                self.model_classes_tww_od.pump,
                **self.base_common(row),
                **self.overflow_common(row),
                # --- pump ---
                construction_type=self.get_vl_code(
                    self.model_classes_tww_vl.pump_construction_type, row.bauart
                ),
                operating_point=row.arbeitspunkt,
                placement_of_actuation=self.get_vl_code(
                    self.model_classes_tww_vl.pump_placement_of_actuation, row.aufstellungantrieb
                ),
                placement_of_pump=self.get_vl_code(
                    self.model_classes_tww_vl.pump_placement_of_pump,
                    row.aufstellungfoerderaggregat,
                ),
                pump_flow_max_single=row.foerderstrommax_einzel,
                pump_flow_min_single=row.foerderstrommin_einzel,
                start_level=row.kotestart,
                stop_level=row.kotestop,
            )
            self.session_tww.add(pump)
            print(".", end="")

    def _import_gebaeude(self):
        for row in self.session_interlis.query(self.model_classes_interlis.gebaeude):
            building = self.create_or_update(
                self.model_classes_tww_od.building,
                **self.base_common(row),
                **self.connection_object_common(row),
                # --- building ---
                house_number=row.hausnummer,
                location_name=row.standortname,
                perimeter_geometry=row.perimeter,
                reference_point_geometry=row.referenzpunkt,
            )
            self.session_tww.add(building)
            print(".", end="")

    def _import_gebaeudegruppe(self):
        for row in self.session_interlis.query(self.model_classes_interlis.gebaeudegruppe):
            building_group = self.create_or_update(
                self.model_classes_tww_od.building_group,
                **self.base_common(row),
                # --- building_group ---
                movie_theater_seats=row.kinositzplaetze,
                church_seats=row.kirchesitzplaetze,
                camping_area=row.campingflaeche,
                camping_lodgings=row.campinguebernachtungen,
                connecting_obligation=self.get_vl_code(
                    self.model_classes_tww_vl.building_group_connecting_obligation,
                    row.anschlusspflicht,
                ),
                connection_wwtp=self.get_vl_code(
                    self.model_classes_tww_vl.building_group_connection_wwtp, row.anschlussara
                ),
                craft_employees=row.gewerbebeschaeftigte,
                dorm_beds=row.schlafsaalbetten,
                dorm_overnight_stays=row.schlafsaaluebernachtungen,
                drainage_map=self.get_vl_code(
                    self.model_classes_tww_vl.building_group_drainage_map, row.entwaesserungsplan
                ),
                drinking_water_network=self.get_vl_code(
                    self.model_classes_tww_vl.building_group_drinking_water_network,
                    row.trinkwassernetzanschluss,
                ),
                drinking_water_others=self.get_vl_code(
                    self.model_classes_tww_vl.building_group_drinking_water_others,
                    row.trinkwasserandere,
                ),
                electric_connection=self.get_vl_code(
                    self.model_classes_tww_vl.building_group_electric_connection,
                    row.stromanschluss,
                ),
                event_visitors=row.veranstaltungbesucher,
                function=self.get_vl_code(
                    self.model_classes_tww_vl.building_group_function, row.funktion
                ),
                gym_area=row.turnhalleflaeche,
                holiday_accomodation=row.ferienuebernachtungen,
                hospital_beds=row.spitalbetten,
                hotel_beds=row.hotelbetten,
                hotel_overnight_stays=row.hoteluebernachtungen,
                identifier=row.bezeichnung,
                other_usage_population_equivalent=row.anderenutzungegw,
                other_usage_type=row.anderenutzungart,
                population_equivalent=row.einwohnerwerte,
                remark=row.bemerkung,
                renovation_date=row.sanierungsdatum,
                renovation_necessity=self.get_vl_code(
                    self.model_classes_tww_vl.building_group_renovation_necessity,
                    row.sanierungsbedarf,
                ),
                restaurant_seats=row.raststaettesitzplaetze,
                restaurant_seats_hall_garden=row.restaurantsitzplaetze_saalgarten,
                restaurant_seats_permanent=row.restaurantsitzplaetze_permanent,
                restructuring_concept=row.sanierungskonzept,
                school_students=row.schuleschueler,
                situation_geometry=row.lage,
                # fk_disposal=self.get_pk(row.entsorgungref__REL), # n:m relation - see def _import_gebaeudegruppe_entsorgungassoc
                fk_measure=self.get_pk(row.massnahmeref__REL),
            )
            self.session_tww.add(building_group)
            print(".", end="")

    def _import_gebaeudegruppe_baugwr(self):
        for row in self.session_interlis.query(self.model_classes_interlis.gebaeudegruppe_baugwr):
            building_group_baugwr = self.create_or_update(
                self.model_classes_tww_od.building_group_baugwr,
                **self.base_common(row),
                # --- building_group_baugwr ---
                egid=row.egid,
                fk_building_group=self.get_pk(row.gebaeudegrupperef__REL),
            )
            self.session_tww.add(building_group_baugwr)
            print(".", end="")

    def _import_gesamteinzugsgebiet(self):
        for row in self.session_interlis.query(self.model_classes_interlis.gesamteinzugsgebiet):
            catchment_area_totals = self.create_or_update(
                self.model_classes_tww_od.catchment_area_totals,
                **self.base_common(row),
                # --- catchment_area_totals ---
                discharge_freight_nh4_n=row.entlastungsfracht_nh4_n,
                discharge_proportion_nh4_n=row.entlastungsanteil_nh4_n,
                identifier=row.bezeichnung,
                population=row.einwohner,
                population_dim=row.einwohner_dim,
                sewer_infiltration_water=row.fremdwasseranfall,
                surface_area=row.flaeche,
                surface_dim=row.flaeche_dim,
                surface_imp=row.flaeche_bef,
                surface_imp_dim=row.flaeche_bef_dim,
                surface_red=row.flaeche_red,
                surface_red_dim=row.flaeche_red_dim,
                waste_water_production=row.schmutzabwasseranfall,
                fk_discharge_point=self.get_pk(row.einleitstelleref__REL),
                fk_hydraulic_char_data=self.get_pk(row.hydr_kennwerteref__REL),
            )
            self.session_tww.add(catchment_area_totals)
            print(".", end="")

    def _import_hq_relation(self):
        for row in self.session_interlis.query(self.model_classes_interlis.hq_relation):
            hq_relation = self.create_or_update(
                self.model_classes_tww_od.hq_relation,
                **self.base_common(row),
                # --- hq_relation ---
                altitude=row.hoehe,
                flow=row.abfluss,
                flow_from=row.zufluss,
                fk_overflow_char=self.get_pk(row.ueberlaufcharakteristikref__REL),
            )
            self.session_tww.add(hq_relation)
            print(".", end="")

    def _import_hydr_geomrelation(self):
        for row in self.session_interlis.query(self.model_classes_interlis.hydr_geomrelation):
            hydr_geom_relation = self.create_or_update(
                self.model_classes_tww_od.hydr_geom_relation,
                **self.base_common(row),
                # --- hydr_geom_relation ---
                water_depth=row.wassertiefe,
                water_surface=row.wasseroberflaeche,
                wet_cross_section_area=row.benetztequerschnittsflaeche,
                fk_hydr_geometry=self.get_pk(row.hydr_geometrieref__REL),
            )
            self.session_tww.add(hydr_geom_relation)
            print(".", end="")

    def _import_hydr_geometrie(self):
        for row in self.session_interlis.query(self.model_classes_interlis.hydr_geometrie):
            hydr_geometry = self.create_or_update(
                self.model_classes_tww_od.hydr_geometry,
                **self.base_common(row),
                # --- hydr_geometry ---
                identifier=row.bezeichnung,
                remark=row.bemerkung,
                storage_volume=row.stauraum,
                usable_capacity_storage=row.nutzinhalt_fangteil,
                usable_capacity_treatment=row.nutzinhalt_klaerteil,
                utilisable_capacity=row.nutzinhalt,
                volume_pump_sump=row.volumen_pumpensumpf,
            )
            self.session_tww.add(hydr_geometry)
            print(".", end="")

    def _import_hydr_kennwerte(self):
        for row in self.session_interlis.query(self.model_classes_interlis.hydr_kennwerte):
            hydraulic_char_data = self.create_or_update(
                self.model_classes_tww_od.hydraulic_char_data,
                **self.base_common(row),
                # --- hydraulic_char_data ---
                qon=row.qan,
                remark=row.bemerkung,
                status=self.get_vl_code(
                    self.model_classes_tww_vl.hydraulic_char_data_status, row.astatus
                ),
                aggregate_number=row.aggregatezahl,
                delivery_height_geodaetic=row.foerderhoehe_geodaetisch,
                identifier=row.bezeichnung,
                is_overflowing=self.get_vl_code(
                    self.model_classes_tww_vl.hydraulic_char_data_is_overflowing, row.springt_an
                ),
                main_weir_kind=self.get_vl_code(
                    self.model_classes_tww_vl.hydraulic_char_data_main_weir_kind, row.hauptwehrart
                ),
                overcharge=row.mehrbelastung,
                overflow_duration=row.ueberlaufdauer,
                overflow_freight=row.ueberlauffracht,
                overflow_frequency=row.ueberlaufhaeufigkeit,
                overflow_volume=row.ueberlaufmenge,
                pump_characteristics=self.get_vl_code(
                    self.model_classes_tww_vl.hydraulic_char_data_pump_characteristics,
                    row.pumpenregime,
                ),
                pump_flow_max=row.foerderstrommax,
                pump_flow_min=row.foerderstrommin,
                q_discharge=row.qab,
                fk_wastewater_node=self.get_pk(row.abwasserknotenref__REL),
                fk_overflow_char=self.get_pk(row.ueberlaufcharakteristikref__REL),
                fk_primary_direction=self.get_pk(row.primaerrichtungref__REL),
            )
            self.session_tww.add(hydraulic_char_data)
            print(".", end="")

    def _import_klara(self):
        for row in self.session_interlis.query(self.model_classes_interlis.klara):
            small_treatment_plant = self.create_or_update(
                self.model_classes_tww_od.small_treatment_plant,
                **self.base_common(row),
                **self.wastewater_structure_common(row),
                # --- small_treatment_plant ---
                approval_number=row.bewilligungsnummer,
                function=self.get_vl_code(
                    self.model_classes_tww_vl.small_treatment_plant_function, row.funktion
                ),
                installation_number=row.anlagenummer,
                remote_monitoring=self.get_vl_code(
                    self.model_classes_tww_vl.small_treatment_plant_remote_monitoring,
                    row.fernueberwachung,
                ),
            )
            self.session_tww.add(small_treatment_plant)
            print(".", end="")

    def _import_landwirtschaftsbetrieb(self):
        for row in self.session_interlis.query(self.model_classes_interlis.landwirtschaftsbetrieb):
            farm = self.create_or_update(
                self.model_classes_tww_od.farm,
                **self.base_common(row),
                # --- farm ---
                agriculture_arable_surface=row.nutzflaechelandwirtschaft,
                cesspit_comment=row.guellegrubebemerkung,
                cesspit_volume=self.get_vl_code(
                    self.model_classes_tww_vl.farm_cesspit_volume, row.guellegrubevolumen
                ),
                cesspit_volume_current=row.guellegrubevolumen_ist,
                cesspit_volume_nominal=row.guellegrubevolumen_soll,
                cesspit_volume_ww_treated=row.guellegrubevolumen_sw_behandelt,
                cesspit_year_of_approval=row.guellegrubebewilligungsjahr,
                conformity=self.get_vl_code(
                    self.model_classes_tww_vl.farm_conformity, row.konformitaet
                ),
                continuance=self.get_vl_code(
                    self.model_classes_tww_vl.farm_continuance, row.fortbestand
                ),
                continuance_comment=row.fortbestandbemerkung,
                dung_heap_area_current=row.mistplatzflaeche_ist,
                dung_heap_area_nominal=row.mistplatzflaeche_soll,
                remark=row.bemerkung,
                shepherds_hut_comment=row.hirtenhuettebemerkung,
                shepherds_hut_population_equivalent=row.hirtenhuetteegw,
                shepherds_hut_wastewater=self.get_vl_code(
                    self.model_classes_tww_vl.farm_shepherds_hut_wastewater,
                    row.hirtenhuetteabwasser,
                ),
                stable_cattle=self.get_vl_code(
                    self.model_classes_tww_vl.farm_stable_cattle, row.stallvieh
                ),
                stable_cattle_equivalent_other_cattle=row.stallgrossvieheinheit_fremdvieh,
                stable_cattle_equivalent_own_cattle=row.stallgrossvieheinheit_eigenesvieh,
                fk_building_group=self.get_pk(row.gebaeudegrupperef__REL),
            )
            self.session_tww.add(farm)
            print(".", end="")

    def _import_leapingwehr(self):
        for row in self.session_interlis.query(self.model_classes_interlis.leapingwehr):
            leapingweir = self.create_or_update(
                self.model_classes_tww_od.leapingweir,
                **self.base_common(row),
                **self.overflow_common(row),
                # --- leapingweir ---
                length=row.laenge,
                opening_shape=self.get_vl_code(
                    self.model_classes_tww_vl.leapingweir_opening_shape, row.oeffnungsform
                ),
                width=row.breite,
            )
            self.session_tww.add(leapingweir)
            print(".", end="")

    def _import_massnahme(self):
        for row in self.session_interlis.query(self.model_classes_interlis.massnahme):
            measure = self.create_or_update(
                self.model_classes_tww_od.measure,
                **self.base_common(row),
                # --- measure ---
                date_entry=row.datum_eingang,
                description=row.beschreibung,
                category=self.get_vl_code(
                    self.model_classes_tww_vl.measure_category, row.kategorie
                ),
                identifier=row.bezeichnung,
                intervention_demand=row.handlungsbedarf,
                line_geometry=row.linie,
                link=row.verweis,
                perimeter_geometry=row.perimeter,
                priority=self.get_vl_code(
                    self.model_classes_tww_vl.measure_priority, row.prioritaet
                ),
                remark=row.bemerkung,
                status=self.get_vl_code(self.model_classes_tww_vl.measure_status, row.astatus),
                symbolpos_geometry=row.symbolpos,
                total_cost=row.gesamtkosten,
                year_implementation_effective=row.jahr_umsetzung_effektiv,
                year_implementation_planned=row.jahr_umsetzung_geplant,
                fk_responsible_entity=row.traegerschaftref,
                fk_responsible_start=row.verantwortlich_ausloesungref,
            )
            self.session_tww.add(measure)
            print(".", end="")

    def _import_mechanischevorreinigung(self):
        for row in self.session_interlis.query(
            self.model_classes_interlis.mechanischevorreinigung
        ):
            mechanical_pretreatment = self.create_or_update(
                self.model_classes_tww_od.mechanical_pretreatment,
                **self.base_common(row),
                # --- mechanical_pretreatment ---
                identifier=row.bezeichnung,
                kind=self.get_vl_code(
                    self.model_classes_tww_vl.mechanical_pretreatment_kind, row.art
                ),
                remark=row.bemerkung,
                fk_wastewater_structure=self.get_pk(row.abwasserbauwerkref__REL),
            )
            self.session_tww.add(mechanical_pretreatment)
            print(".", end="")

    def _import_messgeraet(self):
        for row in self.session_interlis.query(self.model_classes_interlis.messgeraet):
            measuring_device = self.create_or_update(
                self.model_classes_tww_od.measuring_device,
                **self.base_common(row),
                # --- measuring_device ---
                serial_number=row.seriennummer,
                brand=row.fabrikat,
                identifier=row.bezeichnung,
                kind=self.get_vl_code(self.model_classes_tww_vl.measuring_device_kind, row.art),
                remark=row.bemerkung,
                fk_measuring_point=self.get_pk(row.messstelleref__REL),
            )
            self.session_tww.add(measuring_device)
            print(".", end="")

    def _import_messreihe(self):
        for row in self.session_interlis.query(self.model_classes_interlis.messreihe):
            measurement_series = self.create_or_update(
                self.model_classes_tww_od.measurement_series,
                **self.base_common(row),
                # --- measurement_series ---
                dimension=row.dimension,
                identifier=row.bezeichnung,
                kind=self.get_vl_code(self.model_classes_tww_vl.measurement_series_kind, row.art),
                remark=row.bemerkung,
                fk_measuring_point=self.get_pk(row.messstelleref__REL),
                fk_wastewater_networkelement=self.get_pk(row.abwassernetzelementref__REL),
            )
            self.session_tww.add(measurement_series)
            print(".", end="")

    def _import_messresultat(self):
        for row in self.session_interlis.query(self.model_classes_interlis.messresultat):
            measurement_result = self.create_or_update(
                self.model_classes_tww_od.measurement_result,
                **self.base_common(row),
                # --- measurement_result ---
                identifier=row.bezeichnung,
                measurement_type=self.get_vl_code(
                    self.model_classes_tww_vl.measurement_result_measurement_type, row.messart
                ),
                measuring_duration=row.messdauer,
                remark=row.bemerkung,
                time=row.zeit,
                value=row.wert,
                fk_measuring_device=self.get_pk(row.messgeraetref__REL),
                fk_measurement_series=self.get_pk(row.messreiheref__REL),
            )
            self.session_tww.add(measurement_result)
            print(".", end="")

    def _import_messstelle(self):
        for row in self.session_interlis.query(self.model_classes_interlis.messstelle):
            measuring_point = self.create_or_update(
                self.model_classes_tww_od.measuring_point,
                **self.base_common(row),
                # --- measuring_point ---
                # change to value list reference
                # purpose=row.zweck,
                purpose=self.get_vl_code(
                    self.model_classes_tww_vl.measuring_point_purpose, row.zweck
                ),
                remark=row.bemerkung,
                # change to value list reference
                # damming_device=row.staukoerper,
                damming_device=self.get_vl_code(
                    self.model_classes_tww_vl.measuring_point_damming_device, row.staukoerper
                ),
                identifier=row.bezeichnung,
                # kind is not a value list here
                kind=row.art,
                situation_geometry=row.lage,
                fk_operator=row.betreiberref,
                fk_waste_water_treatment_plant=self.get_pk(row.abwasserreinigungsanlageref__REL),
                fk_wastewater_structure=self.get_pk(row.abwasserbauwerkref__REL),
            )
            self.session_tww.add(measuring_point)
            print(".", end="")

    def _import_mutation(self):
        for row in self.session_interlis.query(self.model_classes_interlis.mutation):
            mutation = self.create_or_update(
                self.model_classes_tww_od.mutation,
                **self.base_common(row),
                # --- mutation ---
                attribute=row.attribut,
                classname=row.klasse,
                date_mutation=row.mutationsdatum,
                date_time=row.aufnahmedatum,
                kind=self.get_vl_code(self.model_classes_tww_vl.mutation_kind, row.art),
                last_value=row.letzter_wert,
                object=row.objekt,
                recorded_by=row.aufnehmer,
                remark=row.bemerkung,
                user_system=row.systembenutzer,
            )
            self.session_tww.add(mutation)
            print(".", end="")

    def _import_reservoir(self):
        for row in self.session_interlis.query(self.model_classes_interlis.reservoir):
            reservoir = self.create_or_update(
                self.model_classes_tww_od.reservoir,
                **self.base_common(row),
                **self.connection_object_common(row),
                # --- reservoir ---
                location_name=row.standortname,
                situation_geometry=row.lage,
            )
            self.session_tww.add(reservoir)
            print(".", end="")

    def _import_retentionskoerper(self):
        for row in self.session_interlis.query(self.model_classes_interlis.retentionskoerper):
            retention_body = self.create_or_update(
                self.model_classes_tww_od.retention_body,
                **self.base_common(row),
                # --- retention_body ---
                identifier=row.bezeichnung,
                kind=self.get_vl_code(self.model_classes_tww_vl.retention_body_kind, row.art),
                remark=row.bemerkung,
                volume=row.retention_volumen,
                fk_infiltration_installation=self.get_pk(row.versickerungsanlageref__REL),
            )
            self.session_tww.add(retention_body)
            print(".", end="")

    def _import_rohrprofil_geometrie(self):
        for row in self.session_interlis.query(self.model_classes_interlis.rohrprofil_geometrie):
            profile_geometry = self.create_or_update(
                self.model_classes_tww_od.profile_geometry,
                **self.base_common(row),
                # --- profile_geometry ---
                sequence=row.reihenfolge,
                x=row.x,
                y=row.y,
                fk_pipe_profile=self.get_pk(row.rohrprofilref__REL),
            )
            self.session_tww.add(profile_geometry)
            print(".", end="")

    def _import_rueckstausicherung(self):
        for row in self.session_interlis.query(self.model_classes_interlis.rueckstausicherung):
            backflow_prevention = self.create_or_update(
                self.model_classes_tww_od.backflow_prevention,
                **self.base_common(row),
                **self.structure_part_common(row),
                # --- backflow_prevention ---
                gross_costs=row.bruttokosten,
                kind=self.get_vl_code(self.model_classes_tww_vl.backflow_prevention_kind, row.art),
                year_of_replacement=row.ersatzjahr,
                fk_throttle_shut_off_unit=self.get_pk(row.absperr_drosselorganref),
                fk_pump=self.get_pk(row.foerderaggregatref),
            )
            self.session_tww.add(backflow_prevention)
            print(".", end="")

    def _import_stammkarte(self):
        for row in self.session_interlis.query(self.model_classes_interlis.stammkarte):
            log_card = self.create_or_update(
                self.model_classes_tww_od.log_card,
                **self.base_common(row),
                # --- log_card ---
                control_remote_control=self.get_vl_code(
                    self.model_classes_tww_vl.log_card_control_remote_control,
                    row.steuerung_fernwirkung,
                ),
                information_source=self.get_vl_code(
                    self.model_classes_tww_vl.log_card_information_source, row.informationsquelle
                ),
                person_in_charge=row.sachbearbeiter,
                remark=row.bemerkung,
                fk_pwwf_wastewater_node=self.get_pk(row.paa_knotenref__REL),
                fk_agency=row.bueroref,
                fk_location_municipality=row.standortgemeinderef,
            )
            self.session_tww.add(log_card)
            print(".", end="")

    def _import_streichwehr(self):
        for row in self.session_interlis.query(self.model_classes_interlis.streichwehr):
            prank_weir = self.create_or_update(
                self.model_classes_tww_od.prank_weir,
                **self.base_common(row),
                **self.overflow_common(row),
                # --- prank_weir ---
                hydraulic_overflow_length=row.hydrueberfalllaenge,
                level_max=row.kotemax,
                level_min=row.kotemin,
                weir_edge=self.get_vl_code(
                    self.model_classes_tww_vl.prank_weir_weir_edge, row.ueberfallkante
                ),
                weir_kind=self.get_vl_code(
                    self.model_classes_tww_vl.prank_weir_weir_kind, row.wehr_art
                ),
            )
            self.session_tww.add(prank_weir)
            print(".", end="")

    def _import_ueberlaufcharakteristik(self):
        for row in self.session_interlis.query(
            self.model_classes_interlis.ueberlaufcharakteristik
        ):
            overflow_char = self.create_or_update(
                self.model_classes_tww_od.overflow_char,
                **self.base_common(row),
                # --- overflow_char ---
                identifier=row.bezeichnung,
                kind_overflow_char=self.get_vl_code(
                    self.model_classes_tww_vl.overflow_char_kind_overflow_char, row.kennlinie_typ
                ),
                remark=row.bemerkung,
            )
            self.session_tww.add(overflow_char)
            print(".", end="")

    def _import_unterhalt(self):
        for row in self.session_interlis.query(self.model_classes_interlis.unterhalt):
            maintenance = self.create_or_update(
                self.model_classes_tww_od.maintenance,
                **self.base_common(row),
                **self.maintenance_event_common(row),
                # --- maintenance ---
                kind=self.get_vl_code(self.model_classes_tww_vl.maintenance_kind, row.art),
            )
            self.session_tww.add(maintenance)
            print(".", end="")

    def _import_versickerungsbereich(self):
        for row in self.session_interlis.query(self.model_classes_interlis.versickerungsbereich):
            infiltration_zone = self.create_or_update(
                self.model_classes_tww_od.infiltration_zone,
                **self.base_common(row),
                **self.zone_common(row),
                # --- infiltration_zone ---
                infiltration_capacity=self.get_vl_code(
                    self.model_classes_tww_vl.infiltration_zone_infiltration_capacity,
                    row.versickerungsmoeglichkeit,
                ),
                perimeter_geometry=row.perimeter,
            )
            self.session_tww.add(infiltration_zone)
            print(".", end="")

    def _import_rohrprofil(self):
        for row in self.session_interlis.query(self.model_classes_interlis.rohrprofil):
            pipe_profile = self.create_or_update(
                self.model_classes_tww_od.pipe_profile,
                **self.base_common(row),
                # --- pipe_profile ---
                height_width_ratio=row.hoehenbreitenverhaeltnis,
                identifier=row.bezeichnung,
                profile_type=self.get_vl_code(
                    self.model_classes_tww_od.pipe_profile_profile_type, row.profiltyp
                ),
                remark=row.bemerkung,
            )
            self.session_tww.add(pipe_profile)
            print(".", end="")

    def _import_haltungspunkt(self):
        for row in self.session_interlis.query(self.model_classes_interlis.haltungspunkt):
            reach_point = self.create_or_update(
                self.model_classes_tww_od.reach_point,
                **self.base_common(row),
                # --- reach_point ---
                elevation_accuracy=self.get_vl_code(
                    self.model_classes_tww_od.reach_point_elevation_accuracy, row.hoehengenauigkeit
                ),
                fk_wastewater_networkelement=self.get_pk(row.abwassernetzelementref__REL),
                identifier=row.bezeichnung,
                level=row.kote,
                outlet_shape=self.get_vl_code(
                    self.model_classes_tww_od.reach_point_outlet_shape, row.auslaufform
                ),
                position_of_connection=row.lage_anschluss,
                # new attribute pipe_closure release 2020
                pipe_closure=self.get_vl_code(
                    self.model_classes_tww_od.reach_point_pipe_closure, row.rohrverschluss_kappe
                ),
                remark=row.bemerkung,
                situation3d_geometry=self.geometry3D_convert(
                    row.lage, row.kote, row.t_ili_tid, "reach_point.cote (Haltungpunkt.Kote)"
                ),
            )
            self.session_tww.add(reach_point)
            print(".", end="")

    def _import_haltung_alternativverlauf(self):
        for row in self.session_interlis.query(
            self.model_classes_interlis.haltung_alternativverlauf
        ):
            reach_progression_alternative = self.create_or_update(
                self.model_classes_tww_od.reach_progression_alternative,
                obj_id=row.t_ili_tid,
                plantype=self.get_vl_code(
                    self.model_classes_tww_od.reach_progression_alternative_plantype, row.plantyp
                ),
                progression_geometry=row.verlauf,
                fk_reach=self.get_pk(row.haltungref__REL),
            )
            self.session_tww.add(reach_progression_alternative)
            print(".", end="")

    def _import_abwasserknoten(self):
        for row in self.session_interlis.query(self.model_classes_interlis.abwasserknoten):
            wastewater_node = self.create_or_update(
                self.model_classes_tww_od.wastewater_node,
                **self.base_common(row),
                # --- wastewater_networkelement ---
                **self.wastewater_networkelement_common(row),
                # --- wastewater_node ---
                backflow_level_current=row.rueckstaukote_ist,
                bottom_level=row.sohlenkote,
                # new attribute elevation_accuracy release 2020
                elevation_accuracy=self.get_vl_code(
                    self.model_classes_tww_od.wastewater_node_elevation_accuracy,
                    row.hoehengenauigkeit,
                ),
                # new attribute fk_hydr_geometry release 2020 if vsa-dss -> see _import_abwasserknoten_dss
                # fk_hydr_geometry=self.get_pk(row.hydr_geometrieref__REL),
                # new attribute function_node_amelioration release 2020
                function_node_amelioration=self.get_vl_code(
                    self.model_classes_tww_od.wastewater_node_function_node_amelioration,
                    row.funktion_knoten_melioration,
                ),
                situation3d_geometry=self.geometry3D_convert(
                    row.lage,
                    row.sohlenkote,
                    row.t_ili_tid,
                    "wastewater_node.bottom_level (Abwasserknoten.Sohlenkote)",
                ),
                # new attribute wwtp_number release 2020
                wwtp_number=row.ara_nr,
            )
            self.session_tww.add(wastewater_node)
            print(".", end="")

    def _import_abwasserknoten_dss(self):
        for row in self.session_interlis.query(self.model_classes_interlis.abwasserknoten):
            wastewater_node = self.create_or_update(
                self.model_classes_tww_od.wastewater_node,
                **self.base_common(row),
                # --- wastewater_networkelement ---
                **self.wastewater_networkelement_common(row),
                # --- wastewater_node ---
                backflow_level_current=row.rueckstaukote_ist,
                bottom_level=row.sohlenkote,
                # new attribute elevation_accuracy release 2020
                elevation_accuracy=self.get_vl_code(
                    self.model_classes_tww_od.wastewater_node_elevation_accuracy,
                    row.hoehengenauigkeit,
                ),
                # new attribute fk_hydr_geometry release 2020
                # try debug 20.6.2025 without self., as in _import_reach (also subclass) - not working
                fk_hydr_geometry=self.get_pk(row.hydr_geometrieref__REL),
                # new attribute function_node_amelioration release 2020
                function_node_amelioration=self.get_vl_code(
                    self.model_classes_tww_od.wastewater_node_function_node_amelioration,
                    row.funktion_knoten_melioration,
                ),
                situation3d_geometry=self.geometry3D_convert(
                    row.lage,
                    row.sohlenkote,
                    row.t_ili_tid,
                    "wastewater_node.bottom_level (Abwasserknoten.Sohlenkote)",
                ),
                # new attribute wwtp_number release 2020
                wwtp_number=row.ara_nr,
            )
            self.session_tww.add(wastewater_node)
            print(".", end="")

    def _import_haltung(self):
        for row in self.session_interlis.query(self.model_classes_interlis.haltung):
            reach = self.create_or_update(
                self.model_classes_tww_od.reach,
                **self.base_common(row),
                # --- wastewater_networkelement ---
                **self.wastewater_networkelement_common(row),
                # --- reach ---
                clear_height=row.lichte_hoehe,
                coefficient_of_friction=row.reibungsbeiwert,
                # -- attribute 3D ---
                # elevation_determination=self.get_vl_code(
                #    self.model_classes_tww_od.wastewater_structure_elevation_determination, row.hoehenbestimmung
                # ),
                fk_pipe_profile=self.get_pk(row.rohrprofilref__REL),
                fk_reach_point_from=self.get_pk(row.vonhaltungspunktref__REL),
                fk_reach_point_to=self.get_pk(row.nachhaltungspunktref__REL),
                # new attribute flow_time_dry_weather release 2020
                flow_time_dry_weather=row.fliesszeit_trockenwetter,
                horizontal_positioning=self.get_vl_code(
                    self.model_classes_tww_od.reach_horizontal_positioning, row.lagebestimmung
                ),
                # new attribute hydraulic_load_current release 2020
                hydraulic_load_current=row.hydr_belastung_ist,
                inside_coating=self.get_vl_code(
                    self.model_classes_tww_od.reach_inside_coating, row.innenschutz
                ),
                # new attribute leak_protection release 2020
                leak_protection=self.get_vl_code(
                    self.model_classes_tww_vl.reach_leak_protection, row.leckschutz
                ),
                length_effective=row.laengeeffektiv,
                material=self.get_vl_code(self.model_classes_tww_vl.reach_material, row.material),
                progression3d_geometry=self.session_tww.scalar(ST_Force3D(row.verlauf)),
                reliner_material=self.get_vl_code(
                    self.model_classes_tww_od.reach_reliner_material, row.reliner_material
                ),
                reliner_nominal_size=row.reliner_nennweite,
                relining_construction=self.get_vl_code(
                    self.model_classes_tww_od.reach_relining_construction, row.reliner_bautechnik
                ),
                relining_kind=self.get_vl_code(
                    self.model_classes_tww_od.reach_relining_kind, row.reliner_art
                ),
                ring_stiffness=row.ringsteifigkeit,
                slope_building_plan=row.plangefaelle,  # TODO : check, does this need conversion ?
                wall_roughness=row.wandrauhigkeit,
            )
            self.session_tww.add(reach)
            print(".", end="")

    def _import_trockenwetterfallrohr(self):
        for row in self.session_interlis.query(self.model_classes_interlis.trockenwetterfallrohr):
            dryweather_downspout = self.create_or_update(
                self.model_classes_tww_od.dryweather_downspout,
                **self.base_common(row),
                # --- structure_part ---
                **self.structure_part_common(row),
                # --- dryweather_downspout ---
                diameter=row.durchmesser,
            )
            self.session_tww.add(dryweather_downspout)
            print(".", end="")

    def _import_einstiegshilfe(self):
        for row in self.session_interlis.query(self.model_classes_interlis.einstiegshilfe):
            access_aid = self.create_or_update(
                self.model_classes_tww_od.access_aid,
                **self.base_common(row),
                # --- structure_part ---
                **self.structure_part_common(row),
                # --- access_aid ---
                kind=self.get_vl_code(self.model_classes_tww_vl.access_aid_kind, row.art),
            )
            self.session_tww.add(access_aid)
            print(".", end="")

    def _import_trockenwetterrinne(self):
        for row in self.session_interlis.query(self.model_classes_interlis.trockenwetterrinne):
            dryweather_flume = self.create_or_update(
                self.model_classes_tww_od.dryweather_flume,
                **self.base_common(row),
                # --- structure_part ---
                **self.structure_part_common(row),
                # --- dryweather_flume ---
                material=self.get_vl_code(
                    self.model_classes_tww_od.dryweather_flume_material, row.material
                ),
            )
            self.session_tww.add(dryweather_flume)
            print(".", end="")

    def _import_deckel(self):
        for row in self.session_interlis.query(self.model_classes_interlis.deckel):
            cover = self.create_or_update(
                self.model_classes_tww_od.cover,
                **self.base_common(row),
                # --- structure_part ---
                **self.structure_part_common(row),
                # --- cover ---
                brand=row.fabrikat,
                cover_shape=self.get_vl_code(
                    self.model_classes_tww_vl.cover_cover_shape, row.deckelform
                ),
                # -- attribute 3D ---
                # depth=row.maechtigkeit,
                diameter=row.durchmesser,
                fastening=self.get_vl_code(
                    self.model_classes_tww_vl.cover_fastening, row.verschluss
                ),
                level=row.kote,
                material=self.get_vl_code(self.model_classes_tww_vl.cover_material, row.material),
                positional_accuracy=self.get_vl_code(
                    self.model_classes_tww_od.cover_positional_accuracy, row.lagegenauigkeit
                ),
                situation3d_geometry=self.geometry3D_convert(
                    row.lage, row.kote, row.t_ili_tid, "cover.level (Deckel.Deckelkote)"
                ),
                sludge_bucket=self.get_vl_code(
                    self.model_classes_tww_od.cover_sludge_bucket, row.schlammeimer
                ),
                venting=self.get_vl_code(self.model_classes_tww_vl.cover_venting, row.entlueftung),
            )
            self.session_tww.add(cover)
            print(".", end="")

    def _import_bankett(self):
        for row in self.session_interlis.query(self.model_classes_interlis.bankett):
            benching = self.create_or_update(
                self.model_classes_tww_od.benching,
                **self.base_common(row),
                # --- structure_part ---
                **self.structure_part_common(row),
                # --- benching ---
                kind=self.get_vl_code(self.model_classes_tww_vl.benching_kind, row.art),
            )
            self.session_tww.add(benching)
            print(".", end="")

    def _import_spuelstutzen(self):
        for row in self.session_interlis.query(self.model_classes_interlis.spuelstutzen):
            flushing_nozzle = self.create_or_update(
                self.model_classes_tww_od.flushing_nozzle,
                **self.base_common(row),
                **self.structure_part_common(row),
                # --- flushing_nozzle ---
                situation_geometry=row.lage,
            )
            self.session_tww.add(flushing_nozzle)
            print(".", end="")

    def _import_abwasserbauwerk_symbol(self):
        for row in self.session_interlis.query(self.model_classes_interlis.abwasserbauwerk_symbol):
            wastewater_structure_symbol = self.create_or_update(
                self.model_classes_tww_od.wastewater_structure_symbol,
                # --- wastewater_structure_symbol ---
                obj_id=row.t_ili_tid,
                plantype=self.get_vl_code(
                    self.model_classes_tww_vl.wastewater_structure_symbol_plantype, row.plantyp
                ),
                symbol_scaling_height=row.symbolskalierunghoch,
                symbol_scaling_width=row.symbolskalierunglaengs,
                symbolori=row.symbolori,
                symbolpos_geometry=row.symbolpos,
                fk_wastewater_structure=self.get_pk(row.abwasserbauwerkref__REL),
            )
            self.session_tww.add(wastewater_structure_symbol)
            print(".", end="")

    def _import_untersuchung(self):
        for row in self.session_interlis.query(self.model_classes_interlis.untersuchung):
            examination = self.create_or_update(
                self.model_classes_tww_od.examination,
                **self.base_common(row),
                # --- maintenance_event ---
                base_data=row.datengrundlage,
                cost=row.kosten,
                data_details=row.detaildaten,
                duration=row.dauer,
                # in VSA-KEK 2020 in class maintenance_event instead of examination
                # fk_operating_company=(
                #    row.ausfuehrende_firmaref if row.ausfuehrende_firmaref else None
                # ),
                identifier=row.bezeichnung,
                operator=row.ausfuehrender,
                reason=row.grund,
                remark=row.bemerkung,
                result=row.ergebnis,
                status=self.get_vl_code(
                    self.model_classes_tww_vl.maintenance_event_status, row.astatus
                ),
                time_point=row.zeitpunkt,
                # --- examination ---
                equipment=row.geraet,
                fk_reach_point=row.haltungspunktref if row.haltungspunktref else None,
                from_point_identifier=row.vonpunktbezeichnung,
                inspected_length=row.inspizierte_laenge,
                recording_type=self.get_vl_code(
                    self.model_classes_tww_od.examination_recording_type, row.erfassungsart
                ),
                to_point_identifier=row.bispunktbezeichnung,
                vehicle=row.fahrzeug,
                videonumber=row.videonummer,
                weather=self.get_vl_code(
                    self.model_classes_tww_vl.examination_weather, row.witterung
                ),
            )
            self.session_tww.add(examination)

            # In TWW, relation between maintenance_event and wastewater_structure is done with
            # an association table instead of a foreign key on maintenance_event.
            # NOTE : this may change in future versions of VSA_KEK
            if row.abwasserbauwerkref:
                # TODO : for now, this will not work unless the related wastewaterstructures are part of the import,
                # as ili2pg imports dangling references as NULL.
                # The day ili2pg works, we probably need to double-check whether the referenced wastewater structure exists prior
                # to creating this association.
                # Soft matching based on from/to_point_identifier will be done in the GUI data checking process.

                exam_to_wastewater_structure = (
                    self.session_tww.query(
                        self.model_classes_tww_od.re_maintenance_event_wastewater_structure
                    )
                    .filter_by(
                        fk_wastewater_structure=row.abwasserbauwerkref,
                        fk_maintenance_event=row.t_ili_tid,
                    )
                    .first()
                )
                if exam_to_wastewater_structure is not None:
                    # Already existing -> do nothing
                    continue

                exam_to_wastewater_structure = (
                    self.model_classes_tww_od.re_maintenance_event_wastewater_structure(
                        fk_wastewater_structure=row.abwasserbauwerkref,
                        fk_maintenance_event=row.t_ili_tid,
                    )
                )
                self.session_tww.add(exam_to_wastewater_structure)

            print(".", end="")

    def _import_normschachtschaden(self):
        for row in self.session_interlis.query(self.model_classes_interlis.normschachtschaden):
            damage_manhole = self.create_or_update(
                self.model_classes_tww_od.damage_manhole,
                **self.base_common(row),
                # --- damage ---
                # to check Adaption VSA-KEK 2020 moved to superclass schaden
                comments=row.anmerkung,
                # to check Adaption VSA-KEK 2020 moved to superclass schaden
                connection=self.get_vl_code(
                    self.model_classes_tww_vl.damage_connection, row.verbindung
                ),
                manhole_damage_begin=row.schadenlageanfang,
                manhole_damage_end=row.schadenlageende,
                line_damage=row.streckenschaden,
                manhole_distance=row.distanz,
                fk_examination=self.get_pk(row.untersuchungref__REL),
                manhole_quantification1=row.quantifizierung1,
                manhole_quantification2=row.quantifizierung2,
                # to check Adaption VSA-KEK 2020 moved to superclass schaden
                single_damage_class=self.get_vl_code(
                    self.model_classes_tww_od.damage_single_damage_class, row.einzelschadenklasse
                ),
                # to check Adaption VSA-KEK 2020 moved to superclass schaden
                video_counter=row.videozaehlerstand,
                # to check Adaption VSA-KEK 2020 moved to superclass schaden
                view_parameters=row.ansichtsparameter,
                # --- damage_manhole ---
                manhole_damage_code=self.get_vl_code(
                    self.model_classes_tww_od.damage_manhole_manhole_damage_code,
                    row.schachtschadencode,
                ),
                manhole_shaft_area=self.get_vl_code(
                    self.model_classes_tww_od.damage_manhole_manhole_shaft_area, row.schachtbereich
                ),
            )
            self.session_tww.add(damage_manhole)
            print(".", end="")

    def _import_kanalschaden(self):
        for row in self.session_interlis.query(self.model_classes_interlis.kanalschaden):
            # Note : in TWW, some attributes are on the base damage class,
            # while they are on the normschachtschaden/kanalschaden subclasses
            # in the ili2pg mode.
            # Concerned attributes : distanz, quantifizierung1, quantifizierung2, schadenlageanfang, schadenlageende
            damage_channel = self.create_or_update(
                self.model_classes_tww_od.damage_channel,
                **self.base_common(row),
                # --- damage ---
                comments=row.anmerkung,
                connection=self.get_vl_code(
                    self.model_classes_tww_vl.damage_connection, row.verbindung
                ),
                channel_damage_begin=row.schadenlageanfang,
                channel_damage_end=row.schadenlageende,
                line_damage=row.streckenschaden,
                channel_distance=row.distanz,
                fk_examination=self.get_pk(row.untersuchungref__REL),
                channel_quantification1=row.quantifizierung1,
                channel_quantification2=row.quantifizierung2,
                single_damage_class=self.get_vl_code(
                    self.model_classes_tww_od.damage_single_damage_class, row.einzelschadenklasse
                ),
                video_counter=row.videozaehlerstand,
                view_parameters=row.ansichtsparameter,
                # --- damage_channel ---
                channel_damage_code=self.get_vl_code(
                    self.model_classes_tww_od.damage_channel_channel_damage_code,
                    row.kanalschadencode,
                ),
            )
            self.session_tww.add(damage_channel)
            print(".", end="")

    def _import_datentraeger(self):
        for row in self.session_interlis.query(self.model_classes_interlis.datentraeger):
            data_media = self.create_or_update(
                self.model_classes_tww_od.data_media,
                **self.base_common(row),
                # --- data_media ---
                identifier=row.bezeichnung,
                kind=self.get_vl_code(self.model_classes_tww_vl.data_media_kind, row.art),
                location=row.standort,
                path=row.pfad,
                remark=row.bemerkung,
            )
            self.session_tww.add(data_media)
            print(".", end="")

    def _import_datei(self):
        for row in self.session_interlis.query(self.model_classes_interlis.datei):
            file_table_row = self.create_or_update(
                self.model_classes_tww_od.file,
                **self.base_common(row),
                # --- file ---
                fk_data_media=self.get_pk(row.datentraegerref__REL),
                identifier=row.bezeichnung,
                kind=self.get_vl_code(self.model_classes_tww_vl.file_kind, row.art),
                object=row.objekt,
                path_relative=row.relativpfad,
                remark=row.bemerkung,
                classname=self.get_vl_code(self.model_classes_tww_vl.file_classname, row.klasse),
            )

            self.session_tww.add(file_table_row)
            print(".", end="")

    def _import_erhaltungsereignis_abwasserbauwerkassoc(self):
        for row in self.session_interlis.query(
            self.model_classes_interlis.erhaltungsereignis_abwasserbauwerkassoc
        ):
            re_maintenance_event_wastewater_structure = (
                self.session_tww.query(
                    self.model_classes_tww_od.re_maintenance_event_wastewater_structure
                )
                .filter_by(
                    fk_wastewater_structure=self.get_pk(row.abwasserbauwerkref__REL),
                    fk_maintenance_event=self.get_pk(
                        row.erhaltungsereignis_abwasserbauwerkassocref__REL
                    ),
                )
                .first()
            )
            if re_maintenance_event_wastewater_structure is not None:
                # Already existing -> do nothing
                continue

            re_maintenance_event_wastewater_structure = (
                self.model_classes_tww_od.re_maintenance_event_wastewater_structure(
                    fk_maintenance_event=self.get_pk(
                        row.erhaltungsereignis_abwasserbauwerkassocref__REL
                    ),
                    fk_wastewater_structure=self.get_pk(row.abwasserbauwerkref__REL),
                )
            )

            self.session_tww.add(re_maintenance_event_wastewater_structure)
            print(".", end="")

    def _import_gebaeudegruppe_entsorgungassoc(self):
        for row in self.session_interlis.query(
            self.model_classes_interlis.gebaeudegruppe_entsorgungassoc
        ):
            re_building_group_disposal = (
                self.session_tww.query(self.model_classes_tww_od.re_building_group_disposal)
                .filter_by(
                    fk_building_group=self.get_pk(row.gebaeudegruppe_entsorgungassocref__REL),
                    fk_disposal=self.get_pk(row.entsorgungref__REL),
                )
                .first()
            )
            if re_building_group_disposal is not None:
                # Already existing -> do nothing
                continue

            re_building_group_disposal = self.model_classes_tww_od.re_building_group_disposal(
                fk_building_group=self.get_pk(row.gebaeudegruppe_entsorgungassocref__REL),
                fk_disposal=self.get_pk(row.entsorgungref__REL),
            )

            self.session_tww.add(re_building_group_disposal)
            print(".", end="")

    def _check_for_stop(self):
        if self.callback_progress_done:
            self.callback_progress_done()

    # AG-64/96
    def _import_ag64(self):
        logger.info("Importing ABWASSER.infrastrukturknoten -> TWW.gepknoten")
        self._import_infrastrukturknoten()
        self._check_for_stop()

        logger.info("Importing ABWASSER.infrastrukturhaltung -> TWW.gephaltung")
        self._import_infrastrukturhaltung()
        self._check_for_stop()

        logger.info(
            "Importing ABWASSER.ueberlauf_foerderaggregat -> TWW.ueberlauf_foerderaggregat"
        )
        self._import_ueberlauf_foerderaggregat_ag64()
        self._check_for_stop()

    def _import_ag96(self):
        logger.info("Importing ABWASSER.gepmassnahme -> TWW.gepmassnahme")
        self._import_gepmassnahme()
        self._check_for_stop()

        logger.info("Importing ABWASSER.gepknoten -> TWW.gepknoten")
        self._import_gepknoten()
        self._check_for_stop()

        logger.info("Importing ABWASSER.gephaltung -> TWW.gephaltung")
        self._import_gephaltung()
        self._check_for_stop()

        logger.info("Importing ABWASSER.einzugsgebiet -> TWW.einzugsgebiet")
        self._import_einzugsgebiet_ag96()
        self._check_for_stop()

        logger.info(
            "Importing ABWASSER.bautenausserhalbbaugebiet -> TWW.bautenausserhalbbaugebiet"
        )
        self._import_bautenausserhalbbaugebiet()
        self._check_for_stop()

        logger.info(
            "Importing ABWASSER.ueberlauf_foerderaggregat -> TWW.ueberlauf_foerderaggregat"
        )
        self._import_ueberlauf_foerderaggregat_ag96()
        self._check_for_stop()

        logger.info("Importing ABWASSER.sbw_einzugsgebiet -> TWW.sbw_einzugsgebiet")
        self._import_sbw_einzugsgebiet()
        self._check_for_stop()

        logger.info("Importing ABWASSER.versickerungsbereichag -> TWW.versickerungsbereichag")
        self._import_versickerungsbereichag()
        self._check_for_stop()

    def check_ignore_ws(self, row):
        if row.funktionag != "andere":
            return False
        else:
            abwasserbw = (
                self.model_classes_interlis.abwasserbauwerk.t_ili_tid
                if self.model_classes_interlis.abwasserbauwerk.t_ili_tid
                else self.model_classes_interlis.abwasserbauwerk.obj_id
            )
            detailgeoms = (
                self.session_interlis.query(self.model_classes_interlis.abwasserbauwerk)
                .filter(
                    self.model_classes_interlis.abwasserbauwerk.detailgeometrie.ST_Buffer(
                        0.001
                    ).ST_Covers(row.lage),
                    abwasserbw != row.t_ili_tid,
                )
                .first()
            )
        if detailgeoms:
            return True
        else:
            return False

    def base_common_ag_xx(self, row):
        return {
            "obj_id": (
                row.t_ili_tid if row.t_ili_tid else row.obj_id
            ),  # AG-64 loads no t_ili_tid, AG-96 loads no obj_id
            "bezeichnung": row.bezeichnung,
        }

    def base_common_ag64(self, row):
        """
        Returns common attributes for base
        """
        return {
            "letzte_aenderung_wi": row.letzte_aenderung_wi,
            "datenbewirtschafter_wi": self.get_pk(row.datenbewirtschafter_wi__REL),
            "bemerkung_wi": row.bemerkung_wi,
        }

    def gep_metainformation_common_ag_xx(self, row):
        """
        Returns common attributes for base
        """
        return {
            "letzte_aenderung_gep": row.letzte_aenderung_gep,
            "datenbewirtschafter_gep": self.get_pk(row.datenbewirtschafter_gep__REL),
            "bemerkung_gep": row.bemerkung_gep,
        }

    def knoten_common_ag_xx(self, row):
        """
        Returns common attributes for wastewater_structure
        """
        return {
            **self.base_common_ag_xx(row),
            **self.base_common_ag64(row),
            "ara_nr": row.ara_nr,
            "baujahr": row.baujahr,
            "baulicherzustand": row.baulicherzustand,
            "bauwerkstatus": row.bauwerkstatus,
            "deckelkote": row.deckelkote,
            "detailgeometrie": row.detailgeometrie,
            "finanzierung": row.finanzierung,
            "funktionag": row.funktionag,
            "funktionhierarchisch": row.funktionhierarchisch,
            "jahr_zustandserhebung": row.jahr_zustandserhebung,
            "lage": row.lage,
            "lagegenauigkeit": row.lagegenauigkeit,
            "sanierungsbedarf": row.sanierungsbedarf,
            "sohlenkote": row.sohlenkote,
            "zugaenglichkeit": row.zugaenglichkeit,
            "betreiber": self.get_pk(row.betreiber__REL),
            "eigentuemer": self.get_pk(row.eigentuemer__REL),
            "ignore_ws": self.check_ignore_ws(row),
        }

    def haltung_common_ag_xx(self, row):
        """
        Returns common attributes for wastewater_structure
        """
        return {
            **self.base_common_ag_xx(row),
            **self.base_common_ag64(row),
            "baujahr": row.baujahr,
            "baulicherzustand": row.baulicherzustand,
            "bauwerkstatus": row.bauwerkstatus,
            "finanzierung": row.finanzierung,
            "funktionhierarchisch": row.funktionhierarchisch,
            "funktionhydraulisch": row.funktionhydraulisch,
            "hoehengenauigkeit_von": row.hoehengenauigkeit_von,
            "hoehengenauigkeit_nach": row.hoehengenauigkeit_nach,
            "jahr_zustandserhebung": row.jahr_zustandserhebung,
            "lichte_hoehe_ist": row.lichte_hoehe_ist,
            "kote_beginn": row.kote_beginn,
            "kote_ende": row.kote_ende,
            "laengeeffektiv": row.laengeeffektiv,
            "material": row.material,
            "nutzungsartag_ist": row.nutzungsartag_ist,
            "profiltyp": row.profiltyp,
            "reliner_art": row.reliner_art,
            "reliner_bautechnik": row.reliner_bautechnik,
            "sanierungsbedarf": row.sanierungsbedarf,
            "verlauf": row.verlauf,
            "wbw_basisjahr": row.wbw_basisjahr,
            "wiederbeschaffungswert": row.wiederbeschaffungswert,
            "betreiber": self.get_pk(row.betreiber__REL),
            "eigentuemer": self.get_pk(row.eigentuemer__REL),
            "startknoten": self.get_pk(row.startknoten__REL),
            "endknoten": self.get_pk(row.endknoten__REL),
        }

    def ueberlauf_foerderaggregat_common_ag_xx(self, row):
        """
        Returns common attributes for ueberlauf_foerderaggregat
        """
        return {
            **self.base_common_ag_xx(row),
            "art": row.art,
            "knotenref": self.get_pk(row.knotenref__REL),
            "knoten_nachref": self.get_pk(row.knoten_nachref__REL),
        }

    def _import_gepmassnahme(self):
        for row in self.session_interlis.query(self.model_classes_interlis.gepmassnahme):
            gepmassnahme = self.create_or_update(
                self.model_classes_tww_app.gepmassnahme,
                **self.base_common_ag_xx(row),
                **self.gep_metainformation_common_ag_xx(row),
                ausdehnung=row.ausdehnung,
                beschreibung=row.beschreibung,
                datum_eingang=row.datum_eingang,
                gesamtkosten=row.gesamtkosten,
                handlungsbedarf=row.handlungsbedarf,
                jahr_umsetzung_effektiv=row.jahr_umsetzung_effektiv,
                jahr_umsetzung_geplant=row.jahr_umsetzung_geplant,
                kategorie=row.kategorie,
                perimeter=row.perimeter,
                prioritaetag=row.prioritaetag,
                status=row.astatus,
                symbolpos=row.symbolpos,
                verweis=row.verweis,
                traegerschaft=self.get_pk(row.traegerschaft__REL),
                verantwortlich_ausloesung=self.get_pk(row.verantwortlich_ausloesung__REL),
            )
            self.session_tww.add(gepmassnahme)
            print(".", end="")

    def _import_gepknoten(self):
        for row in self.session_interlis.query(
            self.model_classes_interlis.abwasserbauwerk
        ):  # abwasserbauwerk wegen Kompatibiltät bei Label-Export
            gepknoten = self.create_or_update(
                self.model_classes_tww_app.gepknoten,
                **self.gep_metainformation_common_ag_xx(row),
                **self.knoten_common_ag_xx(row),
                istschnittstelle=row.istschnittstelle,
                maxrueckstauhoehe=row.maxrueckstauhoehe,
                gepmassnahmeref=self.get_pk(row.gepmassnahmeref__REL),
            )
            self.session_tww.add(gepknoten)
            print(".", end="")

    def _import_infrastrukturknoten(self):
        # abwasserbauwerk wegen Kompatibiltät bei Label-Export
        for row in self.session_interlis.query(self.model_classes_interlis.abwasserbauwerk):
            gepknoten = self.create_or_update(
                self.model_classes_tww_app.gepknoten,
                **self.knoten_common_ag_xx(row),
            )
            self.session_tww.add(gepknoten)
            print(".", end="")

    def _import_gephaltung(self):
        for row in self.session_interlis.query(self.model_classes_interlis.haltung):
            gephaltung = self.create_or_update(
                self.model_classes_tww_app.gephaltung,
                **self.gep_metainformation_common_ag_xx(row),
                **self.haltung_common_ag_xx(row),
                gepmassnahmeref=self.get_pk(row.gepmassnahmeref__REL),
                hydraulischebelastung=row.hydraulischebelastung,
                lichte_breite_ist=row.lichte_breite_ist,
                lichte_breite_geplant=row.lichte_breite_geplant,
                lichte_hoehe_geplant=row.lichte_hoehe_geplant,
                nutzungsartag_geplant=row.nutzungsartag_geplant,
            )
            self.session_tww.add(gephaltung)
            print(".", end="")

    def _import_infrastrukturhaltung(self):
        for row in self.session_interlis.query(self.model_classes_interlis.haltung):
            gephaltung = self.create_or_update(
                self.model_classes_tww_app.gephaltung,
                **self.haltung_common_ag_xx(row),
                lichte_breite_ist=row.lichte_breite,
            )
            self.session_tww.add(gephaltung)
            print(".", end="")

    def _import_einzugsgebiet_ag96(self):
        for row in self.session_interlis.query(self.model_classes_interlis.einzugsgebiet):
            einzugsgebiet = self.create_or_update(
                self.model_classes_tww_app.einzugsgebiet,
                **self.base_common_ag_xx(row),
                **self.gep_metainformation_common_ag_xx(row),
                abflussbegrenzung_geplant=row.abflussbegrenzung_geplant,
                abflussbegrenzung_ist=row.abflussbegrenzung_ist,
                abflussbeiwert_rw_geplant=row.abflussbeiwert_rw_geplant,
                abflussbeiwert_rw_ist=row.abflussbeiwert_rw_ist,
                abflussbeiwert_sw_geplant=row.abflussbeiwert_sw_geplant,
                abflussbeiwert_sw_ist=row.abflussbeiwert_sw_ist,
                befestigungsgrad_rw_geplant=row.befestigungsgrad_rw_geplant,
                befestigungsgrad_rw_ist=row.befestigungsgrad_rw_ist,
                befestigungsgrad_sw_geplant=row.befestigungsgrad_sw_geplant,
                befestigungsgrad_sw_ist=row.befestigungsgrad_sw_ist,
                direkteinleitung_in_gewaesser_geplant=row.direkteinleitung_in_gewaesser_geplant,
                direkteinleitung_in_gewaesser_ist=row.direkteinleitung_in_gewaesser_ist,
                einwohnerdichte_geplant=row.einwohnerdichte_geplant,
                einwohnerdichte_ist=row.einwohnerdichte_ist,
                entwaesserungssystemag_geplant=row.entwaesserungssystemag_geplant,
                entwaesserungssystemag_ist=row.entwaesserungssystemag_ist,
                flaeche=row.flaeche,
                fremdwasseranfall_geplant=row.fremdwasseranfall_geplant,
                fremdwasseranfall_ist=row.fremdwasseranfall_ist,
                perimeter=row.perimeter,
                perimetertyp=row.perimetertyp,
                retention_geplant=row.retention_geplant,
                retention_ist=row.retention_ist,
                schmutzabwasseranfall_geplant=row.schmutzabwasseranfall_geplant,
                schmutzabwasseranfall_ist=row.schmutzabwasseranfall_ist,
                versickerung_geplant=row.versickerung_geplant,
                versickerung_ist=row.versickerung_ist,
                gepknoten_rw_geplantref=self.get_pk(row.gepknoten_rw_geplantref__REL),
                gepknoten_rw_istref=self.get_pk(row.gepknoten_rw_istref__REL),
                gepknoten_sw_geplantref=self.get_pk(row.gepknoten_sw_geplantref__REL),
                gepknoten_sw_istref=self.get_pk(row.gepknoten_sw_istref__REL),
            )
            self.session_tww.add(einzugsgebiet)
            print(".", end="")

    def _import_bautenausserhalbbaugebiet(self):
        for row in self.session_interlis.query(
            self.model_classes_interlis.bautenausserhalbbaugebiet
        ):
            bautenausserhalbbaugebiet = self.create_or_update(
                self.model_classes_tww_app.bautenausserhalbbaugebiet,
                **self.base_common_ag_xx(row),
                **self.gep_metainformation_common_ag_xx(row),
                anzstaendigeeinwohner=row.anzstaendigeeinwohner,
                arealnutzung=row.arealnutzung,
                beseitigung_haeusliches_abwasser=row.beseitigung_haeusliches_abwasser,
                beseitigung_gewerbliches_abwasser=row.beseitigung_gewerbliches_abwasser,
                beseitigung_platzentwaesserung=row.beseitigung_platzentwaesserung,
                beseitigung_dachentwaesserung=row.beseitigung_dachentwaesserung,
                eigentuemeradresse=row.eigentuemeradresse,
                eigentuemername=row.eigentuemername,
                einwohnergleichwert=row.einwohnergleichwert,
                lage=row.lage,
                nummer=row.nummer,
                sanierungsbedarf=row.sanierungsbedarf,
                sanierungsdatum=row.sanierungsdatum,
                sanierungskonzept=row.sanierungskonzept,
            )
            self.session_tww.add(bautenausserhalbbaugebiet)
            print(".", end="")

    def _import_ueberlauf_foerderaggregat_ag96(self):
        for row in self.session_interlis.query(
            self.model_classes_interlis.ueberlauf_foerderaggregat
        ):
            ueberlauf_foerderaggregat = self.create_or_update(
                self.model_classes_tww_app.ueberlauf_foerderaggregat,
                **self.gep_metainformation_common_ag_xx(row),
                **self.ueberlauf_foerderaggregat_common_ag_xx(row),
            )
            self.session_tww.add(ueberlauf_foerderaggregat)
            print(".", end="")

    def _import_ueberlauf_foerderaggregat_ag64(self):

        for row in self.session_interlis.query(
            self.model_classes_interlis.ueberlauf_foerderaggregat
        ):
            ueberlauf_foerderaggregat = self.create_or_update(
                self.model_classes_tww_app.ueberlauf_foerderaggregat,
                **self.ueberlauf_foerderaggregat_common_ag_xx(row),
            )
            self.session_tww.add(ueberlauf_foerderaggregat)
            print(".", end="")
        logger.info("done")

    def _import_sbw_einzugsgebiet(self):
        for row in self.session_interlis.query(self.model_classes_interlis.sbw_einzugsgebiet):
            sbw_einzugsgebiet = self.create_or_update(
                self.model_classes_tww_app.sbw_einzugsgebiet,
                **self.base_common_ag_xx(row),
                **self.gep_metainformation_common_ag_xx(row),
                einwohner_geplant=row.einwohner_geplant,
                einwohner_ist=row.einwohner_ist,
                flaeche_geplant=row.flaeche_geplant,
                flaeche_ist=row.flaeche_ist,
                flaeche_befestigt_geplant=row.flaeche_befestigt_geplant,
                flaeche_befestigt_ist=row.flaeche_befestigt_ist,
                flaeche_reduziert_geplant=row.flaeche_reduziert_geplant,
                flaeche_reduziert_ist=row.flaeche_reduziert_ist,
                fremdwasseranfall_geplant=row.fremdwasseranfall_geplant,
                fremdwasseranfall_ist=row.fremdwasseranfall_ist,
                perimeter_ist=ST_Multi(row.perimeter_ist),
                schmutzabwasseranfall_geplant=row.schmutzabwasseranfall_geplant,
                schmutzabwasseranfall_ist=row.schmutzabwasseranfall_ist,
                einleitstelleref=self.get_pk(row.einleitstelleref__REL),
                sonderbauwerk_ref=self.get_pk(row.sonderbauwerk_ref__REL),
            )
            self.session_tww.add(sbw_einzugsgebiet)
            print(".", end="")

    def _import_versickerungsbereichag(self):
        for row in self.session_interlis.query(self.model_classes_interlis.versickerungsbereichag):
            versickerungsbereichag = self.create_or_update(
                self.model_classes_tww_app.versickerungsbereichag,
                **self.base_common_ag_xx(row),
                **self.gep_metainformation_common_ag_xx(row),
                durchlaessigkeit=row.durchlaessigkeit,
                einschraenkung=row.einschraenkung,
                maechtigkeit=row.maechtigkeit,
                perimeter=row.perimeter,
                q_check=row.q_check,
                versickerungsmoeglichkeitag=row.versickerungsmoeglichkeitag,
            )
            self.session_tww.add(versickerungsbereichag)
            print(".", end="")<|MERGE_RESOLUTION|>--- conflicted
+++ resolved
@@ -65,15 +65,11 @@
         # Allow to insert rows with cyclic dependencies at once
         self.session_tww.execute(text("SET CONSTRAINTS ALL DEFERRED;"))
 
-<<<<<<< HEAD
-        if self.model not in [config.MODEL_NAME_AG64, config.MODEL_NAME_AG96]:
-            self._import_sia405_abwasser()
-=======
+
         if self.model not in (config.MODEL_NAME_AG64, config.MODEL_NAME_AG96):
             self._import_sia405_abwasser_base()
             if self.model != config.MODEL_NAME_SIA405_BASE_ABWASSER:
                 self._import_sia405_abwasser()
->>>>>>> db7a73f8
 
         if self.model == config.MODEL_NAME_DSS:
             self._import_dss()
