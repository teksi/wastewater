--- conflicted
+++ resolved
@@ -45,22 +45,13 @@
             tr("Leitungskataster"),
             1000,
         ),  # TODO: check scale ?
-<<<<<<< HEAD
+
         (AVAILABLE_SCALE_NETWORK_PLAN_1_250, tr("Werkplan 1:250"), 250),  # TODO: check scale ?
         (AVAILABLE_SCALE_NETWORK_PLAN_1_500, tr("Werkplan 1:500"), 500),  # TODO: check scale ?
         
         # add variable networkplan_scale
         #(AVAILABLE_SCALE_NETWORK_PLAN_1_xxx, tr("Werkplan"), networkplan_scale),  # TODO: check scale ?
-=======
-        # (AVAILABLE_SCALE_NETWORK_PLAN_1_250, tr("Werkplan 1:250"), 250),  # TODO: check scale ?
-        # (AVAILABLE_SCALE_NETWORK_PLAN_1_500, tr("Werkplan 1:500"), 500),  # TODO: check scale ?
-        # add variable networkplan_scale
-        (
-            AVAILABLE_SCALE_NETWORK_PLAN_1_xxx,
-            tr("Werkplan"),
-            networkplan_scale,
-        ),  # TODO: check scale ?
->>>>>>> 3f6fcec8
+
         # (AVAILABLE_SCALE_NETWORK_PLAN_1_500, tr("Werkplan 1:500"), 500),  # TODO: check scale ?
         (AVAILABLE_SCALE_OVERVIEWMAP_1_10000, tr("Uebersichtsplan 1:10000"), 10000),
         (AVAILABLE_SCALE_OVERVIEWMAP_1_5000, tr("Uebersichtsplan 1:5000"), 5000),
