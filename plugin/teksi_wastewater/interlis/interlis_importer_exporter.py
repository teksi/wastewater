import logging
import os
import tempfile
from pathlib import Path

from PyQt5.QtCore import Qt
from PyQt5.QtWidgets import QApplication

from ..utils.database_utils import DatabaseUtils
from . import config
from .gui.interlis_import_selection_dialog import InterlisImportSelectionDialog
from .interlis_model_mapping.interlis_exporter_to_intermediate_schema import (
    InterlisExporterToIntermediateSchema,
    InterlisExporterToIntermediateSchemaError,
)
from .interlis_model_mapping.interlis_importer_to_intermediate_schema import (
    InterlisImporterToIntermediateSchema,
)
from .interlis_model_mapping.model_interlis_ag64 import ModelInterlisAG64
from .interlis_model_mapping.model_interlis_ag96 import ModelInterlisAG96
from .interlis_model_mapping.model_interlis_dss import ModelInterlisDss
from .interlis_model_mapping.model_interlis_sia405_abwasser import (
    ModelInterlisSia405Abwasser,
)
from .interlis_model_mapping.model_interlis_sia405_base_abwasser import (
    ModelInterlisSia405BaseAbwasser,
)
from .interlis_model_mapping.model_interlis_vsa_kek import ModelInterlisVsaKek
from .interlis_model_mapping.model_tww import ModelTwwSys, ModelTwwVl
from .interlis_model_mapping.model_tww_ag6496 import ModelTwwAG6496
from .interlis_model_mapping.model_tww_od import ModelTwwOd
from .utils.ili2db import InterlisTools
from .utils.various import CmdException, LoggingHandlerContext, logger, make_log_path


class InterlisImporterExporterStopped(Exception):
    pass


class InterlisImporterExporterError(Exception):
    def __init__(self, error, additional_text, log_path):
        self.error = error
        self.additional_text = additional_text
        self.log_path = log_path


class InterlisImporterExporter:
    def __init__(self, progress_done_callback=None):
        self.progress_done_callback = progress_done_callback
        self.interlisTools = InterlisTools()
        self.base_log_path = None

        self.model_classes_interlis = None
        self.model_classes_tww_od = None
        self.model_classes_tww_vl = None
        self.model_classes_tww_sys = None
        self.model_classes_tww_app = None

        self.current_progress = 0

    def interlis_import(self, xtf_file_input, show_selection_dialog=False, logs_next_to_file=True):
        # Configure logging
        if logs_next_to_file:
            self.base_log_path = xtf_file_input
        else:
            self.base_log_path = None

        # Validating the input file
        self._progress_done(5, "Validating the input file...")
        self._import_validate_xtf_file(xtf_file_input)

        # Get model to import from xtf file
        self._progress_done(10, "Extract model from xtf...")
        import_models = self.interlisTools.get_xtf_models(xtf_file_input)

        import_model = ""
        if config.MODEL_NAME_SIA405_BASE_ABWASSER in import_models:
            import_model = config.MODEL_NAME_SIA405_BASE_ABWASSER

        # override base model if necessary
        if config.MODEL_NAME_VSA_KEK in import_models:
            import_model = config.MODEL_NAME_VSA_KEK
        elif config.MODEL_NAME_SIA405_ABWASSER in import_models:
            import_model = config.MODEL_NAME_SIA405_ABWASSER
        elif config.MODEL_NAME_DSS in import_models:
            import_model = config.MODEL_NAME_DSS

        elif config.MODEL_NAME_SIA405_BASE_ABWASSER in import_models:
            import_model = config.MODEL_NAME_SIA405_ABWASSER
        elif config.MODEL_NAME_AG96 in import_models:
            import_model = config.MODEL_NAME_AG96
        elif config.MODEL_NAME_AG64 in import_models:
            import_model = config.MODEL_NAME_AG64

        if not import_model:
            error_text = f"No supported model was found among '{import_models}'."
            if len(import_models) == 1:
                error_text = f"The model '{import_models[0]}' is not supported."
            raise InterlisImporterExporterError("Import error", error_text, None)
        logger.info(
            f"Model '{import_model}' was choosen for import among found models '{import_models}'"
        )

        # Prepare the temporary ili2pg model
        self._progress_done(10, "Creating ili schema...")
        self._clear_ili_schema(recreate_tables=True)

        self._progress_done(20)
        self._create_ili_schema(
            [import_model], ext_columns_no_constraints=True, create_basket_col=True
        )

        # Import from xtf file to ili2pg model
        self._progress_done(30, "Importing XTF data...")
        self._import_xtf_file(xtf_file_input=xtf_file_input)

        # Disable symbology triggers
        self._progress_done(35, "Disable symbology and modification triggers...")
        self._import_disable_symbology_and_modification_triggers()

        try:
            # Import from the temporary ili2pg model
            self._progress_done(40, "Converting to TEKSI Wastewater...")
            tww_session = self._import_from_intermediate_schema(import_model)

            if show_selection_dialog:
                self._progress_done(90, "Import objects selection...")
                import_dialog = InterlisImportSelectionDialog()
                import_dialog.init_with_session(tww_session)
                QApplication.restoreOverrideCursor()
                if import_dialog.exec_() == import_dialog.Rejected:
                    tww_session.rollback()
                    tww_session.close()
                    raise InterlisImporterExporterStopped()
                QApplication.setOverrideCursor(Qt.WaitCursor)
            else:
                self._progress_done(90, "Commit session...")
                tww_session.commit()
            tww_session.close()

            # Update the sequence values
            self._progress_done(92, "Update sequence values...")
            self._import_set_od_sequences()

            # Update main_cover and main_wastewater_node
            self._progress_done(95, "Update main cover and refresh materialized views...")
            self._import_update_main_cover_and_refresh_mat_views()

            # Validate subclasses after import
            self._check_subclass_counts()

            # Update organisations
            self._progress_done(96, "Set organisations filter...")
            self._import_manage_organisations()

            # Reenable symbology triggers
            self._progress_done(97, "Reenable symbology and modification triggers...")
            self._import_enable_symbology_and_modification_triggers()

        except Exception as exception:
            # Make sure to re-enable triggers in case an exception occourred
            try:
                self._import_enable_symbology_and_modification_triggers()
            except Exception as enable_trigger_exception:
                logger.error(
                    f"Symbology triggers couldn't be re-enabled because an exception occourred: '{enable_trigger_exception}'"
                )

            # Raise the original exception for further error handling
            raise exception

        self._progress_done(100)
        logger.info("INTERLIS import finished.")

    def interlis_export(
        self,
        xtf_file_output,
        export_models,
        logs_next_to_file=True,
        limit_to_selection=False,
        export_orientation=90.0,
        labels_file=None,
        selected_labels_scales_indices=[],
        selected_ids=None,
    ):
        # Validate subclasses before export
        self._check_subclass_counts(limit_to_selection)

        # File name without extension (used later for export)
        file_name_base, _ = os.path.splitext(xtf_file_output)

        # Configure logging
        if logs_next_to_file:
            self.base_log_path = xtf_file_output
        else:
            self.base_log_path = None

        self._progress_done(5, "Clearing ili schema...")
        self._clear_ili_schema(recreate_tables=True)

        self._progress_done(15, "Creating ili schema...")
        create_basket_col = False
        if config.MODEL_NAME_VSA_KEK in export_models:
            create_basket_col = True
        self._create_ili_schema(export_models, create_basket_col=create_basket_col)

        # Export the labels file
        tempdir = tempfile.TemporaryDirectory()
        if len(selected_labels_scales_indices):
            self._progress_done(25)
<<<<<<< HEAD
            labels_file_path = os.path.join(tempdir.name, "labels.geojson")
            self._export_labels_file(
                limit_to_selection=limit_to_selection,
                selected_labels_scales_indices=selected_labels_scales_indices,
                labels_file_path=labels_file_path,
                export_model=export_models[0],
                export_orientation=export_orientation,
            )
=======
            if not labels_file:
                labels_file = os.path.join(tempdir.name, "labels.geojson")
                self._export_labels_file(
                    limit_to_selection=limit_to_selection,
                    selected_labels_scales_indices=selected_labels_scales_indices,
                    labels_file_path=labels_file,
                )
>>>>>>> 61cc5039

        if export_models[0] == config.MODEL_NAME_AG96:
            file_path = "data/Organisationstabelle_AG96.xtf"
            abs_file_path = Path(__file__).parent.resolve() / file_path
            logger.info("Importing AG-96 organisation to intermediate schema")
            self._import_xtf_file(abs_file_path)
        elif export_models[0] == config.MODEL_NAME_AG64:
            file_path = "data/Organisationstabelle_AG64.xtf"
            abs_file_path = Path(__file__).parent.resolve() / file_path
            logger.info("Importing AG-64 organisation to intermediate schema")
            self._import_xtf_file(abs_file_path)

        # Export to the temporary ili2pg model
        self._progress_done(35, "Converting from TEKSI Wastewater...")
        self._export_to_intermediate_schema(
            export_model=export_models[0],
            file_name=xtf_file_output,
            selected_ids=selected_ids,
            export_orientation=export_orientation,
            labels_file_path=labels_file,
            basket_enabled=create_basket_col,
        )
        tempdir.cleanup()  # Cleanup

        self._progress_done(60)
        self._export_xtf_files(file_name_base, export_models)

        self._progress_done(100)
        logger.info("INTERLIS export finished.")

    def _import_validate_xtf_file(self, xtf_file_input):
        log_path = make_log_path(self.base_log_path, "ilivalidator")
        try:
            self.interlisTools.validate_xtf_data(
                xtf_file_input,
                log_path,
            )
        except CmdException:
            raise InterlisImporterExporterError(
                "Invalid file",
                "The input file is not a valid XTF file. Open the logs for more details on the error.",
                log_path,
            )

    def _import_xtf_file(self, xtf_file_input):
        log_path = make_log_path(self.base_log_path, "ili2pg-import")
        try:
            self.interlisTools.import_xtf_data(
                config.ABWASSER_SCHEMA,
                xtf_file_input,
                log_path,
            )
        except CmdException:
            raise InterlisImporterExporterError(
                "Could not import data",
                "Open the logs for more details on the error.",
                log_path,
            )

    def _import_from_intermediate_schema(self, import_model):
        log_handler = logging.FileHandler(
            make_log_path(self.base_log_path, "tww2ili-import"), mode="w", encoding="utf-8"
        )
        log_handler.setLevel(logging.INFO)
        log_handler.setFormatter(logging.Formatter("%(levelname)-8s %(message)s"))

        self._init_model_classes(import_model)

        interlisImporterToIntermediateSchema = InterlisImporterToIntermediateSchema(
            model=import_model,
            model_classes_interlis=self.model_classes_interlis,
            model_classes_tww_od=self.model_classes_tww_od,
            model_classes_tww_vl=self.model_classes_tww_vl,
            model_classes_tww_app=self.model_classes_tww_app,
            callback_progress_done=self._progress_done_intermediate_schema,
        )

        with LoggingHandlerContext(log_handler):
            interlisImporterToIntermediateSchema.tww_import(skip_closing_tww_session=True)

        return interlisImporterToIntermediateSchema.session_tww

    def _import_set_od_sequences(self):
        logger.info("Set Sequence values")
        DatabaseUtils.execute("SELECT tww_app.reset_od_seqval();")

    def _import_manage_organisations(self):
        logger.info("Update organisation tww_active")
        DatabaseUtils.execute("SELECT tww_app.set_organisations_active();")

    def _import_update_main_cover_and_refresh_mat_views(self):
        with DatabaseUtils.PsycopgConnection() as connection:
            cursor = connection.cursor()

            logger.info("Update wastewater structure fk_main_cover")
            cursor.execute("SELECT tww_app.wastewater_structure_update_fk_main_cover('', True);")

            logger.info("Update wastewater structure fk_main_wastewater_node")
            cursor.execute(
                "SELECT tww_app.wastewater_structure_update_fk_main_wastewater_node('', True);"
            )

            logger.info("Refresh materialized views")
            cursor.execute("SELECT tww_app.network_refresh_network_simple();")

    def _import_disable_symbology_and_modification_triggers(self):
        DatabaseUtils.disable_symbology_triggers()
        DatabaseUtils.disable_modification_triggers()

    def _import_enable_symbology_and_modification_triggers(self):
        DatabaseUtils.enable_symbology_triggers()
        DatabaseUtils.update_symbology()
        DatabaseUtils.enable_modification_triggers()

    def _export_labels_file(
        self,
        limit_to_selection,
        selected_labels_scales_indices,
        labels_file_path,
        export_model,
        export_orientation=90.0,
    ):
        self._progress_done(self.current_progress, "Extracting labels...")

        try:
            # We only import now to avoid useless exception if dependencies aren't met
            from qgis import processing

            from ..utils.twwlayermanager import TwwLayerManager
        except ImportError:
            raise InterlisImporterExporterError(
                "Export labels error",
                "Could not load export labels as qgis.processing module is not available.",
                None,
            )

        structures_lyr = TwwLayerManager.layer("vw_tww_wastewater_structure")
        reaches_lyr = TwwLayerManager.layer("vw_tww_reach")
        if not structures_lyr or not reaches_lyr:
            raise InterlisImporterExporterError(
                "Could not find the vw_tww_wastewater_structure and/or the vw_tww_reach layers.",
                "Make sure your TEKSI Wastewater project is open.",
                None,
            )

        self._progress_done(self.current_progress + 5)
        if export_model == config.MODEL_NAME_AG96:
            catch_lyr = TwwLayerManager.layer("catchment_area")
            meas_pt_lyr = TwwLayerManager.layer("measure_point")
            meas_lin_lyr = TwwLayerManager.layer("measure_line")
            meas_ply_lyr = TwwLayerManager.layer("measure_polygon")
            building_group_lyr = TwwLayerManager.layer("building_group")

            processing.run(
                "tww:extractlabels_interlis",
                {
                    "OUTPUT": labels_file_path,
                    "RESTRICT_TO_SELECTION": limit_to_selection,
                    "STRUCTURE_VIEW_LAYER": structures_lyr,
                    "REACH_VIEW_LAYER": reaches_lyr,
                    "CATCHMENT_LAYER": catch_lyr,
                    "MEASURE_POINT_LAYER": meas_pt_lyr,
                    "MEASURE_LINE_LAYER": meas_lin_lyr,
                    "MEASURE_POLYGON_LAYER": meas_ply_lyr,
                    "BUILDING_GROUP_LAYER": building_group_lyr,
                    "SCALES": selected_labels_scales_indices,
                    "REPLACE_WS_WITH_WN": True,
                },
            )
        elif export_model == config.MODEL_NAME_DSS:
            catch_lyr = TwwLayerManager.layer("catchment_area")

            processing.run(
                "tww:extractlabels_interlis",
                {
                    "OUTPUT": labels_file_path,
                    "RESTRICT_TO_SELECTION": limit_to_selection,
                    "STRUCTURE_VIEW_LAYER": structures_lyr,
                    "REACH_VIEW_LAYER": reaches_lyr,
                    "CATCHMENT_LAYER": catch_lyr,
                    "SCALES": selected_labels_scales_indices,
                },
            )
        elif export_model == config.MODEL_NAME_AG64:
            processing.run(
                "tww:extractlabels_interlis",
                {
                    "OUTPUT": labels_file_path,
                    "RESTRICT_TO_SELECTION": limit_to_selection,
                    "STRUCTURE_VIEW_LAYER": structures_lyr,
                    "REACH_VIEW_LAYER": reaches_lyr,
                    "SCALES": selected_labels_scales_indices,
                    "REPLACE_WS_WITH_WN": True,
                },
            )
        else:
            processing.run(
                "tww:extractlabels_interlis",
                {
                    "OUTPUT": labels_file_path,
                    "RESTRICT_TO_SELECTION": limit_to_selection,
                    "EXPORT_ORIENTATION": export_orientation,
                    "STRUCTURE_VIEW_LAYER": structures_lyr,
                    "REACH_VIEW_LAYER": reaches_lyr,
                    "SCALES": selected_labels_scales_indices,
                },
            )

    def _export_to_intermediate_schema(
        self,
        export_model,
        file_name=None,
        selected_ids=None,
        export_orientation=90.0,
        labels_file_path=None,
        basket_enabled=False,
    ):
        log_handler = logging.FileHandler(
            make_log_path(file_name, "tww2ili-export"), mode="w", encoding="utf-8"
        )
        log_handler.setLevel(logging.INFO)
        log_handler.setFormatter(logging.Formatter("%(levelname)-8s %(message)s"))

        self._init_model_classes(export_model)

        twwInterlisExporter = InterlisExporterToIntermediateSchema(
            model=export_model,
            model_classes_interlis=self.model_classes_interlis,
            model_classes_tww_od=self.model_classes_tww_od,
            model_classes_tww_vl=self.model_classes_tww_vl,
            model_classes_tww_sys=self.model_classes_tww_sys,
            model_classes_tww_app=self.model_classes_tww_app,
            labels_orientation_offset=export_orientation,
            selection=selected_ids,
            labels_file=labels_file_path,
            basket_enabled=basket_enabled,
            callback_progress_done=self._progress_done_intermediate_schema,
        )

        with LoggingHandlerContext(log_handler):
            try:
                twwInterlisExporter.tww_export()
            except (
                InterlisExporterToIntermediateSchemaError
            ) as interlisExporterToIntermediateSchemaError:
                raise InterlisImporterExporterError(
                    "Could not export to the interlis schema",
                    f"{interlisExporterToIntermediateSchemaError}",
                    None,
                )

    def _export_xtf_files(self, file_name_base, export_models):
        progress_step = (100 - self.current_progress) / (2 * len(export_models))
        progress_step = int(progress_step)

        xtf_export_errors = []
        for index, export_model_name in enumerate(export_models):
            export_file_name = f"{file_name_base}_{export_model_name}.xtf"

            # Export from ili2pg model to file
            self._progress_done(self.current_progress, f"Saving XTF for '{export_model_name}'...")
            log_path = make_log_path(self.base_log_path, f"ili2pg-export-{export_model_name}")
            try:
                self.interlisTools.export_xtf_data(
                    schema=config.ABWASSER_SCHEMA,
                    xtf_file=export_file_name,
                    log_path=log_path,
                    model_name=export_model_name,
                    export_model_name=export_model_name,
                )
            except CmdException:
                xtf_export_errors.append(
                    InterlisImporterExporterError(
                        error=f"Could not export the model '{export_model_name}' from ili2pg schema",
                        additional_text="Open the logs for more details on the error.",
                        log_path=log_path,
                    )
                )
                continue

            self._progress_done(
                self.current_progress + progress_step,
                f"Validating XTF for '{export_model_name}'...",
            )
            log_path = make_log_path(self.base_log_path, f"ilivalidator-{export_model_name}")
            try:
                self.interlisTools.validate_xtf_data(
                    export_file_name,
                    log_path,
                )
            except CmdException:
                xtf_export_errors.append(
                    InterlisImporterExporterError(
                        error=f"Validation of exported file '{export_file_name}' failed",
                        additional_text=f"The created file is not a valid {export_model_name} XTF file.",
                        log_path=log_path,
                    )
                )
                continue

            self._progress_done(self.current_progress + progress_step)

        # In case some export had an error raise the first one
        if xtf_export_errors:
            raise xtf_export_errors[0]

    def _clear_ili_schema(self, recreate_tables=False):
        logger.info("CONNECTING TO DATABASE...")

        with DatabaseUtils.PsycopgConnection() as connection:
            cursor = connection.cursor()

            cursor.execute(
                f"SELECT schema_name FROM information_schema.schemata WHERE schema_name = '{config.ABWASSER_SCHEMA}';"
            )
            if cursor.rowcount == 0:
                cursor.execute(f"CREATE SCHEMA {config.ABWASSER_SCHEMA} CASCADE;")
            else:
                cursor.execute(
                    f"SELECT table_name FROM information_schema.tables WHERE table_schema = '{config.ABWASSER_SCHEMA}';"
                )
                logger.info(f"Truncating all tables in schema {config.ABWASSER_SCHEMA}")
                rows = cursor.fetchall()
                for row in rows:
                    cursor.execute(f"TRUNCATE TABLE {config.ABWASSER_SCHEMA}.{row[0]} CASCADE;")
                if recreate_tables:
                    logger.info(f"Deleting all tables in schema {config.ABWASSER_SCHEMA} ")
                    for row in rows:
                        cursor.execute(f"DROP TABLE {config.ABWASSER_SCHEMA}.{row[0]} CASCADE;")

    def _create_ili_schema(
        self, models, ext_columns_no_constraints=False, create_basket_col=False
    ):
        log_path = make_log_path(self.base_log_path, "ili2pg-schemaimport")
        try:
            self.interlisTools.import_ili_schema(
                config.ABWASSER_SCHEMA,
                models,
                log_path,
                ext_columns_no_constraints=ext_columns_no_constraints,
                create_basket_col=create_basket_col,
            )
        except CmdException:
            raise InterlisImporterExporterError(
                "Could not create the ili2pg schema",
                "Open the logs for more details on the error.",
                log_path,
            )

    def _check_subclass_counts(self, limit_to_selection=False):
        self._check_subclass_count(
            config.TWW_OD_SCHEMA,
            "wastewater_networkelement",
            ["reach", "wastewater_node"],
            limit_to_selection,
        )
        self._check_subclass_count(
            config.TWW_OD_SCHEMA,
            "wastewater_structure",
            [
                "channel",
                "manhole",
                "special_structure",
                "infiltration_installation",
                "discharge_point",
                "wwtp_structure",
                "small_treatment_plant",
                "drainless_toilet",
            ],
            limit_to_selection,
        )
        self._check_subclass_count(
            config.TWW_OD_SCHEMA,
            "structure_part",
            [
                "benching",
                "tank_emptying",
                "tank_cleaning",
                "cover",
                "access_aid",
                "electric_equipment",
                "electromechanical_equipment",
                "solids_retention",
                "backflow_prevention",
                "flushing_nozzle",
                "dryweather_flume",
                "dryweather_downspout",
            ],
            limit_to_selection,
        )
        self._check_subclass_count(
            config.TWW_OD_SCHEMA,
            "overflow",
            ["pump", "leapingweir", "prank_weir"],
            limit_to_selection,
        )
        self._check_subclass_count(
            config.TWW_OD_SCHEMA,
            "maintenance_event",
            ["maintenance", "examination", "bio_ecol_assessment"],
            limit_to_selection,
        )
        self._check_subclass_count(
            config.TWW_OD_SCHEMA,
            "damage",
            ["damage_channel", "damage_manhole"],
            limit_to_selection,
        )
        self._check_subclass_count(
            config.TWW_OD_SCHEMA,
            "connection_object",
            ["fountain", "individual_surface", "building", "reservoir"],
            limit_to_selection,
        )
        self._check_subclass_count(
            config.TWW_OD_SCHEMA,
            "zone",
            ["infiltration_zone", "drainage_system"],
            limit_to_selection,
        )

    def _check_subclass_count(self, schema_name, parent_name, child_list, limit_to_selection):
        logger.info(f"INTEGRITY CHECK {parent_name} subclass data...")
        logger.info("CONNECTING TO DATABASE...")

        with DatabaseUtils.PsycopgConnection() as connection:
            cursor = connection.cursor()

            cursor.execute(f"SELECT obj_id FROM {schema_name}.{parent_name};")
            parent_rows = cursor.fetchall()
            if len(parent_rows) > 0:
                parent_count = len(parent_rows)
                logger.info(f"Number of {parent_name} datasets: {parent_count}")
                for child_name in child_list:
                    cursor.execute(f"SELECT obj_id FROM {schema_name}.{child_name};")
                    child_rows = cursor.fetchall()
                    logger.info(f"Number of {child_name} datasets: {len(child_rows)}")
                    parent_count = parent_count - len(child_rows)

                if parent_count == 0:
                    logger.info(
                        f"OK: number of subclass elements of class {parent_name} OK in schema {schema_name}!"
                    )
                else:
                    if parent_count > 0:
                        errormsg = f"Too many superclass entries for {schema_name}.{parent_name}"
                    else:
                        errormsg = f"Too many subclass entries for {schema_name}.{parent_name}"

                    if limit_to_selection:
                        logger.warning(
                            f"Overall Subclass Count: {errormsg}. The problem might lie outside the selection"
                        )
                    else:
                        logger.error(f"Subclass Count error: {errormsg}")
                        raise InterlisImporterExporterError(
                            "Subclass Count error",
                            errormsg,
                            None,
                        )

    def _init_model_classes(self, model):
        ModelInterlis = None
        if model == config.MODEL_NAME_AG96:
            ModelInterlis = ModelInterlisAG96
        elif model == config.MODEL_NAME_AG64:
            ModelInterlis = ModelInterlisAG64
        elif model == config.MODEL_NAME_SIA405_BASE_ABWASSER:
            ModelInterlis = ModelInterlisSia405BaseAbwasser
        elif model == config.MODEL_NAME_SIA405_ABWASSER:
            ModelInterlis = ModelInterlisSia405Abwasser
        elif model == config.MODEL_NAME_DSS:
            ModelInterlis = ModelInterlisDss
        elif model == config.MODEL_NAME_VSA_KEK:
            ModelInterlis = ModelInterlisVsaKek
        self.model_classes_interlis = ModelInterlis().classes()
        self._progress_done(self.current_progress + 1)

        if self.model_classes_tww_od is None:
            self.model_classes_tww_od = ModelTwwOd().classes()
            self._progress_done(self.current_progress + 1)

        if self.model_classes_tww_vl is None:
            self.model_classes_tww_vl = ModelTwwVl().classes()
            self._progress_done(self.current_progress + 1)

        if self.model_classes_tww_sys is None:
            self.model_classes_tww_sys = ModelTwwSys().classes()
            self._progress_done(self.current_progress + 1)

        if (
            model == config.MODEL_NAME_AG96 or model == config.MODEL_NAME_AG64
        ) and self.model_classes_tww_app is None:
            self.model_classes_tww_app = ModelTwwAG6496().classes()
            self._progress_done(self.current_progress + 1)

    def _progress_done_intermediate_schema(self):
        self._progress_done(self.current_progress + 0.5)

    def _progress_done(self, progress, text=None):
        self.current_progress = progress
        if self.progress_done_callback:
            self.progress_done_callback(int(progress), text)<|MERGE_RESOLUTION|>--- conflicted
+++ resolved
@@ -208,24 +208,15 @@
         tempdir = tempfile.TemporaryDirectory()
         if len(selected_labels_scales_indices):
             self._progress_done(25)
-<<<<<<< HEAD
-            labels_file_path = os.path.join(tempdir.name, "labels.geojson")
-            self._export_labels_file(
-                limit_to_selection=limit_to_selection,
-                selected_labels_scales_indices=selected_labels_scales_indices,
-                labels_file_path=labels_file_path,
-                export_model=export_models[0],
-                export_orientation=export_orientation,
-            )
-=======
             if not labels_file:
                 labels_file = os.path.join(tempdir.name, "labels.geojson")
                 self._export_labels_file(
                     limit_to_selection=limit_to_selection,
                     selected_labels_scales_indices=selected_labels_scales_indices,
                     labels_file_path=labels_file,
+                    export_model=export_models[0],
+                    export_orientation=export_orientation,
                 )
->>>>>>> 61cc5039
 
         if export_models[0] == config.MODEL_NAME_AG96:
             file_path = "data/Organisationstabelle_AG96.xtf"
