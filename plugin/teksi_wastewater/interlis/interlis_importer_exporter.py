import logging
import os
import tempfile

try:
    import psycopg

    PSYCOPG_VERSION = 3
    DEFAULTS_CONN_ARG = {"autocommit": True}
except ImportError:
    import psycopg2 as psycopg

    PSYCOPG_VERSION = 2
    DEFAULTS_CONN_ARG = {}

from PyQt5.QtCore import Qt
from PyQt5.QtWidgets import QApplication

from . import config
from .gui.interlis_import_selection_dialog import InterlisImportSelectionDialog
from .interlis_model_mapping.interlis_exporter_to_intermediate_schema import (
    InterlisExporterToIntermediateSchema,
    InterlisExporterToIntermediateSchemaError,
)
from .interlis_model_mapping.interlis_importer_to_intermediate_schema import (
    InterlisImporterToIntermediateSchema,
)
from .interlis_model_mapping.model_interlis_dss import ModelInterlisDss
from .interlis_model_mapping.model_interlis_sia405_abwasser import (
    ModelInterlisSia405Abwasser,
)
from .interlis_model_mapping.model_interlis_vsa_kek import ModelInterlisVsaKek
from .interlis_model_mapping.model_tww import ModelTwwSys, ModelTwwVl
from .interlis_model_mapping.model_tww_od import ModelTwwOd
from .utils.ili2db import InterlisTools
from .utils.various import (
    CmdException,
    LoggingHandlerContext,
    get_pgconf_as_psycopg_dsn,
    logger,
    make_log_path,
)


class InterlisImporterExporterStopped(Exception):
    pass


class InterlisImporterExporterError(Exception):
    def __init__(self, error, additional_text, log_path):
        self.error = error
        self.additional_text = additional_text
        self.log_path = log_path


class InterlisImporterExporter:
    def __init__(self, progress_done_callback=None):
        self.progress_done_callback = progress_done_callback
        self.interlisTools = InterlisTools()
        self.base_log_path = None

        self.model_classes_interlis = None
        self.model_classes_tww_od = None
        self.model_classes_tww_vl = None
        self.model_classes_tww_sys = None

        self.current_progress = 0

    def interlis_import(self, xtf_file_input, show_selection_dialog=False, logs_next_to_file=True):
        # Configure logging
        if logs_next_to_file:
            self.base_log_path = xtf_file_input
        else:
            self.base_log_path = None

        # Validating the input file
        self._progress_done(5, "Validating the input file...")
        self._import_validate_xtf_file(xtf_file_input)

        # Get model to import from xtf file
        self._progress_done(10, "Extract model from xtf...")
        import_models = self.interlisTools.get_xtf_models(xtf_file_input)

        import_model = ""
        if config.MODEL_NAME_VSA_KEK in import_models:
            import_model = config.MODEL_NAME_VSA_KEK
        elif config.MODEL_NAME_SIA405_ABWASSER in import_models:
            import_model = config.MODEL_NAME_SIA405_ABWASSER
        elif config.MODEL_NAME_DSS in import_models:
            import_model = config.MODEL_NAME_DSS
        elif config.MODEL_NAME_SIA405_BASE_ABWASSER in import_models:
            import_model = config.MODEL_NAME_SIA405_ABWASSER
        else:
            error_text = f"No supported model was found among '{import_models}'."
            if len(import_models) == 1:
                error_text = f"The model '{import_models[0]}' is not supported."
            raise InterlisImporterExporterError("Import error", error_text, None)
        logger.info(
            f"Model '{import_model}' was choosen for import among found models '{import_models}'"
        )

        # Prepare the temporary ili2pg model
        self._progress_done(10, "Creating ili schema...")
        self._clear_ili_schema(recreate_schema=True)

        self._progress_done(20)
        self._create_ili_schema(
            [import_model], ext_columns_no_constraints=True, create_basket_col=True
        )

        # Import from xtf file to ili2pg model
        self._progress_done(30, "Importing XTF data...")
        self._import_xtf_file(xtf_file_input=xtf_file_input)

        # Disable symbology triggers
        self._progress_done(35, "Disable symbolgy triggers...")
        self._import_disable_symbology_triggers()

        # Import from the temporary ili2pg model
        self._progress_done(40, "Converting to TEKSI Wastewater...")
        tww_session = self._import_from_intermediate_schema(import_model)

        if show_selection_dialog:
            self._progress_done(90, "Import objects selection...")
            import_dialog = InterlisImportSelectionDialog()
            import_dialog.init_with_session(tww_session)
            QApplication.restoreOverrideCursor()
            if import_dialog.exec_() == import_dialog.Rejected:
                tww_session.rollback()
                tww_session.close()
                self._import_enable_symbology_triggers()
                raise InterlisImporterExporterStopped()
            QApplication.setOverrideCursor(Qt.WaitCursor)
        else:
            self._progress_done(90, "Commit session...")
            tww_session.commit()
        tww_session.close()

        # Update main_cover and main_wastewater_node
        self._progress_done(95, "Update main cover and refresh materialized views...")
        self._import_update_main_cover_and_refresh_mat_views()

        # Validate subclasses after import
        self._check_subclass_counts()

        # Reenable symbology triggers
        self._progress_done(95, "Reenable symbology triggers...")
        self._import_enable_symbology_triggers()

        self._progress_done(100)
        logger.info("INTERLIS import finished.")

    def interlis_export(
        self,
        xtf_file_output,
        export_models,
        logs_next_to_file=True,
        limit_to_selection=False,
        export_orientation=90.0,
        selected_labels_scales_indices=[],
        selected_ids=[],
    ):
        # Validate subclasses before export
        self._check_subclass_counts()

        # File name without extension (used later for export)
        file_name_base, _ = os.path.splitext(xtf_file_output)

        # Configure logging
        if logs_next_to_file:
            self.base_log_path = xtf_file_output
        else:
            self.base_log_path = None

        self._progress_done(5, "Clearing ili schema...")
        self._clear_ili_schema(recreate_schema=True)

        self._progress_done(15, "Creating ili schema...")
        create_basket_col = False
        if config.MODEL_NAME_VSA_KEK in export_models:
            create_basket_col = True
        self._create_ili_schema(export_models, create_basket_col=create_basket_col)

        # Export the labels file
        tempdir = tempfile.TemporaryDirectory()
        labels_file_path = None
        if len(selected_labels_scales_indices):
            self._progress_done(25)
            labels_file_path = os.path.join(tempdir.name, "labels.geojson")
            self._export_labels_file(
                limit_to_selection=limit_to_selection,
                selected_labels_scales_indices=selected_labels_scales_indices,
                labels_file_path=labels_file_path,
            )

        # Export to the temporary ili2pg model
        self._progress_done(35, "Converting from TEKSI Wastewater...")
        self._export_to_intermediate_schema(
            export_model=export_models[0],
            file_name=xtf_file_output,
            selected_ids=selected_ids,
            export_orientation=export_orientation,
            labels_file_path=labels_file_path,
            basket_enabled=create_basket_col,
        )
        tempdir.cleanup()  # Cleanup

        self._progress_done(60)
        self._export_xtf_files(file_name_base, export_models)

        self._progress_done(100)
        logger.info("INTERLIS export finished.")

    def _import_validate_xtf_file(self, xtf_file_input):
        log_path = make_log_path(self.base_log_path, "ilivalidator")
        try:
            self.interlisTools.validate_xtf_data(
                xtf_file_input,
                log_path,
            )
        except CmdException:
            raise InterlisImporterExporterError(
                "Invalid file",
                "The input file is not a valid XTF file. Open the logs for more details on the error.",
                log_path,
            )

    def _import_xtf_file(self, xtf_file_input):
        log_path = make_log_path(self.base_log_path, "ili2pg-import")
        try:
            self.interlisTools.import_xtf_data(
                config.ABWASSER_SCHEMA,
                xtf_file_input,
                log_path,
            )
        except CmdException:
            raise InterlisImporterExporterError(
                "Could not import data",
                "Open the logs for more details on the error.",
                log_path,
            )

    def _import_from_intermediate_schema(self, import_model):
        log_handler = logging.FileHandler(
            make_log_path(self.base_log_path, "tww2ili-import"), mode="w", encoding="utf-8"
        )
        log_handler.setLevel(logging.INFO)
        log_handler.setFormatter(logging.Formatter("%(levelname)-8s %(message)s"))

        self._init_model_classes(import_model)

        interlisImporterToIntermediateSchema = InterlisImporterToIntermediateSchema(
            model=import_model,
            model_classes_interlis=self.model_classes_interlis,
            model_classes_tww_od=self.model_classes_tww_od,
            model_classes_tww_vl=self.model_classes_tww_vl,
            callback_progress_done=self._progress_done_intermediate_schema,
        )

        with LoggingHandlerContext(log_handler):
            interlisImporterToIntermediateSchema.tww_import(skip_closing_tww_session=True)

        return interlisImporterToIntermediateSchema.session_tww

    def _import_update_main_cover_and_refresh_mat_views(self):
        connection = psycopg.connect(get_pgconf_as_psycopg_dsn(), **DEFAULTS_CONN_ARG)
        if PSYCOPG_VERSION == 2:
            connection.set_session(autocommit=True)
        cursor = connection.cursor()

        logger.info("Update wastewater structure fk_main_cover")
        cursor.execute("SELECT tww_app.wastewater_structure_update_fk_main_cover('', True);")

        logger.info("Update wastewater structure fk_main_wastewater_node")
        cursor.execute(
            "SELECT tww_app.wastewater_structure_update_fk_main_wastewater_node('', True);"
        )

        logger.info("Refresh materialized views")
        cursor.execute("SELECT tww_app.network_refresh_network_simple();")

        connection.commit()
        connection.close()

    def _import_disable_symbology_triggers(self):
        connection = psycopg.connect(get_pgconf_as_psycopg_dsn(), **DEFAULTS_CONN_ARG)
        if PSYCOPG_VERSION == 2:
            connection.set_session(autocommit=True)
        cursor = connection.cursor()

        logger.info("Disable symbology triggers")
        cursor.execute("SELECT tww_sys.disable_symbology_triggers();")

        connection.commit()
        connection.close()

    def _import_enable_symbology_triggers(self):
        connection = psycopg.connect(get_pgconf_as_psycopg_dsn(), **DEFAULTS_CONN_ARG)
        if PSYCOPG_VERSION == 2:
            connection.set_session(autocommit=True)
        cursor = connection.cursor()

        logger.info("Enable symbology triggers")
        cursor.execute("SELECT tww_sys.enable_symbology_triggers();")

        logger.info("update_wastewater_node_symbology for all datasets - please be patient")
        cursor.execute("SELECT tww_app.update_wastewater_node_symbology(NULL, True);")
        logger.info("update_wastewater_structure_label for all datasets - please be patient")
        cursor.execute("SELECT tww_app.update_wastewater_structure_label(NULL, True);")
        logger.info("update_wn_symbology_by_overflow for all datasets - please be patient")
        cursor.execute("SELECT tww_app.update_wn_symbology_by_overflow(NULL, True);")

        connection.commit()
        connection.close()

    def _export_labels_file(
        self,
        limit_to_selection,
        selected_labels_scales_indices,
        labels_file_path,
    ):
        self._progress_done(self.current_progress, "Extracting labels...")

        try:
            # We only import now to avoid useless exception if dependencies aren't met
            from qgis import processing

            from ..utils.twwlayermanager import TwwLayerManager
        except ImportError:
            raise InterlisImporterExporterError(
                "Export labels error",
                "Could not load export labels as qgis.processing module is not available.",
                None,
            )

        structures_lyr = TwwLayerManager.layer("vw_tww_wastewater_structure")
        reaches_lyr = TwwLayerManager.layer("vw_tww_reach")
        if not structures_lyr or not reaches_lyr:
            raise InterlisImporterExporterError(
                "Could not find the vw_tww_wastewater_structure and/or the vw_tww_reach layers.",
                "Make sure your TEKSI Wastewater project is open.",
                None,
            )

        self._progress_done(self.current_progress + 5)
        processing.run(
            "tww:extractlabels_interlis",
            {
                "OUTPUT": labels_file_path,
                "RESTRICT_TO_SELECTION": limit_to_selection,
                "STRUCTURE_VIEW_LAYER": structures_lyr,
                "REACH_VIEW_LAYER": reaches_lyr,
                "SCALES": selected_labels_scales_indices,
            },
        )

    def _export_to_intermediate_schema(
        self,
        export_model,
        file_name=None,
        selected_ids=None,
        export_orientation=90.0,
        labels_file_path=None,
        basket_enabled=False,
    ):
        log_handler = logging.FileHandler(
            make_log_path(file_name, "tww2ili-export"), mode="w", encoding="utf-8"
        )
        log_handler.setLevel(logging.INFO)
        log_handler.setFormatter(logging.Formatter("%(levelname)-8s %(message)s"))

        self._init_model_classes(export_model)

        twwInterlisExporter = InterlisExporterToIntermediateSchema(
            model=export_model,
            model_classes_interlis=self.model_classes_interlis,
            model_classes_tww_od=self.model_classes_tww_od,
            model_classes_tww_vl=self.model_classes_tww_vl,
            model_classes_tww_sys=self.model_classes_tww_sys,
            labels_orientation_offset=export_orientation,
            selection=selected_ids,
            labels_file=labels_file_path,
            basket_enabled=basket_enabled,
            callback_progress_done=self._progress_done_intermediate_schema,
        )

        with LoggingHandlerContext(log_handler):
            try:
                twwInterlisExporter.tww_export()
            except (
                InterlisExporterToIntermediateSchemaError
            ) as interlisExporterToIntermediateSchemaError:
                raise InterlisImporterExporterError(
                    "Could not export to the interlis schema",
                    f"{interlisExporterToIntermediateSchemaError}",
                    None,
                )

    def _export_xtf_files(self, file_name_base, export_models):
        progress_step = (100 - self.current_progress) / (2 * len(export_models))
        progress_step = int(progress_step)

        xtf_export_errors = []
        for index, export_model_name in enumerate(export_models):
            export_file_name = f"{file_name_base}_{export_model_name}.xtf"

            # Export from ili2pg model to file
            self._progress_done(self.current_progress, f"Saving XTF for '{export_model_name}'...")
            log_path = make_log_path(self.base_log_path, f"ili2pg-export-{export_model_name}")
            try:
                self.interlisTools.export_xtf_data(
                    schema=config.ABWASSER_SCHEMA,
                    xtf_file=export_file_name,
                    log_path=log_path,
                    model_name=export_model_name,
                    export_model_name=export_model_name,
                )
            except CmdException:
                xtf_export_errors.append(
                    InterlisImporterExporterError(
                        error=f"Could not export the model '{export_model_name}' from ili2pg schema",
                        additional_text="Open the logs for more details on the error.",
                        log_path=log_path,
                    )
                )
                continue

            self._progress_done(
                self.current_progress + progress_step,
                f"Validating XTF for '{export_model_name}'...",
            )
            log_path = make_log_path(self.base_log_path, f"ilivalidator-{export_model_name}")
            try:
                self.interlisTools.validate_xtf_data(
                    export_file_name,
                    log_path,
                )
            except CmdException:
                xtf_export_errors.append(
                    InterlisImporterExporterError(
                        error=f"Validation of exported file '{export_file_name}' failed",
                        additional_text=f"The created file is not a valid {export_model_name} XTF file.",
                        log_path=log_path,
                    )
                )
                continue

            self._progress_done(self.current_progress + progress_step)

        # In case some export had an error raise the first one
        if xtf_export_errors:
            raise xtf_export_errors[0]

    def _clear_ili_schema(self, recreate_schema=False):
        logger.info("CONNECTING TO DATABASE...")

        connection = psycopg.connect(get_pgconf_as_psycopg_dsn(), **DEFAULTS_CONN_ARG)
        if PSYCOPG_VERSION == 2:
            connection.set_session(autocommit=True)
        cursor = connection.cursor()

        if not recreate_schema:
            # If the schema already exists, we just truncate all tables
            cursor.execute(
                f"SELECT schema_name FROM information_schema.schemata WHERE schema_name = '{config.ABWASSER_SCHEMA}';"
            )
            if cursor.rowcount > 0:
                logger.info(f"Schema {config.ABWASSER_SCHEMA} already exists, we truncate instead")
                cursor.execute(
                    f"SELECT table_name FROM information_schema.tables WHERE table_schema = '{config.ABWASSER_SCHEMA}';"
                )
                for row in cursor.fetchall():
                    cursor.execute(f"TRUNCATE TABLE {config.ABWASSER_SCHEMA}.{row[0]} CASCADE;")
                return

        logger.info(f"DROPPING THE SCHEMA {config.ABWASSER_SCHEMA}...")
        cursor.execute(f'DROP SCHEMA IF EXISTS "{config.ABWASSER_SCHEMA}" CASCADE ;')
        logger.info(f"CREATING THE SCHEMA {config.ABWASSER_SCHEMA}...")
        cursor.execute(f'CREATE SCHEMA "{config.ABWASSER_SCHEMA}";')
        connection.commit()
        connection.close()

    def _create_ili_schema(
        self, models, ext_columns_no_constraints=False, create_basket_col=False
    ):
        log_path = make_log_path(self.base_log_path, "ili2pg-schemaimport")
        try:
            self.interlisTools.import_ili_schema(
                config.ABWASSER_SCHEMA,
                models,
                log_path,
                ext_columns_no_constraints=ext_columns_no_constraints,
                create_basket_col=create_basket_col,
            )
        except CmdException:
            raise InterlisImporterExporterError(
                "Could not create the ili2pg schema",
                "Open the logs for more details on the error.",
                log_path,
            )

    def _check_subclass_counts(self):
        self._check_subclass_count(
            config.TWW_OD_SCHEMA, "wastewater_networkelement", ["reach", "wastewater_node"]
        )
        self._check_subclass_count(
            config.TWW_OD_SCHEMA,
            "wastewater_structure",
            [
                "channel",
                "manhole",
                "special_structure",
                "infiltration_installation",
                "discharge_point",
                "wwtp_structure",
                "small_treatment_plant",
                "drainless_toilet",
            ],
        )
        self._check_subclass_count(
            config.TWW_OD_SCHEMA,
            "structure_part",
            [
                "benching",
                "tank_emptying",
                "tank_cleaning",
                "cover",
                "access_aid",
                "electric_equipment",
                "electromechanical_equipment",
                "solids_retention",
                "backflow_prevention",
                "flushing_nozzle",
                "dryweather_flume",
                "dryweather_downspout",
            ],
        )
        self._check_subclass_count(
            config.TWW_OD_SCHEMA, "overflow", ["pump", "leapingweir", "prank_weir"]
        )
        self._check_subclass_count(
            config.TWW_OD_SCHEMA,
            "maintenance_event",
            ["maintenance", "examination", "bio_ecol_assessment"],
        )
        self._check_subclass_count(
            config.TWW_OD_SCHEMA, "damage", ["damage_channel", "damage_manhole"]
        )
        self._check_subclass_count(
            config.TWW_OD_SCHEMA,
            "connection_object",
            ["fountain", "individual_surface", "building", "reservoir"],
        )
        self._check_subclass_count(
            config.TWW_OD_SCHEMA, "zone", ["infiltration_zone", "drainage_system"]
        )

    def _check_subclass_count(self, schema_name, parent_name, child_list):

        logger.info(f"INTEGRITY CHECK {parent_name} subclass data...")
        logger.info("CONNECTING TO DATABASE...")

        connection = psycopg.connect(get_pgconf_as_psycopg_dsn(), **DEFAULTS_CONN_ARG)
        if PSYCOPG_VERSION == 2:
            connection.set_session(autocommit=True)
        cursor = connection.cursor()

<<<<<<< HEAD
        cursor.execute(
            f"SELECT obj_id FROM {schema_name}.{parent_name};"
        )
        parent_rows = cursor.fetchall()
=======
        parent_rows = cursor.execute(f"SELECT obj_id FROM {schema_name}.{parent_name};").fetchall()
>>>>>>> 6a06ad0c
        if len(parent_rows) > 0:
            parent_count = len(parent_rows)
            logger.info(f"Number of {parent_name} datasets: {parent_count}")
            for child_name in child_list:
                cursor.execute(
                    f"SELECT obj_id FROM {schema_name}.{child_name};"
                )
                child_rows = cursor.fetchall()
                logger.info(f"Number of {child_name} datasets: {len(child_rows)}")
                parent_count = parent_count - len(child_rows)
            connection.commit()
            connection.close()

            if parent_count == 0:
                logger.info(
                    f"OK: number of subclass elements of class {parent_name} OK in schema {schema_name}!"
                )
            else:
                logger.error(
                    f"ERROR: number of subclass elements of {parent_name} NOT CORRECT in schema {schema_name}: checksum = {parent_count} (positive number means missing entries, negative means too many subclass entries)"
                )

    def _init_model_classes(self, model):
        ModelInterlis = ModelInterlisSia405Abwasser
        if model == config.MODEL_NAME_DSS:
            ModelInterlis = ModelInterlisDss
        elif model == config.MODEL_NAME_VSA_KEK:
            ModelInterlis = ModelInterlisVsaKek
        self.model_classes_interlis = ModelInterlis().classes()
        self._progress_done(self.current_progress + 1)

        if self.model_classes_tww_od is None:
            self.model_classes_tww_od = ModelTwwOd().classes()
            self._progress_done(self.current_progress + 1)

        if self.model_classes_tww_vl is None:
            self.model_classes_tww_vl = ModelTwwVl().classes()
            self._progress_done(self.current_progress + 1)

        if self.model_classes_tww_sys is None:
            self.model_classes_tww_sys = ModelTwwSys().classes()
            self._progress_done(self.current_progress + 1)

    def _progress_done_intermediate_schema(self):
        self._progress_done(self.current_progress + 0.5)

    def _progress_done(self, progress, text=None):
        self.current_progress = progress
        if self.progress_done_callback:
            self.progress_done_callback(int(progress), text)<|MERGE_RESOLUTION|>--- conflicted
+++ resolved
@@ -565,14 +565,11 @@
             connection.set_session(autocommit=True)
         cursor = connection.cursor()
 
-<<<<<<< HEAD
+
         cursor.execute(
             f"SELECT obj_id FROM {schema_name}.{parent_name};"
         )
         parent_rows = cursor.fetchall()
-=======
-        parent_rows = cursor.execute(f"SELECT obj_id FROM {schema_name}.{parent_name};").fetchall()
->>>>>>> 6a06ad0c
         if len(parent_rows) > 0:
             parent_count = len(parent_rows)
             logger.info(f"Number of {parent_name} datasets: {parent_count}")
