import logging
import os
import tempfile
from pathlib import Path

from PyQt5.QtCore import Qt
from PyQt5.QtWidgets import QApplication, QMessageBox

from ..utils.database_utils import DatabaseUtils
from . import config
from .gui.interlis_import_selection_dialog import InterlisImportSelectionDialog
from .interlis_model_mapping.interlis_exporter_to_intermediate_schema import (
    InterlisExporterToIntermediateSchema,
    InterlisExporterToIntermediateSchemaError,
)
from .interlis_model_mapping.interlis_importer_to_intermediate_schema import (
    InterlisImporterToIntermediateSchema,
)
from .interlis_model_mapping.model_interlis_ag64 import ModelInterlisAG64
from .interlis_model_mapping.model_interlis_ag96 import ModelInterlisAG96
from .interlis_model_mapping.model_interlis_dss import ModelInterlisDss
from .interlis_model_mapping.model_interlis_sia405_abwasser import (
    ModelInterlisSia405Abwasser,
)
from .interlis_model_mapping.model_interlis_sia405_base_abwasser import (
    ModelInterlisSia405BaseAbwasser,
)
from .interlis_model_mapping.model_interlis_vsa_kek import ModelInterlisVsaKek
from .interlis_model_mapping.model_tww import ModelTwwSys, ModelTwwVl
from .interlis_model_mapping.model_tww_ag6496 import ModelTwwAG6496
from .interlis_model_mapping.model_tww_od import ModelTwwOd
from .utils.ili2db import InterlisTools
from .utils.various import CmdException, LoggingHandlerContext, logger, make_log_path


class InterlisImporterExporterStopped(Exception):
    pass


class InterlisImporterExporterError(Exception):
    def __init__(self, error, additional_text, log_path):
        self.error = error
        self.additional_text = additional_text
        self.log_path = log_path


class InterlisImporterExporter:

    def __init__(self, progress_done_callback=None):
        self.progress_done_callback = progress_done_callback
        self.interlisTools = InterlisTools()
        self.base_log_path = None

        self.model_classes_interlis = None
        self.model_classes_tww_od = None
        self.model_classes_tww_vl = None
        self.model_classes_tww_sys = None
        self.model_classes_tww_app = None

        self.current_progress = 0

    def interlis_import(self, xtf_file_input, show_selection_dialog=False, logs_next_to_file=True):
        # Configure logging
        if logs_next_to_file:
            self.base_log_path = xtf_file_input
        else:
            self.base_log_path = None

        # Validating the input file
        self._progress_done(5, "Validating the input file...")
        self._import_validate_xtf_file(xtf_file_input)

        # Get model to import from xtf file
        self._progress_done(10, "Extract model from xtf...")
        import_models = self.interlisTools.get_xtf_models(xtf_file_input)

        import_model = ""
        if config.MODEL_NAME_SIA405_BASE_ABWASSER in import_models:
            import_model = config.MODEL_NAME_SIA405_BASE_ABWASSER

        # override base model if necessary
        if config.MODEL_NAME_VSA_KEK in import_models:
            import_model = config.MODEL_NAME_VSA_KEK
        elif config.MODEL_NAME_SIA405_ABWASSER in import_models:
            import_model = config.MODEL_NAME_SIA405_ABWASSER
        elif config.MODEL_NAME_DSS in import_models:
            import_model = config.MODEL_NAME_DSS

        elif config.MODEL_NAME_SIA405_BASE_ABWASSER in import_models:
            import_model = config.MODEL_NAME_SIA405_ABWASSER
        elif config.MODEL_NAME_AG96 in import_models:
            import_model = config.MODEL_NAME_AG96
        elif config.MODEL_NAME_AG64 in import_models:
            import_model = config.MODEL_NAME_AG64

        if not import_model:
            error_text = f"No supported model was found among '{import_models}'."
            if len(import_models) == 1:
                error_text = f"The model '{import_models[0]}' is not supported."
            raise InterlisImporterExporterError("Import error", error_text, None)
        logger.info(
            f"Model '{import_model}' was choosen for import among found models '{import_models}'"
        )

        # Prepare the temporary ili2pg model
        self._progress_done(10, "Creating ili schema...")
        self._clear_ili_schema(recreate_tables=True)

        self._progress_done(20)
        self._create_ili_schema(
            [import_model], ext_columns_no_constraints=True, create_basket_col=True
        )

        # Import from xtf file to ili2pg model
        self._progress_done(30, "Importing XTF data...")
        self._import_xtf_file(xtf_file_input=xtf_file_input)

        # Disable symbology triggers
        self._progress_done(35, "Disable symbology and modification triggers...")
        self._import_disable_symbology_and_modification_triggers()

        try:
            # Import from the temporary ili2pg model
            self._progress_done(40, "Converting to TEKSI Wastewater...")
            tww_session = self._import_from_intermediate_schema(import_model)

            if show_selection_dialog:
                self._progress_done(90, "Import objects selection...")
                import_dialog = InterlisImportSelectionDialog()
                import_dialog.init_with_session(tww_session)
                QApplication.restoreOverrideCursor()
                if import_dialog.exec_() == import_dialog.Rejected:
                    tww_session.rollback()
                    tww_session.close()
                    raise InterlisImporterExporterStopped()
                QApplication.setOverrideCursor(Qt.WaitCursor)
            else:
                self._progress_done(90, "Commit session...")
                tww_session.commit()
            tww_session.close()

            # Update the sequence values
            self._progress_done(92, "Update sequence values...")
            self._import_set_od_sequences()

            # Update main_cover and main_wastewater_node
            self._progress_done(95, "Update main cover and refresh materialized views...")
            self._import_update_main_cover_and_refresh_mat_views()

            # Validate subclasses after import
            self._check_subclass_counts()

            # Update organisations
            self._progress_done(96, "Set organisations filter...")
            self._import_manage_organisations()

            # Reenable symbology triggers
            self._progress_done(97, "Reenable symbology and modification triggers...")
            self._import_enable_symbology_and_modification_triggers()

        except Exception as exception:
            # Make sure to re-enable triggers in case an exception occourred
            try:
                self._import_enable_symbology_and_modification_triggers()
            except Exception as enable_trigger_exception:
                logger.error(
                    f"Symbology triggers couldn't be re-enabled because an exception occourred: '{enable_trigger_exception}'"
                )

            # Raise the original exception for further error handling
            raise exception

        self._progress_done(100)
        logger.info("INTERLIS import finished.")

    def interlis_export(
        self,
        xtf_file_output,
        export_models,
        logs_next_to_file=True,
        user_interaction=False,
        limit_to_selection=False,
        export_orientation=90.0,
        labels_file=None,
        selected_labels_scales_indices=[],
        selected_ids=None,
    ):

        flag_export_check_failed = False
        flag_test = True

        # go thru all available checks and register if check failed or not.
        if flag_test:
            number_tests_failed = 0
            number_tests_ok = 0

            failed_check_list = "failed : "
            # Validate subclasses before export

            if self._check_subclass_counts(limit_to_selection):
                flag_export_check_failed = True
                failed_check_list = failed_check_list + "check_subclass_counts, "
                number_tests_failed = number_tests_failed + 1
            else:
                number_tests_ok = number_tests_ok + 1

            logger.debug(
                f" _check_subclass_counts: flag_export_check_failed {flag_export_check_failed}"
            )

            # Check if attribute identifier is Null before export
            # flag_export_check_failed added
            # flag_export_check_failed = flag_export_check_failed and self._check_identifier_null(limit_to_selection)
            if self._check_identifier_null(limit_to_selection):
                flag_export_check_failed = True
                failed_check_list = failed_check_list + "check_identifier_null, "
                number_tests_failed = number_tests_failed + 1
            else:
                number_tests_ok = number_tests_ok + 1

            logger.debug(
                f" _check_identifier_null: flag_export_check_failed {flag_export_check_failed}"
            )

            # Check if MAMDATORY fk_owner is Null  before export
            # flag_export_check_failed = flag_export_check_failed and self._check_fk_owner_null(limit_to_selection)
            if self._check_fk_owner_null(limit_to_selection):
                flag_export_check_failed = True
                failed_check_list = failed_check_list + "check_fk_owner_null, "
                number_tests_failed = number_tests_failed + 1
            else:
                number_tests_ok = number_tests_ok + 1

            logger.debug(
                f" _check_fk_owner_null: flag_export_check_failed {flag_export_check_failed}"
            )

            # Check if MAMDATORY fk_operator is Null  before export
            # flag_export_check_failed = flag_export_check_failed and self._check_fk_operator_null(limit_to_selection)
            if self._check_fk_operator_null(limit_to_selection):
                flag_export_check_failed = True
                failed_check_list = failed_check_list + "check_fk_operator_null, "
                number_tests_failed = number_tests_failed + 1
            else:
                number_tests_ok = number_tests_ok + 1

            logger.debug(
                f" _check_fk_operator_null: flag_export_check_failed {flag_export_check_failed}"
            )

            # Check if MAMDATORY fk_dataowner is Null  before export
            # flag_export_check_failed = flag_export_check_failed and self._check_fk_dataowner_null(limit_to_selection)
            if self._check_fk_dataowner_null(limit_to_selection):
                flag_export_check_failed = True
                failed_check_list = failed_check_list + "check_fk_dataowner_null, "
                number_tests_failed = number_tests_failed + 1
            else:
                number_tests_ok = number_tests_ok + 1

            logger.debug(
                f" _check_fk_dataowner_null: flag_export_check_failed {flag_export_check_failed}"
            )

            # take out again
            # flag_export_check_failed = True

            # Check if MAMDATORY fk_provider is Null  before export
            # flag_export_check_failed = flag_export_check_failed and self._check_fk_provider_null(limit_to_selection)
            if self._check_fk_provider_null(limit_to_selection):
                flag_export_check_failed = True
                failed_check_list = failed_check_list + "check_fk_provider_null, "
                number_tests_failed = number_tests_failed + 1
            else:
                number_tests_ok = number_tests_ok + 1

            logger.debug(
                f" _check_fk_provider_null: flag_export_check_failed {flag_export_check_failed}"
            )

            # new in TEKSI
            # Check if MANDATORY fk_wastewater_structure is Null before export
            # flag_export_check_failed = flag_export_check_failed and self._check_fk_wastewater_structure_null(limit_to_selection)
            if self._check_fk_wastewater_structure_null(limit_to_selection):
                flag_export_check_failed = True
                failed_check_list = failed_check_list + "check_fk_wastewater_structure_null, "
                number_tests_failed = number_tests_failed + 1
            else:
                number_tests_ok = number_tests_ok + 1
            logger.debug(
                f" _check_fk_wastewater_structure_null: flag_export_check_failed {flag_export_check_failed}"
            )

        logger.debug(f"After checks: flag_export_check_failed {flag_export_check_failed}")
        total_checks = number_tests_failed + number_tests_ok

        if flag_export_check_failed:
            if user_interaction:
                logger.info("Adding QMessageBox ...")
                # Add Message box to ask if export should still be continued or not

                mb = QMessageBox()

                # TypeError: warning(parent: Optional[QWidget], title: Optional[str], text: Optional[str], buttons: Union[QMessageBox.StandardButtons, QMessageBox.StandardButton] = QMessageBox.Ok, defaultButton: QMessageBox.StandardButton = QMessageBox.NoButton): not enough arguments

                # mb = QMessageBox.warning(
                # self,
                # 'Stop exporting',
                # 'Do you want to quit?',
                # QMessageBox.StandardButton.Yes | QMessageBox.StandardButton.No
                # )
                mb.setWindowTitle("Stop exporting")
                mb.setIcon(QMessageBox.Warning)
                mb.setText(
                    "Stop exporting: Some export checks failed - check the logs for details. (if you have a selection you can still try (click Cancel) "
                )
                mb.setInformativeText(
                    f" {number_tests_failed} of {total_checks} {failed_check_list}"
                )
                mb.setStandardButtons(QMessageBox.Ok | QMessageBox.Cancel)
                return_value = mb.exec()
                if return_value == QMessageBox.Ok:
                    errormsg = "INTERLIS export has been stopped due to failing export checks - see logs for details."
                    logger.info(
                        "INTERLIS export has been stopped due to failing export checks - see logs for details."
                    )
                    # self._progress_done(100, "Export aborted...")
                    # return
                    raise InterlisImporterExporterError(
                        "INTERLIS Export aborted!",
                        errormsg,
                        None,
                    )
                    exit
                elif return_value == QMessageBox.Cancel:

                    # File name without extension (used later for export)
                    file_name_base, _ = os.path.splitext(xtf_file_output)

                    # Configure logging
                    if logs_next_to_file:
                        self.base_log_path = xtf_file_output
                    else:
                        self.base_log_path = None

                    self._progress_done(5, "Clearing ili schema...")
                    self._clear_ili_schema(recreate_tables=True)

                    self._progress_done(15, "Creating ili schema...")
                    create_basket_col = False
                    if config.MODEL_NAME_VSA_KEK in export_models:
                        create_basket_col = True
                    self._create_ili_schema(export_models, create_basket_col=create_basket_col)

                    # Export the labels file
                    tempdir = tempfile.TemporaryDirectory()
                    labels_file_path = None
                    if len(selected_labels_scales_indices):
                        self._progress_done(25)
                        labels_file_path = os.path.join(tempdir.name, "labels.geojson")
                        self._export_labels_file(
                            limit_to_selection=limit_to_selection,
                            selected_labels_scales_indices=selected_labels_scales_indices,
                            labels_file_path=labels_file_path,
                        )

                    # Export to the temporary ili2pg model
                    self._progress_done(35, "Converting from TEKSI Wastewater...")
                    self._export_to_intermediate_schema(
                        export_model=export_models[0],
                        file_name=xtf_file_output,
                        selected_ids=selected_ids,
                        export_orientation=export_orientation,
                        labels_file_path=labels_file_path,
                        basket_enabled=create_basket_col,
                    )
                    tempdir.cleanup()  # Cleanup

                    self._progress_done(60)
                    self._export_xtf_files(file_name_base, export_models)

                    self._progress_done(100)
                    logger.info("INTERLIS export finished.")
            else:
                logger.info(f" {number_tests_failed} of {total_checks} {failed_check_list}")
                logger.info(
                    "INTERLIS export has been stopped due to failing export checks - see logs for details."
                )
                exit
        # no problems with export checks
        else:
            # File name without extension (used later for export)
            file_name_base, _ = os.path.splitext(xtf_file_output)

            # Configure logging
            if logs_next_to_file:
                self.base_log_path = xtf_file_output
            else:
                self.base_log_path = None

            self._progress_done(5, "Clearing ili schema...")
            self._clear_ili_schema(recreate_tables=True)

            self._progress_done(15, "Creating ili schema...")
            create_basket_col = False
            if config.MODEL_NAME_VSA_KEK in export_models:
                create_basket_col = True
            self._create_ili_schema(export_models, create_basket_col=create_basket_col)

            # Export the labels file
            tempdir = tempfile.TemporaryDirectory()
            labels_file_path = None
            if len(selected_labels_scales_indices):
                self._progress_done(25)
                labels_file_path = os.path.join(tempdir.name, "labels.geojson")
                self._export_labels_file(
                    limit_to_selection=limit_to_selection,
                    selected_labels_scales_indices=selected_labels_scales_indices,
                    labels_file_path=labels_file_path,
                )

<<<<<<< HEAD
            # Export to the temporary ili2pg model
            self._progress_done(35, "Converting from TEKSI Wastewater...")
            self._export_to_intermediate_schema(
                export_model=export_models[0],
                file_name=xtf_file_output,
                selected_ids=selected_ids,
                export_orientation=export_orientation,
                labels_file_path=labels_file_path,
                basket_enabled=create_basket_col,
            )
            tempdir.cleanup()  # Cleanup

            self._progress_done(60)
            self._export_xtf_files(file_name_base, export_models)
=======
        self._progress_done(15, "Creating ili schema...")
        create_basket_col = False
        if config.MODEL_NAME_VSA_KEK in export_models:
            create_basket_col = True
        self._create_ili_schema(export_models, create_basket_col=create_basket_col)

        # Export the labels file
        tempdir = tempfile.TemporaryDirectory()
        if len(selected_labels_scales_indices):
            self._progress_done(25)
            if not labels_file:
                labels_file = os.path.join(tempdir.name, "labels.geojson")
                self._export_labels_file(
                    limit_to_selection=limit_to_selection,
                    selected_labels_scales_indices=selected_labels_scales_indices,
                    labels_file_path=labels_file,
                    export_model=export_models[0],
                    export_orientation=export_orientation,
                )

        if export_models[0] == config.MODEL_NAME_AG96:
            file_path = "data/Organisationstabelle_AG96.xtf"
            abs_file_path = Path(__file__).parent.resolve() / file_path
            logger.info("Importing AG-96 organisation to intermediate schema")
            self._import_xtf_file(abs_file_path)
        elif export_models[0] == config.MODEL_NAME_AG64:
            file_path = "data/Organisationstabelle_AG64.xtf"
            abs_file_path = Path(__file__).parent.resolve() / file_path
            logger.info("Importing AG-64 organisation to intermediate schema")
            self._import_xtf_file(abs_file_path)

        # Export to the temporary ili2pg model
        self._progress_done(35, "Converting from TEKSI Wastewater...")
        self._export_to_intermediate_schema(
            export_model=export_models[0],
            file_name=xtf_file_output,
            selected_ids=selected_ids,
            export_orientation=export_orientation,
            labels_file_path=labels_file,
            basket_enabled=create_basket_col,
        )
        tempdir.cleanup()  # Cleanup

        self._progress_done(60)
        self._export_xtf_files(file_name_base, export_models)
>>>>>>> 0db32b9c

            self._progress_done(100)
            logger.info("INTERLIS export finished.")

    def _import_validate_xtf_file(self, xtf_file_input):
        log_path = make_log_path(self.base_log_path, "ilivalidator")
        try:
            self.interlisTools.validate_xtf_data(
                xtf_file_input,
                log_path,
            )
        except CmdException:
            raise InterlisImporterExporterError(
                "Invalid file",
                "The input file is not a valid XTF file. Open the logs for more details on the error.",
                log_path,
            )

    def _import_xtf_file(self, xtf_file_input):
        log_path = make_log_path(self.base_log_path, "ili2pg-import")
        try:
            self.interlisTools.import_xtf_data(
                config.ABWASSER_SCHEMA,
                xtf_file_input,
                log_path,
            )
        except CmdException:
            raise InterlisImporterExporterError(
                "Could not import data",
                "Open the logs for more details on the error.",
                log_path,
            )

    def _import_from_intermediate_schema(self, import_model):
        log_handler = logging.FileHandler(
            make_log_path(self.base_log_path, "tww2ili-import"), mode="w", encoding="utf-8"
        )
        log_handler.setLevel(logging.INFO)
        log_handler.setFormatter(logging.Formatter("%(levelname)-8s %(message)s"))

        self._init_model_classes(import_model)

        interlisImporterToIntermediateSchema = InterlisImporterToIntermediateSchema(
            model=import_model,
            model_classes_interlis=self.model_classes_interlis,
            model_classes_tww_od=self.model_classes_tww_od,
            model_classes_tww_vl=self.model_classes_tww_vl,
            model_classes_tww_app=self.model_classes_tww_app,
            callback_progress_done=self._progress_done_intermediate_schema,
        )

        with LoggingHandlerContext(log_handler):
            interlisImporterToIntermediateSchema.tww_import(skip_closing_tww_session=True)

        return interlisImporterToIntermediateSchema.session_tww

    def _import_set_od_sequences(self):
        logger.info("Set Sequence values")
        DatabaseUtils.execute("SELECT tww_app.reset_od_seqval();")

    def _import_manage_organisations(self):
        logger.info("Update organisation tww_active")
        DatabaseUtils.execute("SELECT tww_app.set_organisations_active();")

    def _import_update_main_cover_and_refresh_mat_views(self):
        with DatabaseUtils.PsycopgConnection() as connection:
            cursor = connection.cursor()

            logger.info("Update wastewater structure fk_main_cover")
            cursor.execute("SELECT tww_app.wastewater_structure_update_fk_main_cover('', True);")

            logger.info("Update wastewater structure fk_main_wastewater_node")
            cursor.execute(
                "SELECT tww_app.wastewater_structure_update_fk_main_wastewater_node('', True);"
            )

            logger.info("Refresh materialized views")
            cursor.execute("SELECT tww_app.network_refresh_network_simple();")

    def _import_disable_symbology_and_modification_triggers(self):
        DatabaseUtils.disable_symbology_triggers()
        DatabaseUtils.disable_modification_triggers()

    def _import_enable_symbology_and_modification_triggers(self):
        DatabaseUtils.enable_symbology_triggers()
        DatabaseUtils.update_symbology()
        DatabaseUtils.enable_modification_triggers()

    def _export_labels_file(
        self,
        limit_to_selection,
        selected_labels_scales_indices,
        labels_file_path,
        export_model,
        export_orientation=90.0,
    ):
        self._progress_done(self.current_progress, "Extracting labels...")

        try:
            # We only import now to avoid useless exception if dependencies aren't met
            from qgis import processing

            from ..utils.twwlayermanager import TwwLayerManager
        except ImportError:
            raise InterlisImporterExporterError(
                "Export labels error",
                "Could not load export labels as qgis.processing module is not available.",
                None,
            )

        structures_lyr = TwwLayerManager.layer("vw_tww_wastewater_structure")
        reaches_lyr = TwwLayerManager.layer("vw_tww_reach")
        if not structures_lyr or not reaches_lyr:
            raise InterlisImporterExporterError(
                "Could not find the vw_tww_wastewater_structure and/or the vw_tww_reach layers.",
                "Make sure your TEKSI Wastewater project is open.",
                None,
            )

        self._progress_done(self.current_progress + 5)
        if export_model == config.MODEL_NAME_AG96:
            catch_lyr = TwwLayerManager.layer("catchment_area")
            meas_pt_lyr = TwwLayerManager.layer("measure_point")
            meas_lin_lyr = TwwLayerManager.layer("measure_line")
            meas_ply_lyr = TwwLayerManager.layer("measure_polygon")
            building_group_lyr = TwwLayerManager.layer("building_group")

            processing.run(
                "tww:extractlabels_interlis",
                {
                    "OUTPUT": labels_file_path,
                    "RESTRICT_TO_SELECTION": limit_to_selection,
                    "STRUCTURE_VIEW_LAYER": structures_lyr,
                    "REACH_VIEW_LAYER": reaches_lyr,
                    "CATCHMENT_LAYER": catch_lyr,
                    "MEASURE_POINT_LAYER": meas_pt_lyr,
                    "MEASURE_LINE_LAYER": meas_lin_lyr,
                    "MEASURE_POLYGON_LAYER": meas_ply_lyr,
                    "BUILDING_GROUP_LAYER": building_group_lyr,
                    "SCALES": selected_labels_scales_indices,
                    "REPLACE_WS_WITH_WN": True,
                },
            )
        elif export_model == config.MODEL_NAME_DSS:
            catch_lyr = TwwLayerManager.layer("catchment_area")

            processing.run(
                "tww:extractlabels_interlis",
                {
                    "OUTPUT": labels_file_path,
                    "RESTRICT_TO_SELECTION": limit_to_selection,
                    "STRUCTURE_VIEW_LAYER": structures_lyr,
                    "REACH_VIEW_LAYER": reaches_lyr,
                    "CATCHMENT_LAYER": catch_lyr,
                    "SCALES": selected_labels_scales_indices,
                },
            )
        elif export_model == config.MODEL_NAME_AG64:
            processing.run(
                "tww:extractlabels_interlis",
                {
                    "OUTPUT": labels_file_path,
                    "RESTRICT_TO_SELECTION": limit_to_selection,
                    "STRUCTURE_VIEW_LAYER": structures_lyr,
                    "REACH_VIEW_LAYER": reaches_lyr,
                    "SCALES": selected_labels_scales_indices,
                    "REPLACE_WS_WITH_WN": True,
                },
            )
        else:
            processing.run(
                "tww:extractlabels_interlis",
                {
                    "OUTPUT": labels_file_path,
                    "RESTRICT_TO_SELECTION": limit_to_selection,
                    "EXPORT_ORIENTATION": export_orientation,
                    "STRUCTURE_VIEW_LAYER": structures_lyr,
                    "REACH_VIEW_LAYER": reaches_lyr,
                    "SCALES": selected_labels_scales_indices,
                },
            )

    def _export_to_intermediate_schema(
        self,
        export_model,
        file_name=None,
        selected_ids=None,
        export_orientation=90.0,
        labels_file_path=None,
        basket_enabled=False,
    ):
        log_handler = logging.FileHandler(
            make_log_path(file_name, "tww2ili-export"), mode="w", encoding="utf-8"
        )
        log_handler.setLevel(logging.INFO)
        log_handler.setFormatter(logging.Formatter("%(levelname)-8s %(message)s"))

        self._init_model_classes(export_model)

        twwInterlisExporter = InterlisExporterToIntermediateSchema(
            model=export_model,
            model_classes_interlis=self.model_classes_interlis,
            model_classes_tww_od=self.model_classes_tww_od,
            model_classes_tww_vl=self.model_classes_tww_vl,
            model_classes_tww_sys=self.model_classes_tww_sys,
            model_classes_tww_app=self.model_classes_tww_app,
            labels_orientation_offset=export_orientation,
            selection=selected_ids,
            labels_file=labels_file_path,
            basket_enabled=basket_enabled,
            callback_progress_done=self._progress_done_intermediate_schema,
        )

        with LoggingHandlerContext(log_handler):
            try:
                twwInterlisExporter.tww_export()
            except (
                InterlisExporterToIntermediateSchemaError
            ) as interlisExporterToIntermediateSchemaError:
                raise InterlisImporterExporterError(
                    "Could not export to the interlis schema",
                    f"{interlisExporterToIntermediateSchemaError}",
                    None,
                )

    def _export_xtf_files(self, file_name_base, export_models):
        progress_step = (100 - self.current_progress) / (2 * len(export_models))
        progress_step = int(progress_step)

        xtf_export_errors = []
        for index, export_model_name in enumerate(export_models):
            export_file_name = f"{file_name_base}_{export_model_name}.xtf"

            # Export from ili2pg model to file
            self._progress_done(self.current_progress, f"Saving XTF for '{export_model_name}'...")
            log_path = make_log_path(self.base_log_path, f"ili2pg-export-{export_model_name}")
            try:
                self.interlisTools.export_xtf_data(
                    schema=config.ABWASSER_SCHEMA,
                    xtf_file=export_file_name,
                    log_path=log_path,
                    model_name=export_model_name,
                    export_model_name=export_model_name,
                )
            except CmdException:
                xtf_export_errors.append(
                    InterlisImporterExporterError(
                        error=f"Could not export the model '{export_model_name}' from ili2pg schema",
                        additional_text="Open the logs for more details on the error.",
                        log_path=log_path,
                    )
                )
                continue

            self._progress_done(
                self.current_progress + progress_step,
                f"Validating XTF for '{export_model_name}'...",
            )
            log_path = make_log_path(self.base_log_path, f"ilivalidator-{export_model_name}")
            try:
                self.interlisTools.validate_xtf_data(
                    export_file_name,
                    log_path,
                )
            except CmdException:
                xtf_export_errors.append(
                    InterlisImporterExporterError(
                        error=f"Validation of exported file '{export_file_name}' failed",
                        additional_text=f"The created file is not a valid {export_model_name} XTF file.",
                        log_path=log_path,
                    )
                )
                continue

            self._progress_done(self.current_progress + progress_step)

        # In case some export had an error raise the first one
        if xtf_export_errors:
            raise xtf_export_errors[0]

    def _clear_ili_schema(self, recreate_tables=False):
        logger.info("CONNECTING TO DATABASE...")

        with DatabaseUtils.PsycopgConnection() as connection:
            cursor = connection.cursor()

            cursor.execute(
                f"SELECT schema_name FROM information_schema.schemata WHERE schema_name = '{config.ABWASSER_SCHEMA}';"
            )
            if cursor.rowcount == 0:
                cursor.execute(f"CREATE SCHEMA {config.ABWASSER_SCHEMA} CASCADE;")
            else:
                cursor.execute(
                    f"SELECT table_name FROM information_schema.tables WHERE table_schema = '{config.ABWASSER_SCHEMA}';"
                )
                logger.info(f"Truncating all tables in schema {config.ABWASSER_SCHEMA}")
                rows = cursor.fetchall()
                for row in rows:
                    cursor.execute(f"TRUNCATE TABLE {config.ABWASSER_SCHEMA}.{row[0]} CASCADE;")
                if recreate_tables:
                    logger.info(f"Deleting all tables in schema {config.ABWASSER_SCHEMA} ")
                    for row in rows:
                        cursor.execute(f"DROP TABLE {config.ABWASSER_SCHEMA}.{row[0]} CASCADE;")

    def _create_ili_schema(
        self, models, ext_columns_no_constraints=False, create_basket_col=False
    ):
        log_path = make_log_path(self.base_log_path, "ili2pg-schemaimport")
        try:
            self.interlisTools.import_ili_schema(
                config.ABWASSER_SCHEMA,
                models,
                log_path,
                ext_columns_no_constraints=ext_columns_no_constraints,
                create_basket_col=create_basket_col,
            )
        except CmdException:
            raise InterlisImporterExporterError(
                "Could not create the ili2pg schema",
                "Open the logs for more details on the error.",
                log_path,
            )

    def _check_subclass_counts(self, limit_to_selection=False):

        check_subclass_counts_failed = False
        check_subclass_counts_failed = check_subclass_counts_failed and self._check_subclass_count(
            config.TWW_OD_SCHEMA,
            "wastewater_networkelement",
            ["reach", "wastewater_node"],
            limit_to_selection,
        )
        logger.debug(f"check_subclass_counts_failed: {check_subclass_counts_failed} 1")
        check_subclass_counts_failed = check_subclass_counts_failed and self._check_subclass_count(
            config.TWW_OD_SCHEMA,
            "wastewater_structure",
            [
                "channel",
                "manhole",
                "special_structure",
                "infiltration_installation",
                "discharge_point",
                "wwtp_structure",
                "small_treatment_plant",
                "drainless_toilet",
            ],
            limit_to_selection,
        )
        logger.debug(f"check_subclass_counts_failed: {check_subclass_counts_failed} 2")
        check_subclass_counts_failed = check_subclass_counts_failed and self._check_subclass_count(
            config.TWW_OD_SCHEMA,
            "structure_part",
            [
                "benching",
                "tank_emptying",
                "tank_cleaning",
                "cover",
                "access_aid",
                "electric_equipment",
                "electromechanical_equipment",
                "solids_retention",
                "backflow_prevention",
                "flushing_nozzle",
                "dryweather_flume",
                "dryweather_downspout",
            ],
            limit_to_selection,
        )
        check_subclass_counts_failed = check_subclass_counts_failed and self._check_subclass_count(
            config.TWW_OD_SCHEMA,
            "overflow",
            ["pump", "leapingweir", "prank_weir"],
            limit_to_selection,
        )
        check_subclass_counts_failed = check_subclass_counts_failed and self._check_subclass_count(
            config.TWW_OD_SCHEMA,
            "maintenance_event",
            ["maintenance", "examination", "bio_ecol_assessment"],
            limit_to_selection,
        )
        check_subclass_counts_failed = check_subclass_counts_failed and self._check_subclass_count(
            config.TWW_OD_SCHEMA,
            "damage",
            ["damage_channel", "damage_manhole"],
            limit_to_selection,
        )
        check_subclass_counts_failed = check_subclass_counts_failed and self._check_subclass_count(
            config.TWW_OD_SCHEMA,
            "connection_object",
            ["fountain", "individual_surface", "building", "reservoir"],
            limit_to_selection,
        )
        check_subclass_counts_failed = check_subclass_counts_failed and self._check_subclass_count(
            config.TWW_OD_SCHEMA,
            "zone",
            ["infiltration_zone", "drainage_system"],
            limit_to_selection,
        )
        logger.debug(f"check_subclass_counts_failed: {check_subclass_counts_failed} last")
        return check_subclass_counts_failed

    def _check_subclass_count(self, schema_name, parent_name, child_list, limit_to_selection):
        logger.info(f"INTEGRITY CHECK {parent_name} subclass data...")
        logger.info("CONNECTING TO DATABASE...")

        with DatabaseUtils.PsycopgConnection() as connection:
            cursor = connection.cursor()

            cursor.execute(f"SELECT obj_id FROM {schema_name}.{parent_name};")
            parent_rows = cursor.fetchall()
            if len(parent_rows) > 0:
                parent_count = len(parent_rows)
                logger.info(f"Number of {parent_name} datasets: {parent_count}")
                for child_name in child_list:
                    cursor.execute(f"SELECT obj_id FROM {schema_name}.{child_name};")
                    child_rows = cursor.fetchall()
                    logger.info(f"Number of {child_name} datasets: {len(child_rows)}")
                    parent_count = parent_count - len(child_rows)

                if parent_count == 0:
                    logger.info(
                        f"OK: number of subclass elements of class {parent_name} OK in schema {schema_name}!"
                    )
                    # Return statement added
                    return True
                else:
                    if parent_count > 0:
                        errormsg = f"Too many superclass entries for {schema_name}.{parent_name}"
                    else:
                        errormsg = f"Too many subclass entries for {schema_name}.{parent_name}"

                    if limit_to_selection:
                        logger.warning(
                            f"Overall Subclass Count: {errormsg}. The problem might lie outside the selection"
                        )
                    else:
                        logger.error(f"Subclass Count error: {errormsg}")
                        raise InterlisImporterExporterError(
                            "Subclass Count error",
                            errormsg,
                            None,
                        )
                    # Return statement added
                    return False

    # def _check_identifier_null(self, check_fail, limit_to_selection=False):
    def _check_identifier_null(self, limit_to_selection=False):
        """
        Check if attribute identifier is Null
        """
        with DatabaseUtils.PsycopgConnection() as connection:
            logger.info("-----")
            logger.info("INTEGRITY CHECK missing identifiers...")

            cursor = connection.cursor()

            missing_identifier_count = 0
            # add classes to be checked
            for notsubclass in [
                # VSA-KEK
                ("file"),
                ("data_media"),
                ("maintenance_event"),
                # SIA405 Abwasser
                ("organisation"),
                ("wastewater_structure"),
                ("wastewater_networkelement"),
                ("structure_part"),
                ("reach_point"),
                ("pipe_profile"),
                # VSA-DSS
                ("catchment_area"),
                ("connection_object"),
                ("control_center"),
                # only VSA-DSS 2015
                # ("hazard_source"),
                ("hydr_geometry"),
                ("hydraulic_char_data"),
                ("measurement_result"),
                ("measurement_series"),
                ("measuring_device"),
                ("measuring_point"),
                ("mechanical_pretreatment"),
                ("overflow"),
                ("overflow_char"),
                ("retention_body"),
                # only VSA-DSS 2015
                # ("river_bank"),
                # ("river_bed"),
                # ("sector_water_body"),
                # ("substance"),
                ("surface_runoff_parameters"),
                # ("surface_water_bodies"),
                ("throttle_shut_off_unit"),
                ("waste_water_treatment"),
                # only VSA-DSS 2015
                # ("water_catchment"),
                # ("water_control_structure"),
                # ("water_course_segment"),
                ("wwtp_energy_use"),
                ("zone"),
            ]:
                cursor.execute(
                    f"SELECT COUNT(obj_id) FROM tww_od.{notsubclass} WHERE identifier is null or identifier ='';"
                )
                # use cursor.fetchone()[0] instead of cursor.rowcount
                # add variable and store result of cursor.fetchone()[0] as the next call will give None value instead of count https://pynative.com/python-cursor-fetchall-fetchmany-fetchone-to-read-rows-from-table/

                try:
                    class_identifier_count = int(cursor.fetchone()[0])
                except Exception:
                    class_identifier_count = 0
                    logger.debug(
                        f"Number of datasets in class '{notsubclass}' without identifier could not be identified (TypeError: 'NoneType' object is not subscriptable). Automatically set class_identifier_count = 0"
                    )
                else:
                    logger.info(
                        f"Number of datasets in class '{notsubclass}' without identifier : {class_identifier_count}"
                    )

                # if cursor.fetchone() is None:
                if class_identifier_count == 0:
                    missing_identifier_count = missing_identifier_count
                else:
                    # missing_identifier_count = missing_identifier_count + int(cursor.fetchone()[0])
                    missing_identifier_count = missing_identifier_count + class_identifier_count

                # add for testing
                logger.info(f"missing_identifier_count : {missing_identifier_count}")

            if missing_identifier_count == 0:
                logger.info("OK: all identifiers set in tww_od!")
                return False
            else:
                pass
                # logger.info(f"ERROR: Missing identifiers in tww_od: {missing_identifier_count}")
                errormsg = f"Missing identifiers in schema tww_od: {missing_identifier_count}"
                if limit_to_selection:
                    logger.warning(
                        f"Overall Subclass Count: {errormsg}. The problem might lie outside the selection"
                    )
                else:
                    logger.error(f"INTEGRITY CHECK missing identifiers: {errormsg}")
                    # raise InterlisImporterExporterError(
                    # "INTEGRITY CHECK missing identifiers - see tww tab for details",
                    # errormsg,
                    # None,
                    # )
                # added check_fail 30.6.2025
                check_fail = True
                logger.error(f"check_fail: {check_fail}")
                return True

    def _check_fk_owner_null(self, limit_to_selection=False):
        """
        Check if MAMDATORY fk_owner is Null
        """
        with DatabaseUtils.PsycopgConnection() as connection:
            logger.info("-----")
            logger.info("INTEGRITY CHECK missing MAMDATORY owner references fk_owner...")

            cursor = connection.cursor()

            missing_fk_owner_count = 0
            # add MANDATORY classes to be checked
            for notsubclass in [
                # SIA405 Abwasser
                ("wastewater_structure"),
            ]:
                cursor.execute(
                    f"SELECT COUNT(obj_id) FROM tww_od.{notsubclass} WHERE fk_owner is null or fk_owner ='';"
                )
                # use cursor.fetchone()[0] instead of cursor.rowcount
                # add variable and store result of cursor.fetchone()[0] as the next call will give None value instead of count https://pynative.com/python-cursor-fetchall-fetchmany-fetchone-to-read-rows-from-table/
                class_fk_owner_count = int(cursor.fetchone()[0])
                # logger.info(
                #    f"Number of datasets in class '{notsubclass}' without fk_owner : {cursor.fetchone()[0]}"
                # )
                logger.info(
                    f"Number of datasets in class '{notsubclass}' without fk_owner : {class_fk_owner_count}"
                )

                # if cursor.fetchone() is None:
                if class_fk_owner_count == 0:
                    missing_fk_owner_count = missing_fk_owner_count
                else:
                    # missing_fk_owner_count = missing_fk_owner_count + int(cursor.fetchone()[0])
                    missing_fk_owner_count = missing_fk_owner_count + class_fk_owner_count

                # add for testing
                logger.info(f"missing_fk_owner_count : {missing_fk_owner_count}")

            if missing_fk_owner_count == 0:
                check_fk_owner_null = False
                logger.info("OK: all mandatory fk_owner set in tww_od!")
            else:
                check_fk_owner_null = True
                logger.info(
                    f"ERROR: Missing mandatory fk_owner in tww_od: {missing_fk_owner_count}"
                )
            # Return statement added
            logger.debug(f"missing_fk_owner_count : {missing_fk_owner_count}")
            return check_fk_owner_null

    def _check_fk_operator_null(self, limit_to_selection=False):
        """
        Check if MAMDATORY fk_operator is Null
        """
        with DatabaseUtils.PsycopgConnection() as connection:
            logger.info("-----")
            logger.info("INTEGRITY CHECK missing MAMDATORY operator references fk_operator...")

            cursor = connection.cursor()

            missing_fk_operator_count = 0

            # add MANDATORY classes to be checked
            for notsubclass in [
                # SIA405 Abwasser
                ("wastewater_structure"),
            ]:
                cursor.execute(
                    f"SELECT COUNT(obj_id) FROM tww_od.{notsubclass} WHERE fk_operator is null or fk_operator ='';"
                )
                # use cursor.fetchone()[0] instead of cursor.rowcount
                logger.info(
                    f"Number of datasets in class '{notsubclass}' without fk_operator : {cursor.fetchone()[0]}"
                )

                if cursor.fetchone() is None:
                    missing_fk_operator_count = missing_fk_operator_count
                else:
                    missing_fk_operator_count = missing_fk_operator_count + int(
                        cursor.fetchone()[0]
                    )
                # add for testing
                logger.info(f"missing_fk_operator_count : {missing_fk_operator_count}")

            if missing_fk_operator_count == 0:
                logger.info("OK: all mandatory fk_operator set in tww_od!")
                # Return statement added
                return False
            else:
                logger.error(
                    f"ERROR: Missing mandatory fk_operator in tww_od: {missing_fk_operator_count}"
                )
                # Return statement added
                return True

    def _check_fk_dataowner_null(self, limit_to_selection=False):
        """
        Check if MAMDATORY fk_dataowner is Null
        """
        with DatabaseUtils.PsycopgConnection() as connection:
            logger.info("-----")
            logger.info("INTEGRITY CHECK missing dataowner references fk_dataowner...")

            cursor = connection.cursor()

            missing_fk_dataowner_count = 0
            # add MANDATORY classes to be checked
            for notsubclass in [
                # VSA-KEK
                ("file"),
                ("data_media"),
                ("maintenance_event"),
                # SIA405 Abwasser
                # take out for DSS 2020
                # ("organisation"),
                ("wastewater_structure"),
                ("wastewater_networkelement"),
                ("structure_part"),
                ("reach_point"),
                ("pipe_profile"),
                # VSA-DSS
                ("catchment_area"),
                ("connection_object"),
                ("control_center"),
                # only VSA-DSS 2015
                # ("hazard_source"),
                ("hydr_geometry"),
                ("hydraulic_char_data"),
                ("measurement_result"),
                ("measurement_series"),
                ("measuring_device"),
                ("measuring_point"),
                ("mechanical_pretreatment"),
                ("overflow"),
                ("overflow_char"),
                ("retention_body"),
                # only VSA-DSS 2015
                # ("river_bank"),
                # ("river_bed"),
                # ("sector_water_body"),
                # ("substance"),
                ("surface_runoff_parameters"),
                # ("surface_water_bodies"),
                ("throttle_shut_off_unit"),
                ("waste_water_treatment"),
                # only VSA-DSS 2015
                # ("water_catchment"),
                # ("water_control_structure"),
                # ("water_course_segment"),
                ("wwtp_energy_use"),
                ("zone"),
            ]:
                cursor.execute(
                    f"SELECT COUNT(obj_id) FROM tww_od.{notsubclass} WHERE fk_dataowner is null or fk_dataowner ='';"
                )
                # use cursor.fetchone()[0] instead of cursor.rowcount
                # add variable and store result of cursor.fetchone()[0] as the next call will give None value instead of count https://pynative.com/python-cursor-fetchall-fetchmany-fetchone-to-read-rows-from-table/
                class_fk_dataowner_count = int(cursor.fetchone()[0])

                # logger.info(
                #    f"Number of datasets in class '{notsubclass}' without fk_dataowner : {cursor.fetchone()[0]}"
                # )
                logger.info(
                    f"Number of datasets in class '{notsubclass}' without fk_dataowner : {class_fk_dataowner_count}"
                )

                # if cursor.fetchone() is None:
                if class_fk_dataowner_count == 0:
                    missing_fk_dataowner_count = missing_fk_dataowner_count
                else:
                    # missing_fk_dataowner_count = missing_fk_dataowner_count + int(cursor.fetchone()[0])
                    missing_fk_dataowner_count = (
                        missing_fk_dataowner_count + class_fk_dataowner_count
                    )

                # add for testing
                logger.info(f"missing_fk_dataowner_count : {missing_fk_dataowner_count}")

            if missing_fk_dataowner_count == 0:
                logger.info("OK: all mandatory fk_dataowner set in tww_od!")
                # Return statement added
                return False
            else:
                logger.error(
                    f"ERROR: Missing mandatory fk_dataowner in tww_od: {missing_fk_dataowner_count}"
                )
                # Return statement added
                return True

    def _check_fk_provider_null(self, limit_to_selection=False):
        """
        Check if MAMDATORY fk_provider is Null
        """
        with DatabaseUtils.PsycopgConnection() as connection:
            logger.info("-----")
            logger.info("INTEGRITY CHECK missing provider references fk_provider...")

            cursor = connection.cursor()

            missing_fk_provider_count = 0
            # add MANDATORY classes to be checked
            for notsubclass in [
                # VSA-KEK
                ("file"),
                ("data_media"),
                ("maintenance_event"),
                # SIA405 Abwasser
                # take out for DSS 2020
                # ("organisation"),
                ("wastewater_structure"),
                ("wastewater_networkelement"),
                ("structure_part"),
                ("reach_point"),
                ("pipe_profile"),
                # VSA-DSS
                ("catchment_area"),
                ("connection_object"),
                ("control_center"),
                # only VSA-DSS 2015
                # ("hazard_source"),
                ("hydr_geometry"),
                ("hydraulic_char_data"),
                ("measurement_result"),
                ("measurement_series"),
                ("measuring_device"),
                ("measuring_point"),
                ("mechanical_pretreatment"),
                ("overflow"),
                ("overflow_char"),
                ("retention_body"),
                # only VSA-DSS 2015
                # ("river_bank"),
                # ("river_bed"),
                # ("sector_water_body"),
                # ("substance"),
                ("surface_runoff_parameters"),
                # ("surface_water_bodies"),
                ("throttle_shut_off_unit"),
                ("waste_water_treatment"),
                # only VSA-DSS 2015
                # ("water_catchment"),
                # ("water_control_structure"),
                # ("water_course_segment"),
                ("wwtp_energy_use"),
                ("zone"),
            ]:
                cursor.execute(
                    f"SELECT COUNT(obj_id) FROM tww_od.{notsubclass} WHERE fk_provider is null or fk_provider ='';"
                )
                # use cursor.fetchone()[0] instead of cursor.rowcount
                # add variable and store result of cursor.fetchone()[0] as the next call will give None value instead of count https://pynative.com/python-cursor-fetchall-fetchmany-fetchone-to-read-rows-from-table/
                class_fk_provider_count = int(cursor.fetchone()[0])
                # logger.info(
                #    f"Number of datasets in class '{notsubclass}' without fk_provider : {cursor.fetchone()[0]}"
                # )
                logger.info(
                    f"Number of datasets in class '{notsubclass}' without fk_dataowner : {class_fk_provider_count}"
                )

                # if cursor.fetchone() is None:
                if class_fk_provider_count == 0:
                    missing_fk_provider_count = missing_fk_provider_count
                else:
                    # missing_fk_provider_count = missing_fk_provider_count + int(cursor.fetchone()[0])
                    missing_fk_provider_count = missing_fk_provider_count + class_fk_provider_count

                # add for testing
                logger.info(f"missing_fk_provider_count : {missing_fk_provider_count}")

            if missing_fk_provider_count == 0:
                logger.info("OK: all mandatory fk_provider set in tww_od!")
                # Return statement added
                return False
            else:
                logger.error(
                    f"ERROR: Missing mandatory fk_provider in tww_od: {missing_fk_provider_count}"
                )
                # Return statement added
                return True

    def _check_fk_wastewater_structure_null(self, limit_to_selection=False):
        """
        Check if MAMDATORY fk_wastewater_structure is Null
        """
        with DatabaseUtils.PsycopgConnection() as connection:
            logger.info("-----")
            logger.info(
                "INTEGRITY CHECK missing wastewater_structure references fk_wastewater_structure..."
            )

            cursor = connection.cursor()

            missing_fk_wastewater_structure_count = 0
            # add MANDATORY classes to be checked
            for notsubclass in [
                # VSA-KEK
                # SIA405 Abwasser
                ("structure_part"),
                # VSA-DSS
            ]:
                cursor.execute(
                    f"SELECT COUNT(obj_id) FROM tww_od.{notsubclass} WHERE fk_wastewater_structure is null or fk_wastewater_structure ='';"
                )
                # use cursor.fetchone()[0] instead of cursor.rowcount
                # add variable and store result of cursor.fetchone()[0] as the next call will give None value instead of count https://pynative.com/python-cursor-fetchall-fetchmany-fetchone-to-read-rows-from-table/
                class_fk_wastewater_structure_count = int(cursor.fetchone()[0])
                # logger.info(
                #    f"Number of datasets in class '{notsubclass}' without fk_wastewater_structure : {cursor.fetchone()[0]}"
                # )
                logger.info(
                    f"Number of datasets in class '{notsubclass}' without fk_dataowner : {class_fk_wastewater_structure_count}"
                )

                # if cursor.fetchone() is None:
                if class_fk_wastewater_structure_count == 0:
                    missing_fk_wastewater_structure_count = missing_fk_wastewater_structure_count
                else:
                    # missing_fk_wastewater_structure_count = missing_fk_wastewater_structure_count + int(cursor.fetchone()[0])
                    missing_fk_wastewater_structure_count = (
                        missing_fk_wastewater_structure_count + class_fk_wastewater_structure_count
                    )

                # add for testing
                logger.info(
                    f"missing_fk_wastewater_structure_count : {missing_fk_wastewater_structure_count}"
                )

            if missing_fk_wastewater_structure_count == 0:
                logger.info("OK: all mandatory fk_wastewater_structure set in tww_od!")
                # Return statement added
                return False
            else:
                logger.error(
                    f"ERROR: Missing mandatory fk_wastewater_structure in tww_od: {missing_fk_wastewater_structure_count}"
                )
                # Return statement added
                return True

    def _init_model_classes(self, model):
        ModelInterlis = None
        if model == config.MODEL_NAME_AG96:
            ModelInterlis = ModelInterlisAG96
        elif model == config.MODEL_NAME_AG64:
            ModelInterlis = ModelInterlisAG64
        elif model == config.MODEL_NAME_SIA405_BASE_ABWASSER:
            ModelInterlis = ModelInterlisSia405BaseAbwasser
        elif model == config.MODEL_NAME_SIA405_ABWASSER:
            ModelInterlis = ModelInterlisSia405Abwasser
        elif model == config.MODEL_NAME_DSS:
            ModelInterlis = ModelInterlisDss
        elif model == config.MODEL_NAME_VSA_KEK:
            ModelInterlis = ModelInterlisVsaKek
        self.model_classes_interlis = ModelInterlis().classes()
        self._progress_done(self.current_progress + 1)

        if self.model_classes_tww_od is None:
            self.model_classes_tww_od = ModelTwwOd().classes()
            self._progress_done(self.current_progress + 1)

        if self.model_classes_tww_vl is None:
            self.model_classes_tww_vl = ModelTwwVl().classes()
            self._progress_done(self.current_progress + 1)

        if self.model_classes_tww_sys is None:
            self.model_classes_tww_sys = ModelTwwSys().classes()
            self._progress_done(self.current_progress + 1)

        if (
            model == config.MODEL_NAME_AG96 or model == config.MODEL_NAME_AG64
        ) and self.model_classes_tww_app is None:
            self.model_classes_tww_app = ModelTwwAG6496().classes()
            self._progress_done(self.current_progress + 1)

    def _progress_done_intermediate_schema(self):
        self._progress_done(self.current_progress + 0.5)

    def _progress_done(self, progress, text=None):
        self.current_progress = progress
        if self.progress_done_callback:
            self.progress_done_callback(int(progress), text)<|MERGE_RESOLUTION|>--- conflicted
+++ resolved
@@ -418,7 +418,37 @@
                     labels_file_path=labels_file_path,
                 )
 
-<<<<<<< HEAD
+            self._progress_done(15, "Creating ili schema...")
+            create_basket_col = False
+            if config.MODEL_NAME_VSA_KEK in export_models:
+                create_basket_col = True
+            self._create_ili_schema(export_models, create_basket_col=create_basket_col)
+
+            # Export the labels file
+            tempdir = tempfile.TemporaryDirectory()
+            if len(selected_labels_scales_indices):
+                self._progress_done(25)
+                if not labels_file:
+                    labels_file = os.path.join(tempdir.name, "labels.geojson")
+                    self._export_labels_file(
+                        limit_to_selection=limit_to_selection,
+                        selected_labels_scales_indices=selected_labels_scales_indices,
+                        labels_file_path=labels_file,
+                        export_model=export_models[0],
+                        export_orientation=export_orientation,
+                    )
+
+            if export_models[0] == config.MODEL_NAME_AG96:
+                file_path = "data/Organisationstabelle_AG96.xtf"
+                abs_file_path = Path(__file__).parent.resolve() / file_path
+                logger.info("Importing AG-96 organisation to intermediate schema")
+                self._import_xtf_file(abs_file_path)
+            elif export_models[0] == config.MODEL_NAME_AG64:
+                file_path = "data/Organisationstabelle_AG64.xtf"
+                abs_file_path = Path(__file__).parent.resolve() / file_path
+                logger.info("Importing AG-64 organisation to intermediate schema")
+                self._import_xtf_file(abs_file_path)
+
             # Export to the temporary ili2pg model
             self._progress_done(35, "Converting from TEKSI Wastewater...")
             self._export_to_intermediate_schema(
@@ -426,60 +456,13 @@
                 file_name=xtf_file_output,
                 selected_ids=selected_ids,
                 export_orientation=export_orientation,
-                labels_file_path=labels_file_path,
+                labels_file_path=labels_file,
                 basket_enabled=create_basket_col,
             )
             tempdir.cleanup()  # Cleanup
 
             self._progress_done(60)
             self._export_xtf_files(file_name_base, export_models)
-=======
-        self._progress_done(15, "Creating ili schema...")
-        create_basket_col = False
-        if config.MODEL_NAME_VSA_KEK in export_models:
-            create_basket_col = True
-        self._create_ili_schema(export_models, create_basket_col=create_basket_col)
-
-        # Export the labels file
-        tempdir = tempfile.TemporaryDirectory()
-        if len(selected_labels_scales_indices):
-            self._progress_done(25)
-            if not labels_file:
-                labels_file = os.path.join(tempdir.name, "labels.geojson")
-                self._export_labels_file(
-                    limit_to_selection=limit_to_selection,
-                    selected_labels_scales_indices=selected_labels_scales_indices,
-                    labels_file_path=labels_file,
-                    export_model=export_models[0],
-                    export_orientation=export_orientation,
-                )
-
-        if export_models[0] == config.MODEL_NAME_AG96:
-            file_path = "data/Organisationstabelle_AG96.xtf"
-            abs_file_path = Path(__file__).parent.resolve() / file_path
-            logger.info("Importing AG-96 organisation to intermediate schema")
-            self._import_xtf_file(abs_file_path)
-        elif export_models[0] == config.MODEL_NAME_AG64:
-            file_path = "data/Organisationstabelle_AG64.xtf"
-            abs_file_path = Path(__file__).parent.resolve() / file_path
-            logger.info("Importing AG-64 organisation to intermediate schema")
-            self._import_xtf_file(abs_file_path)
-
-        # Export to the temporary ili2pg model
-        self._progress_done(35, "Converting from TEKSI Wastewater...")
-        self._export_to_intermediate_schema(
-            export_model=export_models[0],
-            file_name=xtf_file_output,
-            selected_ids=selected_ids,
-            export_orientation=export_orientation,
-            labels_file_path=labels_file,
-            basket_enabled=create_basket_col,
-        )
-        tempdir.cleanup()  # Cleanup
-
-        self._progress_done(60)
-        self._export_xtf_files(file_name_base, export_models)
->>>>>>> 0db32b9c
 
             self._progress_done(100)
             logger.info("INTERLIS export finished.")
