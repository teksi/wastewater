--- conflicted
+++ resolved
@@ -120,6 +120,10 @@
                 tww_session.commit()
             tww_session.close()
 
+            # Update the sequence values
+            self._progress_done(92, "Update sequence values...")
+            self._import_set_od_sequences()
+            
             # Update main_cover and main_wastewater_node
             self._progress_done(95, "Update main cover and refresh materialized views...")
             self._import_update_main_cover_and_refresh_mat_views()
@@ -139,27 +143,10 @@
             # Make sure to re-enable triggers in case an exception occourred
             try:
                 self._import_enable_symbology_triggers()
-<<<<<<< HEAD
-                raise InterlisImporterExporterStopped()
-            QApplication.setOverrideCursor(Qt.WaitCursor)
-        else:
-            self._progress_done(90, "Commit session...")
-            tww_session.commit()
-        tww_session.close()
-
-        # Update the sequence values
-        self._progress_done(92, "Update sequence values...")
-        self._import_set_od_sequences()
-
-        # Update main_cover and main_wastewater_node
-        self._progress_done(95, "Update main cover and refresh materialized views...")
-        self._import_update_main_cover_and_refresh_mat_views()
-=======
             except Exception as enable_trigger_exception:
                 logger.error(
                     f"Symbology triggers couldn't be re-enabled because an exception occourred: '{enable_trigger_exception}'"
                 )
->>>>>>> 2e7f86a8
 
             # Raise the original exception for further error handling
             raise exception
@@ -279,31 +266,13 @@
 
         return interlisImporterToIntermediateSchema.session_tww
 
-<<<<<<< HEAD
     def _import_set_od_sequences(self):
-        connection = psycopg.connect(get_pgconf_as_psycopg_dsn(), **DEFAULTS_CONN_ARG)
-        if PSYCOPG_VERSION == 2:
-            connection.set_session(autocommit=True)
-        cursor = connection.cursor()
-        cursor.execute("SELECT tww_sys.reset_od_seqval();")
-        connection.commit()
-        connection.close()
-
-    def _import_manage_organisations(self):
-
-        connection = psycopg.connect(get_pgconf_as_psycopg_dsn(), **DEFAULTS_CONN_ARG)
-        if PSYCOPG_VERSION == 2:
-            connection.set_session(autocommit=True)
-        cursor = connection.cursor()
-        logger.info("Update organisation tww_active")
-        cursor.execute("SELECT tww_app.set_organisations_active();")
-        connection.commit()
-        connection.close()
-=======
+         logger.info("Set Sequence values")
+        DatabaseUtils.execute("SELECT tww_sys.reset_od_seqval();")
+
     def _import_manage_organisations(self):
         logger.info("Update organisation tww_active")
         DatabaseUtils.execute("SELECT tww_app.set_organisations_active();")
->>>>>>> 2e7f86a8
 
     def _import_update_main_cover_and_refresh_mat_views(self):
         with DatabaseUtils.PsycopgConnection() as connection:
