--- conflicted
+++ resolved
@@ -606,10 +606,7 @@
                             None,
                         )
 
-<<<<<<< HEAD
-
-=======
->>>>>>> 2386d22f
+
     def _check_identifier_null():
         """
         Check if attribute identifier is Null
@@ -704,13 +701,8 @@
         """
         logger.info("INTEGRITY CHECK missing MAMDATORY owner references fk_owner...")
 
-<<<<<<< HEAD
         with DatabaseUtils.PsycopgConnection() as connection:
             cursor = connection.cursor()
-=======
-        connection = psycopg2.connect(get_pgconf_as_psycopg2_dsn())
-        connection.set_session(autocommit=True)
-        cursor = connection.cursor()
 
         missing_fk_owner_count = 0
         # add MANDATORY classes to be checked
@@ -730,24 +722,6 @@
             logger.info(
                 f"Number of datasets in class '{notsubclass}' without fk_owner : {class_fk_owner_count}"
             )
->>>>>>> 2386d22f
-
-            missing_fk_owner_count = 0
-            # add MANDATORY classes to be checked
-            for notsubclass in [
-                # SIA405 Abwasser
-                ("wastewater_structure"),
-            ]:
-                cursor.execute(f"SELECT COUNT(obj_id) FROM tww_od.{notsubclass} WHERE fk_owner is null;")
-                # use cursor.fetchone()[0] instead of cursor.rowcount
-                # add variable and store result of cursor.fetchone()[0] as the next call will give None value instead of count https://pynative.com/python-cursor-fetchall-fetchmany-fetchone-to-read-rows-from-table/
-                class_fk_owner_count = int(cursor.fetchone()[0])
-                # logger.info(
-                #    f"Number of datasets in class '{notsubclass}' without fk_owner : {cursor.fetchone()[0]}"
-                # )
-                logger.info(
-                    f"Number of datasets in class '{notsubclass}' without fk_owner : {class_fk_owner_count}"
-                )
 
                 # if cursor.fetchone() is None:
                 if class_fk_owner_count == 0:
