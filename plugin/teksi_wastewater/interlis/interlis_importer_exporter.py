--- conflicted
+++ resolved
@@ -34,11 +34,7 @@
 from .interlis_model_mapping.model_interlis_vsa_kek import ModelInterlisVsaKek
 from .interlis_model_mapping.model_tww import ModelTwwSys, ModelTwwVl
 from .interlis_model_mapping.model_tww_od import ModelTwwOd
-<<<<<<< HEAD
-from .interlis_model_mapping.model_tww_vl import ModelTwwVl
 from .interlis_model_mapping.model_tww_ag6496 import ModelTwwAG6496
-=======
->>>>>>> 3acfba24
 from .utils.ili2db import InterlisTools
 from .utils.various import (
     CmdException,
@@ -69,15 +65,14 @@
         self.model_classes_interlis = None
         self.model_classes_tww_od = None
         self.model_classes_tww_vl = None
-<<<<<<< HEAD
+        self.model_classes_tww_sys = None
         self.model_classes_tww_ag6496 = None
-=======
-        self.model_classes_tww_sys = None
->>>>>>> 3acfba24
 
         self.current_progress = 0
 
-    def interlis_import(self, xtf_file_input, show_selection_dialog=False, logs_next_to_file=True):
+    def interlis_import(
+        self, xtf_file_input, show_selection_dialog=False, logs_next_to_file=True
+    ):
         # Configure logging
         if logs_next_to_file:
             self.base_log_path = xtf_file_input
@@ -253,7 +248,9 @@
 
     def _import_from_intermediate_schema(self, import_model):
         log_handler = logging.FileHandler(
-            make_log_path(self.base_log_path, "tww2ili-import"), mode="w", encoding="utf-8"
+            make_log_path(self.base_log_path, "tww2ili-import"),
+            mode="w",
+            encoding="utf-8",
         )
         log_handler.setLevel(logging.INFO)
         log_handler.setFormatter(logging.Formatter("%(levelname)-8s %(message)s"))
@@ -269,7 +266,9 @@
         )
 
         with LoggingHandlerContext(log_handler):
-            interlisImporterToIntermediateSchema.tww_import(skip_closing_tww_session=True)
+            interlisImporterToIntermediateSchema.tww_import(
+                skip_closing_tww_session=True
+            )
 
         return interlisImporterToIntermediateSchema.session_tww
 
@@ -280,7 +279,9 @@
         cursor = connection.cursor()
 
         logger.info("Update wastewater structure fk_main_cover")
-        cursor.execute("SELECT tww_app.wastewater_structure_update_fk_main_cover('', True);")
+        cursor.execute(
+            "SELECT tww_app.wastewater_structure_update_fk_main_cover('', True);"
+        )
 
         logger.info("Update wastewater structure fk_main_wastewater_node")
         cursor.execute(
@@ -382,11 +383,8 @@
             model_classes_interlis=self.model_classes_interlis,
             model_classes_tww_od=self.model_classes_tww_od,
             model_classes_tww_vl=self.model_classes_tww_vl,
-<<<<<<< HEAD
+            model_classes_tww_sys=self.model_classes_tww_sys,
             model_classes_tww_ag6496=self.model_classes_tww_ag6496,
-=======
-            model_classes_tww_sys=self.model_classes_tww_sys,
->>>>>>> 3acfba24
             selection=selected_ids,
             labels_file=labels_file_path,
             basket_enabled=basket_enabled,
@@ -414,8 +412,12 @@
             export_file_name = f"{file_name_base}_{export_model_name}.xtf"
 
             # Export from ili2pg model to file
-            self._progress_done(self.current_progress, f"Saving XTF for '{export_model_name}'...")
-            log_path = make_log_path(self.base_log_path, f"ili2pg-export-{export_model_name}")
+            self._progress_done(
+                self.current_progress, f"Saving XTF for '{export_model_name}'..."
+            )
+            log_path = make_log_path(
+                self.base_log_path, f"ili2pg-export-{export_model_name}"
+            )
             try:
                 self.interlisTools.export_xtf_data(
                     schema=config.ABWASSER_SCHEMA,
@@ -438,7 +440,9 @@
                 self.current_progress + progress_step,
                 f"Validating XTF for '{export_model_name}'...",
             )
-            log_path = make_log_path(self.base_log_path, f"ilivalidator-{export_model_name}")
+            log_path = make_log_path(
+                self.base_log_path, f"ilivalidator-{export_model_name}"
+            )
             try:
                 self.interlisTools.validate_xtf_data(
                     export_file_name,
@@ -474,12 +478,16 @@
                 f"SELECT schema_name FROM information_schema.schemata WHERE schema_name = '{config.ABWASSER_SCHEMA}';"
             )
             if cursor.rowcount > 0:
-                logger.info(f"Schema {config.ABWASSER_SCHEMA} already exists, we truncate instead")
+                logger.info(
+                    f"Schema {config.ABWASSER_SCHEMA} already exists, we truncate instead"
+                )
                 cursor.execute(
                     f"SELECT table_name FROM information_schema.tables WHERE table_schema = '{config.ABWASSER_SCHEMA}';"
                 )
                 for row in cursor.fetchall():
-                    cursor.execute(f"TRUNCATE TABLE {config.ABWASSER_SCHEMA}.{row[0]} CASCADE;")
+                    cursor.execute(
+                        f"TRUNCATE TABLE {config.ABWASSER_SCHEMA}.{row[0]} CASCADE;"
+                    )
                 return
 
         logger.info(f"DROPPING THE SCHEMA {config.ABWASSER_SCHEMA}...")
@@ -532,13 +540,14 @@
             self.model_classes_tww_vl = ModelTwwVl().classes()
             self._progress_done(self.current_progress + 1)
 
-<<<<<<< HEAD
-        if (model == config.MODEL_NAME_AG96 or model == config.MODEL_NAME_AG64) and self.model_classes_tww_ag6496 is None:
-            self.model_classes_tww_ag6496 = ModelTwwAG6496().classes()
-=======
         if self.model_classes_tww_sys is None:
             self.model_classes_tww_sys = ModelTwwSys().classes()
->>>>>>> 3acfba24
+            self._progress_done(self.current_progress + 1)
+
+        if (
+            model == config.MODEL_NAME_AG96 or model == config.MODEL_NAME_AG64
+        ) and self.model_classes_tww_ag6496 is None:
+            self.model_classes_tww_ag6496 = ModelTwwAG6496().classes()
             self._progress_done(self.current_progress + 1)
 
     def _progress_done_intermediate_schema(self):
